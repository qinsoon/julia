// This file is a part of Julia. License is MIT: https://julialang.org/license

#include "llvm-version.h"
#include "passes.h"

#include <llvm/ADT/Statistic.h>
#include <llvm/IR/LegacyPassManager.h>
#include <llvm/IR/Function.h>
#include <llvm/IR/IntrinsicInst.h>
#include <llvm/IR/Module.h>
#include <llvm/IR/IRBuilder.h>
#include <llvm/IR/Verifier.h>
#include <llvm/Pass.h>
#include <llvm/Support/Debug.h>
#include <llvm/Transforms/Utils/ModuleUtils.h>

#include "llvm-codegen-shared.h"
#include "julia.h"
#include "julia_internal.h"
#include "llvm-pass-helpers.h"

#define DEBUG_TYPE "final_gc_lowering"
STATISTIC(NewGCFrameCount, "Number of lowered newGCFrameFunc intrinsics");
STATISTIC(PushGCFrameCount, "Number of lowered pushGCFrameFunc intrinsics");
STATISTIC(PopGCFrameCount, "Number of lowered popGCFrameFunc intrinsics");
STATISTIC(GetGCFrameSlotCount, "Number of lowered getGCFrameSlotFunc intrinsics");
STATISTIC(GCAllocBytesCount, "Number of lowered GCAllocBytesFunc intrinsics");
STATISTIC(QueueGCRootCount, "Number of lowered queueGCRootFunc intrinsics");
STATISTIC(SafepointCount, "Number of lowered safepoint intrinsics");

using namespace llvm;

// The final GC lowering pass. This pass lowers platform-agnostic GC
// intrinsics to platform-dependent instruction sequences. The
// intrinsics it targets are those produced by the late GC frame
// lowering pass.
//
// This pass targets typical back-ends for which the standard Julia
// runtime library is available. Atypical back-ends should supply
// their own lowering pass.

struct FinalLowerGC: private JuliaPassContext {
    bool runOnFunction(Function &F);
    bool doInitialization(Module &M);
    bool doFinalization(Module &M);

private:
    Function *queueRootFunc;
    Function *poolAllocFunc;
    Function *bigAllocFunc;
#ifdef MMTK_GC
    Function *writeBarrier1Func;
    Function *writeBarrier2Func;
#endif
    Instruction *pgcstack;
    Function *writeBarrier1Func;
    Function *writeBarrier2Func;

    // Lowers a `julia.new_gc_frame` intrinsic.
    Value *lowerNewGCFrame(CallInst *target, Function &F);

    // Lowers a `julia.push_gc_frame` intrinsic.
    void lowerPushGCFrame(CallInst *target, Function &F);

    // Lowers a `julia.pop_gc_frame` intrinsic.
    void lowerPopGCFrame(CallInst *target, Function &F);

    // Lowers a `julia.get_gc_frame_slot` intrinsic.
    Value *lowerGetGCFrameSlot(CallInst *target, Function &F);

    // Lowers a `julia.gc_alloc_bytes` intrinsic.
    Value *lowerGCAllocBytes(CallInst *target, Function &F);

    // Lowers a `julia.queue_gc_root` intrinsic.
    Value *lowerQueueGCRoot(CallInst *target, Function &F);

    // Lowers a `julia.safepoint` intrinsic.
    Value *lowerSafepoint(CallInst *target, Function &F);

<<<<<<< HEAD
    // Lowers a `julia.write_barrier1` intrinsic. This inserts a no-inline write barrier (debugging use).
    Value *lowerWriteBarrier1(CallInst *target, Function &F);

    // Lowers a `julia.write_barrier2` intrinsic. This inserts a no-inline write barrier (debugging use).
    Value *lowerWriteBarrier2(CallInst *target, Function &F);
=======
#ifdef MMTK_GC
    Value *lowerWriteBarrier1(CallInst *target, Function &F);
    Value *lowerWriteBarrier2(CallInst *target, Function &F);
#endif
>>>>>>> eb407eb6
};

Value *FinalLowerGC::lowerNewGCFrame(CallInst *target, Function &F)
{
    ++NewGCFrameCount;
    assert(target->arg_size() == 1);
    unsigned nRoots = cast<ConstantInt>(target->getArgOperand(0))->getLimitedValue(INT_MAX);

    // Create the GC frame.
    unsigned allocaAddressSpace = F.getParent()->getDataLayout().getAllocaAddrSpace();
    AllocaInst *gcframe_alloca = new AllocaInst(
        T_prjlvalue,
        allocaAddressSpace,
        ConstantInt::get(Type::getInt32Ty(F.getContext()), nRoots + 2),
        Align(16));
    gcframe_alloca->insertAfter(target);
    Instruction *gcframe;
    if (allocaAddressSpace) {
        // addrspacecast as needed for non-0 alloca addrspace
        gcframe = new AddrSpaceCastInst(gcframe_alloca, T_prjlvalue->getPointerTo(0));
        gcframe->insertAfter(gcframe_alloca);
    } else {
        gcframe = gcframe_alloca;
    }
    gcframe->takeName(target);

    // Zero out the GC frame.
    BitCastInst *tempSlot_i8 = new BitCastInst(gcframe, Type::getInt8PtrTy(F.getContext()), "");
    tempSlot_i8->insertAfter(gcframe);
    Type *argsT[2] = {tempSlot_i8->getType(), Type::getInt32Ty(F.getContext())};
    Function *memset = Intrinsic::getDeclaration(F.getParent(), Intrinsic::memset, makeArrayRef(argsT));
    Value *args[4] = {
        tempSlot_i8, // dest
        ConstantInt::get(Type::getInt8Ty(F.getContext()), 0), // val
        ConstantInt::get(Type::getInt32Ty(F.getContext()), sizeof(jl_value_t*) * (nRoots + 2)), // len
        ConstantInt::get(Type::getInt1Ty(F.getContext()), 0)}; // volatile
    CallInst *zeroing = CallInst::Create(memset, makeArrayRef(args));
    cast<MemSetInst>(zeroing)->setDestAlignment(Align(16));
    zeroing->setMetadata(LLVMContext::MD_tbaa, tbaa_gcframe);
    zeroing->insertAfter(tempSlot_i8);

    return gcframe;
}

void FinalLowerGC::lowerPushGCFrame(CallInst *target, Function &F)
{
    ++PushGCFrameCount;
    assert(target->arg_size() == 2);
    auto gcframe = target->getArgOperand(0);
    unsigned nRoots = cast<ConstantInt>(target->getArgOperand(1))->getLimitedValue(INT_MAX);

    IRBuilder<> builder(target->getContext());
    builder.SetInsertPoint(&*(++BasicBlock::iterator(target)));
    StoreInst *inst = builder.CreateAlignedStore(
                ConstantInt::get(getSizeTy(F.getContext()), JL_GC_ENCODE_PUSHARGS(nRoots)),
                builder.CreateBitCast(
                        builder.CreateConstInBoundsGEP1_32(T_prjlvalue, gcframe, 0),
                        getSizeTy(F.getContext())->getPointerTo()),
                Align(sizeof(void*)));
    inst->setMetadata(LLVMContext::MD_tbaa, tbaa_gcframe);
    auto T_ppjlvalue = JuliaType::get_ppjlvalue_ty(F.getContext());
    inst = builder.CreateAlignedStore(
            builder.CreateAlignedLoad(T_ppjlvalue, pgcstack, Align(sizeof(void*))),
            builder.CreatePointerCast(
                    builder.CreateConstInBoundsGEP1_32(T_prjlvalue, gcframe, 1),
                    PointerType::get(T_ppjlvalue, 0)),
            Align(sizeof(void*)));
    inst->setMetadata(LLVMContext::MD_tbaa, tbaa_gcframe);
    inst = builder.CreateAlignedStore(
            gcframe,
            builder.CreateBitCast(pgcstack, PointerType::get(PointerType::get(T_prjlvalue, 0), 0)),
            Align(sizeof(void*)));
}

void FinalLowerGC::lowerPopGCFrame(CallInst *target, Function &F)
{
    ++PopGCFrameCount;
    assert(target->arg_size() == 1);
    auto gcframe = target->getArgOperand(0);

    IRBuilder<> builder(target->getContext());
    builder.SetInsertPoint(target);
    Instruction *gcpop =
        cast<Instruction>(builder.CreateConstInBoundsGEP1_32(T_prjlvalue, gcframe, 1));
    Instruction *inst = builder.CreateAlignedLoad(T_prjlvalue, gcpop, Align(sizeof(void*)));
    inst->setMetadata(LLVMContext::MD_tbaa, tbaa_gcframe);
    inst = builder.CreateAlignedStore(
        inst,
        builder.CreateBitCast(pgcstack,
            PointerType::get(T_prjlvalue, 0)),
        Align(sizeof(void*)));
    inst->setMetadata(LLVMContext::MD_tbaa, tbaa_gcframe);
}

Value *FinalLowerGC::lowerGetGCFrameSlot(CallInst *target, Function &F)
{
    ++GetGCFrameSlotCount;
    assert(target->arg_size() == 2);
    auto gcframe = target->getArgOperand(0);
    auto index = target->getArgOperand(1);

    // Initialize an IR builder.
    IRBuilder<> builder(target->getContext());
    builder.SetInsertPoint(target);

    // The first two slots are reserved, so we'll add two to the index.
    index = builder.CreateAdd(index, ConstantInt::get(Type::getInt32Ty(F.getContext()), 2));

    // Lower the intrinsic as a GEP.
    auto gep = builder.CreateInBoundsGEP(T_prjlvalue, gcframe, index);
    gep->takeName(target);
    return gep;
}

Value *FinalLowerGC::lowerQueueGCRoot(CallInst *target, Function &F)
{
    ++QueueGCRootCount;
    assert(target->arg_size() == 1);
    target->setCalledFunction(queueRootFunc);
    return target;
}

Value *FinalLowerGC::lowerSafepoint(CallInst *target, Function &F)
{
    ++SafepointCount;
    assert(target->arg_size() == 1);
    IRBuilder<> builder(target->getContext());
    builder.SetInsertPoint(target);
    auto T_size = getSizeTy(builder.getContext());
    Value* signal_page = target->getOperand(0);
    Value* load = builder.CreateLoad(T_size, signal_page, true);
    return load;
}

<<<<<<< HEAD
=======
#ifdef MMTK_GC
>>>>>>> eb407eb6
Value *FinalLowerGC::lowerWriteBarrier1(CallInst *target, Function &F)
{
    assert(target->arg_size() == 1);
    target->setCalledFunction(writeBarrier1Func);
    return target;
}

Value *FinalLowerGC::lowerWriteBarrier2(CallInst *target, Function &F)
{
    assert(target->arg_size() == 2);
    target->setCalledFunction(writeBarrier2Func);
    return target;
}
<<<<<<< HEAD
=======
#endif
>>>>>>> eb407eb6

Value *FinalLowerGC::lowerGCAllocBytes(CallInst *target, Function &F)
{
    ++GCAllocBytesCount;
    assert(target->arg_size() == 2);
    auto sz = (size_t)cast<ConstantInt>(target->getArgOperand(1))->getZExtValue();
    // This is strongly architecture and OS dependent
    int osize;
    int offset = jl_gc_classify_pools(sz, &osize);
    IRBuilder<> builder(target);
    builder.SetCurrentDebugLocation(target->getDebugLoc());
    auto ptls = target->getArgOperand(0);
    CallInst *newI;
    Attribute derefAttr;
    if (offset < 0) {
        newI = builder.CreateCall(
            bigAllocFunc,
            { ptls, ConstantInt::get(getSizeTy(F.getContext()), sz + sizeof(void*)) });
        derefAttr = Attribute::getWithDereferenceableBytes(F.getContext(), sz + sizeof(void*));
    }
    else {
#ifndef MMTK_GC
        auto pool_offs = ConstantInt::get(Type::getInt32Ty(F.getContext()), offset);
        auto pool_osize = ConstantInt::get(Type::getInt32Ty(F.getContext()), osize);
        newI = builder.CreateCall(poolAllocFunc, { ptls, pool_offs, pool_osize });
        derefAttr = Attribute::getWithDereferenceableBytes(F.getContext(), osize);
#else // MMTK_GC
        auto pool_osize_i32 = ConstantInt::get(Type::getInt32Ty(F.getContext()), osize);
        auto pool_osize = ConstantInt::get(Type::getInt64Ty(F.getContext()), osize);
        auto cursor_pos = ConstantInt::get(Type::getInt64Ty(target->getContext()), offsetof(jl_tls_states_t, cursor));
        auto limit_pos = ConstantInt::get(Type::getInt64Ty(target->getContext()),  offsetof(jl_tls_states_t, limit));

        auto cursor_tls_i8 = builder.CreateGEP(Type::getInt8Ty(target->getContext()), ptls, cursor_pos);
        auto cursor_ptr = builder.CreateBitCast(cursor_tls_i8, PointerType::get(Type::getInt64Ty(target->getContext()), 0), "cursor_ptr");
        auto cursor = builder.CreateLoad(Type::getInt64Ty(target->getContext()), cursor_ptr, "cursor");


        auto delta_offset = builder.CreateNSWSub(ConstantInt::get(Type::getInt64Ty(target->getContext()), 0), ConstantInt::get(Type::getInt64Ty(target->getContext()), 8));
        auto delta_cursor = builder.CreateNSWSub(ConstantInt::get(Type::getInt64Ty(target->getContext()), 0), cursor);
        auto delta_op = builder.CreateNSWAdd(delta_offset, delta_cursor);
        auto delta = builder.CreateAnd(delta_op, ConstantInt::get(Type::getInt64Ty(target->getContext()), 15), "delta");
        auto result = builder.CreateNSWAdd(cursor, delta, "result");

        auto new_cursor = builder.CreateNSWAdd(result, pool_osize);

        auto limit_tls_i8 = builder.CreateGEP(Type::getInt8Ty(target->getContext()), ptls, limit_pos);
        auto limit_ptr = builder.CreateBitCast(limit_tls_i8, PointerType::get(Type::getInt64Ty(target->getContext()), 0), "limit_ptr");
        auto limit = builder.CreateLoad(Type::getInt64Ty(target->getContext()), limit_ptr, "limit");

        auto gt_limit = builder.CreateICmpSGT(new_cursor, limit);

        auto current_block = target->getParent();
        builder.SetInsertPoint(target->getNextNode());
        auto phiNode = builder.CreatePHI(poolAllocFunc->getReturnType(), 2, "phi_fast_slow");
        auto top_cont = current_block->splitBasicBlock(target->getNextNode(), "top_cont");

        auto slowpath = BasicBlock::Create(target->getContext(), "slowpath", target->getFunction());
        auto fastpath = BasicBlock::Create(target->getContext(), "fastpath", target->getFunction(), top_cont);

        auto next_br = current_block->getTerminator();
        next_br->eraseFromParent();
        builder.SetInsertPoint(current_block);
        builder.CreateCondBr(gt_limit, slowpath, fastpath);

        // slowpath
        builder.SetInsertPoint(slowpath);
        auto pool_offs = ConstantInt::get(Type::getInt32Ty(F.getContext()), 1);
        auto new_call = builder.CreateCall(poolAllocFunc, { ptls, pool_offs, pool_osize_i32 });
        new_call->setAttributes(new_call->getCalledFunction()->getAttributes());
        builder.CreateBr(top_cont);

        // // fastpath
        builder.SetInsertPoint(fastpath);
        builder.CreateStore(new_cursor, cursor_ptr);

        // ptls->gc_num.allocd += osize;
        auto pool_alloc_pos = ConstantInt::get(Type::getInt64Ty(target->getContext()), offsetof(jl_tls_states_t, gc_num));
        auto pool_alloc_i8 = builder.CreateGEP(Type::getInt8Ty(target->getContext()), ptls, pool_alloc_pos);
        auto pool_alloc_tls = builder.CreateBitCast(pool_alloc_i8, PointerType::get(Type::getInt64Ty(target->getContext()), 0), "pool_alloc");
        auto pool_allocd = builder.CreateLoad(Type::getInt64Ty(target->getContext()), pool_alloc_tls);
        auto pool_allocd_total = builder.CreateAdd(pool_allocd, pool_osize);
        builder.CreateStore(pool_allocd_total, pool_alloc_tls);

        auto v_raw = builder.CreateNSWAdd(result, ConstantInt::get(Type::getInt64Ty(target->getContext()), sizeof(jl_taggedvalue_t)));
        auto v_as_ptr = builder.CreateIntToPtr(v_raw, poolAllocFunc->getReturnType());
        builder.CreateBr(top_cont);

        phiNode->addIncoming(new_call, slowpath);
        phiNode->addIncoming(v_as_ptr, fastpath);
        phiNode->takeName(target);

        return phiNode;
#endif // MMTK_GC
    }
    newI->setAttributes(newI->getCalledFunction()->getAttributes());
    newI->addRetAttr(derefAttr);
    newI->takeName(target);
    return newI;
}

bool FinalLowerGC::doInitialization(Module &M) {
    // Initialize platform-agnostic references.
    initAll(M);

    // Initialize platform-specific references.
    queueRootFunc = getOrDeclare(jl_well_known::GCQueueRoot);
    poolAllocFunc = getOrDeclare(jl_well_known::GCPoolAlloc);
    bigAllocFunc = getOrDeclare(jl_well_known::GCBigAlloc);
<<<<<<< HEAD
    writeBarrier1Func = getOrDeclare(jl_well_known::GCWriteBarrier1);
    writeBarrier2Func = getOrDeclare(jl_well_known::GCWriteBarrier2);

    GlobalValue *functionList[] = {queueRootFunc, poolAllocFunc, bigAllocFunc, writeBarrier1Func, writeBarrier2Func};

=======
#ifdef MMTK_GC
    writeBarrier1Func = getOrDeclare(jl_well_known::GCWriteBarrier1);
    writeBarrier2Func = getOrDeclare(jl_well_known::GCWriteBarrier2);
    GlobalValue *functionList[] = {queueRootFunc, poolAllocFunc, bigAllocFunc, writeBarrier1Func, writeBarrier2Func};
#else
    GlobalValue *functionList[] = {queueRootFunc, poolAllocFunc, bigAllocFunc};
#endif
>>>>>>> eb407eb6
    unsigned j = 0;
    for (unsigned i = 0; i < sizeof(functionList) / sizeof(void*); i++) {
        if (!functionList[i])
            continue;
        if (i != j)
            functionList[j] = functionList[i];
        j++;
    }
    if (j != 0)
        appendToCompilerUsed(M, ArrayRef<GlobalValue*>(functionList, j));
    return true;
}

bool FinalLowerGC::doFinalization(Module &M)
{
<<<<<<< HEAD
    GlobalValue *functionList[] = {queueRootFunc, poolAllocFunc, bigAllocFunc, writeBarrier1Func, writeBarrier2Func};
    queueRootFunc = poolAllocFunc = bigAllocFunc = writeBarrier1Func = writeBarrier2Func = nullptr;
=======
#ifdef MMTK_GC
    GlobalValue *functionList[] = {queueRootFunc, poolAllocFunc, bigAllocFunc, writeBarrier1Func, writeBarrier2Func};
    queueRootFunc = poolAllocFunc = bigAllocFunc = writeBarrier1Func = writeBarrier2Func = nullptr;
#else
    GlobalValue *functionList[] = {queueRootFunc, poolAllocFunc, bigAllocFunc};
    queueRootFunc = poolAllocFunc = bigAllocFunc = nullptr;
#endif
>>>>>>> eb407eb6
    auto used = M.getGlobalVariable("llvm.compiler.used");
    if (!used)
        return false;
    SmallPtrSet<Constant*, 16> InitAsSet(
        functionList,
        functionList + sizeof(functionList) / sizeof(void*));
    bool changed = false;
    SmallVector<Constant*, 16> init;
    ConstantArray *CA = cast<ConstantArray>(used->getInitializer());
    for (auto &Op : CA->operands()) {
        Constant *C = cast_or_null<Constant>(Op);
        if (InitAsSet.count(C->stripPointerCasts())) {
            changed = true;
            continue;
        }
        init.push_back(C);
    }
    if (!changed)
        return false;
    used->eraseFromParent();
    if (init.empty())
        return true;
    ArrayType *ATy = ArrayType::get(Type::getInt8PtrTy(M.getContext()), init.size());
    used = new GlobalVariable(M, ATy, false, GlobalValue::AppendingLinkage,
                                    ConstantArray::get(ATy, init), "llvm.compiler.used");
    used->setSection("llvm.metadata");
    return true;
}

template<typename TIterator>
static void replaceInstruction(
    Instruction *oldInstruction,
    Value *newInstruction,
    TIterator &it)
{
    if (newInstruction != oldInstruction) {
        oldInstruction->replaceAllUsesWith(newInstruction);
        it = oldInstruction->eraseFromParent();
    }
    else {
        ++it;
    }
}

bool FinalLowerGC::runOnFunction(Function &F)
{
    // Check availability of functions again since they might have been deleted.
    initFunctions(*F.getParent());
    if (!pgcstack_getter && !adoptthread_func) {
        LLVM_DEBUG(dbgs() << "FINAL GC LOWERING: Skipping function " << F.getName() << "\n");
        return false;
    }

    // Look for a call to 'julia.get_pgcstack'.
    pgcstack = getPGCstack(F);
    if (!pgcstack) {
        LLVM_DEBUG(dbgs() << "FINAL GC LOWERING: Skipping function " << F.getName() << " no pgcstack\n");
        return false;
    }
    LLVM_DEBUG(dbgs() << "FINAL GC LOWERING: Processing function " << F.getName() << "\n");

    // Acquire intrinsic functions.
    auto newGCFrameFunc = getOrNull(jl_intrinsics::newGCFrame);
    auto pushGCFrameFunc = getOrNull(jl_intrinsics::pushGCFrame);
    auto popGCFrameFunc = getOrNull(jl_intrinsics::popGCFrame);
    auto getGCFrameSlotFunc = getOrNull(jl_intrinsics::getGCFrameSlot);
    auto GCAllocBytesFunc = getOrNull(jl_intrinsics::GCAllocBytes);
    auto queueGCRootFunc = getOrNull(jl_intrinsics::queueGCRoot);
    auto safepointFunc = getOrNull(jl_intrinsics::safepoint);
<<<<<<< HEAD
    auto writeBarrier1Func = getOrNull(jl_intrinsics::writeBarrier1);
    auto writeBarrier2Func = getOrNull(jl_intrinsics::writeBarrier2);
=======
#ifdef MMTK_GC
    auto writeBarrier1Func = getOrNull(jl_intrinsics::writeBarrier1);
    auto writeBarrier2Func = getOrNull(jl_intrinsics::writeBarrier2);
#endif
>>>>>>> eb407eb6

    // Lower all calls to supported intrinsics.
    for (BasicBlock &BB : F) {
        for (auto it = BB.begin(); it != BB.end();) {
            auto *CI = dyn_cast<CallInst>(&*it);
            if (!CI) {
                ++it;
                continue;
            }

            Value *callee = CI->getCalledOperand();
            assert(callee);

            if (callee == newGCFrameFunc) {
                replaceInstruction(CI, lowerNewGCFrame(CI, F), it);
            }
            else if (callee == pushGCFrameFunc) {
                lowerPushGCFrame(CI, F);
                it = CI->eraseFromParent();
            }
            else if (callee == popGCFrameFunc) {
                lowerPopGCFrame(CI, F);
                it = CI->eraseFromParent();
            }
            else if (callee == getGCFrameSlotFunc) {
                replaceInstruction(CI, lowerGetGCFrameSlot(CI, F), it);
            }
            else if (callee == GCAllocBytesFunc) {
                replaceInstruction(CI, lowerGCAllocBytes(CI, F), it);
            }
            else if (callee == queueGCRootFunc) {
                replaceInstruction(CI, lowerQueueGCRoot(CI, F), it);
            }
<<<<<<< HEAD
=======
#ifdef MMTK_GC
>>>>>>> eb407eb6
            else if (callee == writeBarrier1Func) {
                replaceInstruction(CI, lowerWriteBarrier1(CI, F), it);
            }
            else if (callee == writeBarrier2Func) {
                replaceInstruction(CI, lowerWriteBarrier2(CI, F), it);
            }
<<<<<<< HEAD
=======
#endif
>>>>>>> eb407eb6
            else if (callee == safepointFunc) {
                lowerSafepoint(CI, F);
                it = CI->eraseFromParent();
            }
            else {
                ++it;
            }
        }
    }

    return true;
}

struct FinalLowerGCLegacy: public FunctionPass {
    static char ID;
    FinalLowerGCLegacy() : FunctionPass(ID), finalLowerGC(FinalLowerGC()) {}

protected:
    void getAnalysisUsage(AnalysisUsage &AU) const override {
        FunctionPass::getAnalysisUsage(AU);
    }

private:
    bool runOnFunction(Function &F) override;
    bool doInitialization(Module &M) override;
    bool doFinalization(Module &M) override;

    FinalLowerGC finalLowerGC;
};

bool FinalLowerGCLegacy::runOnFunction(Function &F) {
    return finalLowerGC.runOnFunction(F);
}

bool FinalLowerGCLegacy::doInitialization(Module &M) {
    return finalLowerGC.doInitialization(M);
}

bool FinalLowerGCLegacy::doFinalization(Module &M) {
    auto ret = finalLowerGC.doFinalization(M);
#ifdef JL_VERIFY_PASSES
    assert(!verifyModule(M, &errs()));
#endif
    return ret;
}


PreservedAnalyses FinalLowerGCPass::run(Module &M, ModuleAnalysisManager &AM)
{
    auto finalLowerGC = FinalLowerGC();
    bool modified = false;
    modified |= finalLowerGC.doInitialization(M);
    for (auto &F : M.functions()) {
        if (F.isDeclaration())
            continue;
        modified |= finalLowerGC.runOnFunction(F);
    }
    modified |= finalLowerGC.doFinalization(M);
#ifdef JL_VERIFY_PASSES
    assert(!verifyModule(M, &errs()));
#endif
    if (modified) {
        return PreservedAnalyses::allInSet<CFGAnalyses>();
    }
    return PreservedAnalyses::all();
}

char FinalLowerGCLegacy::ID = 0;
static RegisterPass<FinalLowerGCLegacy> X("FinalLowerGC", "Final GC intrinsic lowering pass", false, false);

Pass *createFinalLowerGCPass()
{
    return new FinalLowerGCLegacy();
}

extern "C" JL_DLLEXPORT void LLVMExtraAddFinalLowerGCPass_impl(LLVMPassManagerRef PM)
{
    unwrap(PM)->add(createFinalLowerGCPass());
}<|MERGE_RESOLUTION|>--- conflicted
+++ resolved
@@ -77,18 +77,10 @@
     // Lowers a `julia.safepoint` intrinsic.
     Value *lowerSafepoint(CallInst *target, Function &F);
 
-<<<<<<< HEAD
-    // Lowers a `julia.write_barrier1` intrinsic. This inserts a no-inline write barrier (debugging use).
-    Value *lowerWriteBarrier1(CallInst *target, Function &F);
-
-    // Lowers a `julia.write_barrier2` intrinsic. This inserts a no-inline write barrier (debugging use).
-    Value *lowerWriteBarrier2(CallInst *target, Function &F);
-=======
 #ifdef MMTK_GC
     Value *lowerWriteBarrier1(CallInst *target, Function &F);
     Value *lowerWriteBarrier2(CallInst *target, Function &F);
 #endif
->>>>>>> eb407eb6
 };
 
 Value *FinalLowerGC::lowerNewGCFrame(CallInst *target, Function &F)
@@ -223,10 +215,7 @@
     return load;
 }
 
-<<<<<<< HEAD
-=======
-#ifdef MMTK_GC
->>>>>>> eb407eb6
+#ifdef MMTK_GC
 Value *FinalLowerGC::lowerWriteBarrier1(CallInst *target, Function &F)
 {
     assert(target->arg_size() == 1);
@@ -240,10 +229,7 @@
     target->setCalledFunction(writeBarrier2Func);
     return target;
 }
-<<<<<<< HEAD
-=======
-#endif
->>>>>>> eb407eb6
+#endif
 
 Value *FinalLowerGC::lowerGCAllocBytes(CallInst *target, Function &F)
 {
@@ -352,13 +338,6 @@
     queueRootFunc = getOrDeclare(jl_well_known::GCQueueRoot);
     poolAllocFunc = getOrDeclare(jl_well_known::GCPoolAlloc);
     bigAllocFunc = getOrDeclare(jl_well_known::GCBigAlloc);
-<<<<<<< HEAD
-    writeBarrier1Func = getOrDeclare(jl_well_known::GCWriteBarrier1);
-    writeBarrier2Func = getOrDeclare(jl_well_known::GCWriteBarrier2);
-
-    GlobalValue *functionList[] = {queueRootFunc, poolAllocFunc, bigAllocFunc, writeBarrier1Func, writeBarrier2Func};
-
-=======
 #ifdef MMTK_GC
     writeBarrier1Func = getOrDeclare(jl_well_known::GCWriteBarrier1);
     writeBarrier2Func = getOrDeclare(jl_well_known::GCWriteBarrier2);
@@ -366,7 +345,6 @@
 #else
     GlobalValue *functionList[] = {queueRootFunc, poolAllocFunc, bigAllocFunc};
 #endif
->>>>>>> eb407eb6
     unsigned j = 0;
     for (unsigned i = 0; i < sizeof(functionList) / sizeof(void*); i++) {
         if (!functionList[i])
@@ -382,10 +360,6 @@
 
 bool FinalLowerGC::doFinalization(Module &M)
 {
-<<<<<<< HEAD
-    GlobalValue *functionList[] = {queueRootFunc, poolAllocFunc, bigAllocFunc, writeBarrier1Func, writeBarrier2Func};
-    queueRootFunc = poolAllocFunc = bigAllocFunc = writeBarrier1Func = writeBarrier2Func = nullptr;
-=======
 #ifdef MMTK_GC
     GlobalValue *functionList[] = {queueRootFunc, poolAllocFunc, bigAllocFunc, writeBarrier1Func, writeBarrier2Func};
     queueRootFunc = poolAllocFunc = bigAllocFunc = writeBarrier1Func = writeBarrier2Func = nullptr;
@@ -393,7 +367,6 @@
     GlobalValue *functionList[] = {queueRootFunc, poolAllocFunc, bigAllocFunc};
     queueRootFunc = poolAllocFunc = bigAllocFunc = nullptr;
 #endif
->>>>>>> eb407eb6
     auto used = M.getGlobalVariable("llvm.compiler.used");
     if (!used)
         return false;
@@ -463,15 +436,10 @@
     auto GCAllocBytesFunc = getOrNull(jl_intrinsics::GCAllocBytes);
     auto queueGCRootFunc = getOrNull(jl_intrinsics::queueGCRoot);
     auto safepointFunc = getOrNull(jl_intrinsics::safepoint);
-<<<<<<< HEAD
+#ifdef MMTK_GC
     auto writeBarrier1Func = getOrNull(jl_intrinsics::writeBarrier1);
     auto writeBarrier2Func = getOrNull(jl_intrinsics::writeBarrier2);
-=======
-#ifdef MMTK_GC
-    auto writeBarrier1Func = getOrNull(jl_intrinsics::writeBarrier1);
-    auto writeBarrier2Func = getOrNull(jl_intrinsics::writeBarrier2);
-#endif
->>>>>>> eb407eb6
+#endif
 
     // Lower all calls to supported intrinsics.
     for (BasicBlock &BB : F) {
@@ -505,20 +473,14 @@
             else if (callee == queueGCRootFunc) {
                 replaceInstruction(CI, lowerQueueGCRoot(CI, F), it);
             }
-<<<<<<< HEAD
-=======
-#ifdef MMTK_GC
->>>>>>> eb407eb6
+#ifdef MMTK_GC
             else if (callee == writeBarrier1Func) {
                 replaceInstruction(CI, lowerWriteBarrier1(CI, F), it);
             }
             else if (callee == writeBarrier2Func) {
                 replaceInstruction(CI, lowerWriteBarrier2(CI, F), it);
             }
-<<<<<<< HEAD
-=======
-#endif
->>>>>>> eb407eb6
+#endif
             else if (callee == safepointFunc) {
                 lowerSafepoint(CI, F);
                 it = CI->eraseFromParent();
