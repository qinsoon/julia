// This file is a part of Julia. License is MIT: https://julialang.org/license

#include "llvm-version.h"
#include "passes.h"

#include <llvm-c/Core.h>
#include <llvm-c/Types.h>

#include <llvm/ADT/BitVector.h>
#include <llvm/ADT/SparseBitVector.h>
#include <llvm/ADT/PostOrderIterator.h>
#include <llvm/ADT/SetVector.h>
#include <llvm/ADT/SmallVector.h>
#include <llvm/ADT/SmallSet.h>
#include "llvm/Analysis/CFG.h"
#include <llvm/IR/Value.h>
#include <llvm/IR/Constants.h>
#include <llvm/IR/Dominators.h>
#include <llvm/IR/Function.h>
#include <llvm/IR/Instructions.h>
#include <llvm/IR/IntrinsicInst.h>
#include <llvm/IR/LegacyPassManager.h>
#include <llvm/IR/MDBuilder.h>
#include <llvm/IR/Module.h>
#include <llvm/IR/ModuleSlotTracker.h>
#include <llvm/IR/IRBuilder.h>
#include <llvm/IR/Verifier.h>
#include <llvm/Pass.h>
#include <llvm/Support/Debug.h>
#include <llvm/Transforms/Utils/BasicBlockUtils.h>
#include <llvm/Transforms/Utils/ModuleUtils.h>

#include <llvm/InitializePasses.h>

#include "llvm-codegen-shared.h"
#include "julia.h"
#include "julia_internal.h"
#include "julia_assert.h"
#include "llvm-pass-helpers.h"
#include <map>

#define DEBUG_TYPE "late_lower_gcroot"

using namespace llvm;

/* Julia GC Root Placement pass. For a general overview of the design of GC
   root lowering, see the devdocs. This file is the actual implementation.

   The actual algorithm is fairly straightforward. First recall the goal of this
   pass:

   Minimize the number of needed gc roots/stores to them subject to the constraint
   that at every safepoint, any live gc-tracked pointer (i.e. for which there is
   a path after this point that contains a use of this pointer) is in some gc slot.

   In particular, in order to understand this algorithm, it is important to
   realize that the only places where rootedness matters is at safepoints.

   Now, the primary phases of the algorithm are:

   1. Local Scan

      During this step, each Basic Block is inspected and analyzed for local
      properties. In particular, we want to determine the ordering of any of
      the following activities:

        - Any Def of a gc-tracked pointer. In general Defs are the results of
          calls or loads from appropriate memory locations. Phi nodes and
          selects do complicate this story slightly as described below.
        - Any use of a gc-tracked or derived pointer. As described in the
          devdocs, a use is in general one of
              a) a load from a tracked/derived value
              b) a store to a tracked/derived value
              c) a store OF a tracked/derived value
              d) a use of a value as a call operand (including operand bundles)
        - Any safepoint

      Crucially, we also perform pointer numbering during the local scan,
      assigning every Def a unique integer and caching the integer for each
      derived pointer. This allows us to operate only on the set of Defs (
      represented by these integers) for the rest of the algorithm. We also
      maintain some local utility information that is needed by later passes
      (see the BBState struct for details).

    2. Dataflow Computation

      This computation operates entirely over the function's control flow graph
      and does not look into a basic block. The algorithm is essentially
      textbook iterative data flow for liveness computation. However, the
      data flow equations are slightly more complicated because we also
      forward propagate rootedness information in addition to backpropagating
      liveness.

    3. Live Set Computation

      With the liveness information from the previous step, we can now compute,
      for every safepoint, the set of values live at that particular safepoint.
      There are three pieces of information being combined here:
           i. Values that needed to be live due to local analysis (e.g. there
              was a def, then a safepoint, then a use). This was computed during
              local analysis.
          ii. Values that are live across the basic block (i.e. they are live
              at every safepoint within the basic block). This relies entirely
              on the liveness information.
         iii. Values that are now live-out from the basic block (i.e. they are
              live at every safepoint following their def). During local
              analysis, we keep, for every safepoint, those values that would
              be live if they were live out. Here we can check if they are
              actually live-out and make the appropriate additions to the live
              set.

       Lastly, we also explicitly compute, for each value, the list of values
       that are simultaneously live at some safepoint. This is known as an
       "interference graph" and is the input to the next step.

    4. GC Root coloring

      Two values which are not simultaneously live at a safepoint can share the
      same slot. This is an important optimization, because otherwise long
      functions would have exceptionally large GC slots, reducing performance
      and bloating the size of the stack. Assigning values to these slots is
      equivalent to doing graph coloring on the interference graph - the graph
      where nodes are values and two values have an edge if they are
      simultaneously live at a safepoint - which we computed in the previous
      step. Now graph coloring in general is a hard problem. However, for SSA
      form programs, (and most programs in general, by virtue of their
      structure), the resulting interference graphs are chordal and can be
      colored optimally in linear time by performing greedy coloring in a
      perfect elimination order. Now, our interference graphs are likely not
      entirely chordal due to some non-SSA corner cases. However, using the same
      algorithm should still give a very good coloring while having sufficiently
      low runtime.

    5. JLCall frame optimizations

      Unlike earlier iterations of the gc root placement logic, jlcall frames
      are no longer treated as a special case and need not necessarily be sunk
      into the gc frame. Additionally, we now emit lifetime
      intrinsics, so regular stack slot coloring will merge any jlcall frames
      not sunk into the gc frame. Nevertheless performing such sinking can still
      be profitable. Since all arguments to a jlcall are guaranteed to be live
      at that call in some gc slot, we can attempt to rearrange the slots within
      the gc-frame, or re-use slots not assigned at that particular location
      for the gcframe. However, even without this optimization, stack frames
      are at most two times larger than optimal (because regular stack coloring
      can merge the jlcall allocas).

      N.B.: This step is not yet implemented.

    6. Root placement

      This performs the actual insertion of the GCFrame pushes/pops, zeros out
      the gc frame and creates the stores to the gc frame according to the
      stack slot assignment computed in the previous step. GC frames stores
      are generally sunk right before the first safe point that use them
      (this is beneficial for code where the primary path does not have
      safepoints, but some other path - e.g. the error path does). However,
      if the first safepoint is not dominated by the definition (this can
      happen due to the non-ssa corner cases), the store is inserted right after
      the definition.

    7. Cleanup

      This step performs necessary cleanup before passing the IR to codegen. In
      particular, it removes any calls to julia_from_objref intrinsics and
      removes the extra operand bundles from ccalls. In the future it could
      also strip the addrspace information from all values as this
      information is no longer needed.


  There are a couple important special cases that deserve special attention:

    A. PHIs and Selects

      In general PHIs and selects are treated as separate defs for the purposes
      of the algorithm and their operands as uses of those values. It is
      important to consider however WHERE the uses of PHI's operands are
      located. It is neither at the start of the basic block, because the values
      do not dominate the block (so can't really consider them live-in), nor
      at the end of the predecessor (because they are actually live out).
      Instead it is best to think of those uses as living on the edge between
      the appropriate predecessor and the block containing the PHI.

      Another concern is PHIs of derived values. Since we cannot simply root
      these values by storing them to a GC slot, we need to insert a new,
      artificial PHI that tracks the base pointers for the derived values. E.g.
      in:

      A:
        %Abase = load addrspace(10) *...
        %Aderived = addrspacecast %Abase to addrspace(11)
      B:
        %Bbase = load addrspace(10) *...
        %Bderived = addrspacecast %Bbase to addrspace(11)
      C:
        %phi = phi [%Aderived, %A
                    %Bderived, %B]

      we will insert another phi in C to track the relevant base pointers:

        %philift = phi [%Abase, %A
                        %Bbase, %B]

      We then pretend, for the purposes of numbering that %phi was derived from
      %philift. Note that in order to be able to do this, we need to be able to
      perform this lifting either during numbering or instruction scanning.

    B. Vectors of pointers/Union representations

      Since this pass runs very late in the pass pipeline, it runs after the
      various vectorization passes. As a result, we have to potentially deal
      with vectors of gc-tracked pointers. For the purposes of most of the
      algorithm, we simply assign every element of the vector a separate number
      and no changes are needed. However, those parts of the algorithm that
      look at IR need to be aware of the possibility of encountering vectors of
      pointers.

      Similarly, unions (e.g. in call returns) are represented as a struct of
      a gc-tracked value and an argument selector. We simply assign a single
      number to this struct and proceed as if it was a single pointer. However,
      this again requires care at the IR level.

    C. Non mem2reg'd allocas

      Under some circumstances, allocas will still be present in the IR when
      we get to this pass. We don't try very hard to handle this case, and
      simply sink the alloca into the GCFrame.
*/

// 4096 bits == 64 words (64 bit words). Larger bit numbers are faster and doing something
// substantially smaller here doesn't actually save much memory because of malloc overhead.
// Too large is bad also though - 4096 was found to be a reasonable middle ground.
using LargeSparseBitVector = SparseBitVector<4096>;

struct BBState {
    // Uses in this BB
    // These do not get updated after local analysis
    LargeSparseBitVector Defs;
    LargeSparseBitVector PhiOuts;
    LargeSparseBitVector UpExposedUses;
    // These get updated during dataflow
    LargeSparseBitVector LiveIn;
    LargeSparseBitVector LiveOut;
    std::vector<int> Safepoints;
    int TopmostSafepoint = -1;
    bool HasSafepoint = false;
    // Have we gone through this basic block in our local scan yet?
    bool Done = false;
};

struct State {
    Function *const F;
    DominatorTree *DT;

    // The maximum assigned value number
    int MaxPtrNumber;
    // The maximum assigned safepoint number
    int MaxSafepointNumber;
    // Cache of numbers assigned to IR values. This includes caching of numbers
    // for derived values
    std::map<Value *, int> AllPtrNumbering;
    std::map<Value *, std::vector<int>> AllCompositeNumbering;
    // The reverse of the previous maps
    std::map<int, Value *> ReversePtrNumbering;
    // Neighbors in the coloring interference graph. I.e. for each value, the
    // indices of other values that are used simultaneously at some safe point.
    std::vector<LargeSparseBitVector> Neighbors;
    // The result of the local analysis
    std::map<const BasicBlock *, BBState> BBStates;

    // Refinement map. If all of the values are rooted
    // (-1 means an externally rooted value and -2 means a globally/permanently rooted value),
    // the key is already rooted (but not the other way around).
    // A value that can be refined to -2 never need any rooting or write barrier.
    // A value that can be refined to -1 don't need local root but still need write barrier.
    // At the end of `LocalScan` this map has a few properties
    // 1. Values are either < 0 or dominates the key
    // 2. Therefore this is a DAG
    std::map<int, SmallVector<int, 1>> Refinements;

    // GC preserves map. All safepoints dominated by the map key, but not any
    // of its uses need to preserve the values listed in the map value.
    std::map<Instruction *, std::vector<int>> GCPreserves;

    // The assignment of numbers to safepoints. The indices in the map
    // are indices into the next three maps which store safepoint properties
    std::map<Instruction *, int> SafepointNumbering;

    // Reverse mapping index -> safepoint
    std::vector<Instruction *> ReverseSafepointNumbering;

    // Instructions that can return twice. For now, all values live at these
    // instructions will get their own, dedicated GC frame slots, because they
    // have unobservable control flow, so we can't be sure where they're
    // actually live. All of these are also considered safepoints.
    std::vector<Instruction *> ReturnsTwice;

    // The set of values live at a particular safepoint
    std::vector< LargeSparseBitVector > LiveSets;
    // Those values that - if live out from our parent basic block - are live
    // at this safepoint.
    std::vector<std::vector<int>> LiveIfLiveOut;
    // The set of values that are kept alive by the callee.
    std::vector<std::vector<int>> CalleeRoots;
    // We don't bother doing liveness on Allocas that were not mem2reg'ed.
    // they just get directly sunk into the root array.
    std::vector<AllocaInst *> Allocas;
    DenseMap<AllocaInst *, unsigned> ArrayAllocas;
    DenseMap<AllocaInst *, AllocaInst *> ShadowAllocas;
    std::vector<std::pair<StoreInst *, unsigned>> TrackedStores;
    State(Function &F) : F(&F), DT(nullptr), MaxPtrNumber(-1), MaxSafepointNumber(-1) {}
};



struct LateLowerGCFrameLegacy: public FunctionPass {
    static char ID;
    LateLowerGCFrameLegacy() : FunctionPass(ID) {}

protected:
    void getAnalysisUsage(AnalysisUsage &AU) const override {
        FunctionPass::getAnalysisUsage(AU);
        AU.addRequired<DominatorTreeWrapperPass>();
        AU.addPreserved<DominatorTreeWrapperPass>();
        AU.setPreservesCFG();
    }

private:
    bool runOnFunction(Function &F) override;
};

struct LateLowerGCFrame:  private JuliaPassContext {
    function_ref<DominatorTree &()> GetDT;
    LateLowerGCFrame(function_ref<DominatorTree &()> GetDT) : GetDT(GetDT) {}

public:
    bool runOnFunction(Function &F, bool *CFGModified = nullptr);

private:
    CallInst *pgcstack;

    void MaybeNoteDef(State &S, BBState &BBS, Value *Def, const std::vector<int> &SafepointsSoFar, SmallVector<int, 1> &&RefinedPtr = SmallVector<int, 1>());
    void NoteUse(State &S, BBState &BBS, Value *V, LargeSparseBitVector &Uses);
    void NoteUse(State &S, BBState &BBS, Value *V) {
        NoteUse(S, BBS, V, BBS.UpExposedUses);
    }

    void LiftPhi(State &S, PHINode *Phi);
    void LiftSelect(State &S, SelectInst *SI);
    Value *MaybeExtractScalar(State &S, std::pair<Value*,int> ValExpr, Instruction *InsertBefore);
    std::vector<Value*> MaybeExtractVector(State &S, Value *BaseVec, Instruction *InsertBefore);
    Value *GetPtrForNumber(State &S, unsigned Num, Instruction *InsertBefore);

    int Number(State &S, Value *V);
    int NumberBase(State &S, Value *Base);
    std::vector<int> NumberAll(State &S, Value *V);
    std::vector<int> NumberAllBase(State &S, Value *Base);

    void NoteOperandUses(State &S, BBState &BBS, User &UI);
    void MaybeTrackDst(State &S, MemTransferInst *MI);
    void MaybeTrackStore(State &S, StoreInst *I);
    State LocalScan(Function &F);
    void ComputeLiveness(State &S);
    void ComputeLiveSets(State &S);
    std::vector<int> ColorRoots(const State &S);
    void PlaceGCFrameStore(State &S, unsigned R, unsigned MinColorRoot, const std::vector<int> &Colors, Value *GCFrame, Instruction *InsertBefore);
    void PlaceGCFrameStores(State &S, unsigned MinColorRoot, const std::vector<int> &Colors, Value *GCFrame);
    void PlaceRootsAndUpdateCalls(std::vector<int> &Colors, State &S, std::map<Value *, std::pair<int, int>>);
    bool CleanupIR(Function &F, State *S, bool *CFGModified);
    void NoteUseChain(State &S, BBState &BBS, User *TheUser);
    SmallVector<int, 1> GetPHIRefinements(PHINode *phi, State &S);
    void FixUpRefinements(ArrayRef<int> PHINumbers, State &S);
    void RefineLiveSet(LargeSparseBitVector &LS, State &S, const std::vector<int> &CalleeRoots);
    Value *EmitTagPtr(IRBuilder<> &builder, Type *T, Type *T_size, Value *V);
    Value *EmitLoadTag(IRBuilder<> &builder, Type *T_size, Value *V);
};

static unsigned getValueAddrSpace(Value *V) {
    return V->getType()->getPointerAddressSpace();
}

static bool isTrackedValue(Value *V) {
    PointerType *PT = dyn_cast<PointerType>(V->getType()->getScalarType());
    return PT && PT->getAddressSpace() == AddressSpace::Tracked;
}

static bool isSpecialPtr(Type *Ty) {
    PointerType *PTy = dyn_cast<PointerType>(Ty);
    if (!PTy)
        return false;
    unsigned AS = PTy->getAddressSpace();
    return AddressSpace::FirstSpecial <= AS && AS <= AddressSpace::LastSpecial;
}

// return how many Special pointers are in T (count > 0),
// and if there is anything else in T (all == false)
CountTrackedPointers::CountTrackedPointers(Type *T) {
    if (isa<PointerType>(T)) {
        if (isSpecialPtr(T)) {
            count++;
            if (T->getPointerAddressSpace() != AddressSpace::Tracked)
                derived = true;
        }
    } else if (isa<StructType>(T) || isa<ArrayType>(T) || isa<VectorType>(T)) {
        for (Type *ElT : T->subtypes()) {
            auto sub = CountTrackedPointers(ElT);
            count += sub.count;
            all &= sub.all;
            derived |= sub.derived;
        }
        if (isa<ArrayType>(T))
            count *= cast<ArrayType>(T)->getNumElements();
        else if (isa<VectorType>(T)) {
            ElementCount EC = cast<VectorType>(T)->getElementCount();
            count *= EC.getKnownMinValue();
        }
    }
    if (count == 0)
        all = false;
}

unsigned getCompositeNumElements(Type *T) {
    if (auto *ST = dyn_cast<StructType>(T))
        return ST->getNumElements();
    else if (auto *AT = dyn_cast<ArrayType>(T))
        return AT->getNumElements();
    else {
        ElementCount EC = cast<VectorType>(T)->getElementCount();
        return EC.getKnownMinValue();
    }
}

// Walk through a Type, and record the element path to every tracked value inside
void TrackCompositeType(Type *T, std::vector<unsigned> &Idxs, std::vector<std::vector<unsigned>> &Numberings) {
    if (isa<PointerType>(T)) {
        if (isSpecialPtr(T))
            Numberings.push_back(Idxs);
    }
    else if (isa<StructType>(T) || isa<ArrayType>(T) || isa<VectorType>(T)) {
        unsigned Idx, NumEl = getCompositeNumElements(T);
        for (Idx = 0; Idx < NumEl; Idx++) {
            Idxs.push_back(Idx);
            Type *ElT = GetElementPtrInst::getTypeAtIndex(T, Idx);
            TrackCompositeType(ElT, Idxs, Numberings);
            Idxs.pop_back();
        }
    }
}

std::vector<std::vector<unsigned>> TrackCompositeType(Type *T) {
    std::vector<unsigned> Idxs;
    std::vector<std::vector<unsigned>> Numberings;
    TrackCompositeType(T, Idxs, Numberings);
    return Numberings;
}



// Walk through simple expressions to until we hit something that requires root numbering
// If the input value is a scalar (pointer), we may return a composite value as base
// in which case the second member of the pair is the index of the value in the vector.
static std::pair<Value*,int> FindBaseValue(const State &S, Value *V, bool UseCache = true) {
    Value *CurrentV = V;
    int fld_idx = -1;
    while (true) {
        if (UseCache) {
            if (CurrentV->getType()->isPointerTy()) {
                auto it = S.AllPtrNumbering.find(CurrentV);
                if (it != S.AllPtrNumbering.end())
                    return std::make_pair(CurrentV, fld_idx);
            } else {
                auto it = S.AllCompositeNumbering.find(CurrentV);
                if (it != S.AllCompositeNumbering.end())
                    return std::make_pair(CurrentV, fld_idx);
            }
        }
        // Note that this is true:
        //   assert(fld_idx == -1 ? CurrentV->getType()->isPointerTy() : CurrentV->getType()->isVectorPointerTy());
        if (isa<BitCastInst>(CurrentV))
            CurrentV = cast<BitCastInst>(CurrentV)->getOperand(0);
        else if (isa<AddrSpaceCastInst>(CurrentV)) {
            Value *NewV = cast<AddrSpaceCastInst>(CurrentV)->getOperand(0);
            if (getValueAddrSpace(NewV) == 0)
                break;
            CurrentV = NewV;
        } else if (auto *Freeze = dyn_cast<FreezeInst>(CurrentV)) {
            CurrentV = Freeze->getOperand(0); // Can be formed by optimizations, treat as a no-op
        } else if (auto *GEP = dyn_cast<GetElementPtrInst>(CurrentV)) {
            CurrentV = GEP->getOperand(0);
            // GEP can make vectors from a single base pointer
            if (fld_idx != -1 && !isa<VectorType>(CurrentV->getType())) {
                fld_idx = -1;
            }
        }
        else if (auto EEI = dyn_cast<ExtractElementInst>(CurrentV)) {
            assert(CurrentV->getType()->isPointerTy() && fld_idx == -1);
            // TODO: For now, only support constant index.
            auto IdxOp = cast<ConstantInt>(EEI->getIndexOperand());
            fld_idx = IdxOp->getLimitedValue(INT_MAX);
            CurrentV = EEI->getVectorOperand();
        }
        else if (auto LI = dyn_cast<LoadInst>(CurrentV)) {
            if (auto PtrT = dyn_cast<PointerType>(LI->getType()->getScalarType())) {
                if (PtrT->getAddressSpace() == AddressSpace::Loaded) {
                    CurrentV = LI->getPointerOperand();
                    fld_idx = -1;
                    if (!isSpecialPtr(CurrentV->getType())) {
                        // This could really be anything, but it's not loaded
                        // from a tracked pointer, so it doesn't matter what
                        // it is--just pick something simple.
                        CurrentV = ConstantPointerNull::get(Type::getInt8PtrTy(V->getContext()));
                    }
                    continue;
                }
            }
            // In general a load terminates a walk
            break;
        }
        else if (auto LI = dyn_cast<AtomicCmpXchgInst>(CurrentV)) {
            // In general a load terminates a walk
            (void)LI;
            break;
        }
        else if (auto LI = dyn_cast<AtomicRMWInst>(CurrentV)) {
            // In general a load terminates a walk
            (void)LI;
            break;
        }
        else if (auto II = dyn_cast<IntrinsicInst>(CurrentV)) {
            // Some intrinsics behave like LoadInst followed by a SelectInst
            // This should never happen in a derived addrspace (since those cannot be stored to memory)
            // so we don't need to lift these operations, but we do need to check if it's loaded and continue walking the base pointer
            if (II->getIntrinsicID() == Intrinsic::masked_load ||
                II->getIntrinsicID() == Intrinsic::masked_gather) {
                if (auto VTy = dyn_cast<VectorType>(II->getType())) {
                    if (auto PtrT = dyn_cast<PointerType>(VTy->getElementType())) {
                        if (PtrT->getAddressSpace() == AddressSpace::Loaded) {
                            Value *Mask = II->getOperand(2);
                            Value *Passthrough = II->getOperand(3);
                            if (!isa<Constant>(Mask) || !cast<Constant>(Mask)->isAllOnesValue()) {
                                assert(isa<UndefValue>(Passthrough) && "unimplemented");
                                (void)Passthrough;
                            }
                            CurrentV = II->getOperand(0);
                            if (II->getIntrinsicID() == Intrinsic::masked_load) {
                                fld_idx = -1;
                                if (!isSpecialPtr(CurrentV->getType())) {
                                    CurrentV = ConstantPointerNull::get(Type::getInt8PtrTy(V->getContext()));
                                }
                            } else {
                                if (auto VTy2 = dyn_cast<VectorType>(CurrentV->getType())) {
                                    if (!isSpecialPtr(VTy2->getElementType())) {
                                        CurrentV = ConstantPointerNull::get(Type::getInt8PtrTy(V->getContext()));
                                        fld_idx = -1;
                                    }
                                }
                            }
                            continue;
                        }
                    }
                }
                // In general a load terminates a walk
                break;
            }
        }
        else {
            break;
        }
    }
    assert(isa<LoadInst>(CurrentV) || isa<CallInst>(CurrentV) ||
           isa<AtomicCmpXchgInst>(CurrentV) || isa<AtomicRMWInst>(CurrentV) ||
           isa<Argument>(CurrentV) || isa<SelectInst>(CurrentV) ||
           isa<PHINode>(CurrentV) || isa<AddrSpaceCastInst>(CurrentV) ||
           isa<Constant>(CurrentV) || isa<AllocaInst>(CurrentV) ||
           isa<InsertValueInst>(CurrentV) ||
           isa<ExtractValueInst>(CurrentV) ||
           isa<InsertElementInst>(CurrentV) ||
           isa<ShuffleVectorInst>(CurrentV));
    return std::make_pair(CurrentV, fld_idx);
}

Value *LateLowerGCFrame::MaybeExtractScalar(State &S, std::pair<Value*,int> ValExpr, Instruction *InsertBefore) {
    Value *V = ValExpr.first;
    if (isa<PointerType>(V->getType())) {
        assert(ValExpr.second == -1);
        if (!isTrackedValue(V)) {
            int BaseNumber = NumberBase(S, V);
            if (BaseNumber >= 0)
                V = GetPtrForNumber(S, BaseNumber, InsertBefore);
            else
                V = ConstantPointerNull::get(cast<PointerType>(T_prjlvalue));
        }
    }
    else if (ValExpr.second != -1) {
        auto Tracked = TrackCompositeType(V->getType());
        auto Idxs = makeArrayRef(Tracked.at(ValExpr.second));
        auto IdxsNotVec = Idxs.slice(0, Idxs.size() - 1);
        Type *FinalT = ExtractValueInst::getIndexedType(V->getType(), IdxsNotVec);
        bool IsVector = isa<VectorType>(FinalT);
        PointerType *T = cast<PointerType>(
            GetElementPtrInst::getTypeAtIndex(FinalT, Idxs.back()));
        if (T->getAddressSpace() != AddressSpace::Tracked) {
            // if V isn't tracked, get the shadow def
            auto Numbers = NumberAllBase(S, V);
            int BaseNumber = Numbers.at(ValExpr.second);
            if (BaseNumber >= 0)
                V = GetPtrForNumber(S, BaseNumber, InsertBefore);
            else
                V = ConstantPointerNull::get(cast<PointerType>(T_prjlvalue));
            return V;
        }
        if (Idxs.size() > IsVector)
            V = ExtractValueInst::Create(V, IsVector ? IdxsNotVec : Idxs, "", InsertBefore);
        if (IsVector)
            V = ExtractElementInst::Create(V,
                    ConstantInt::get(Type::getInt32Ty(V->getContext()), Idxs.back()),
                    "", InsertBefore);
    }
    return V;
}

std::vector<Value*> LateLowerGCFrame::MaybeExtractVector(State &S, Value *BaseVec, Instruction *InsertBefore) {
    auto Numbers = NumberAllBase(S, BaseVec);
    std::vector<Value*> V{Numbers.size()};
    Value *V_rnull = ConstantPointerNull::get(cast<PointerType>(T_prjlvalue));
    for (unsigned i = 0; i < V.size(); ++i) {
        if (Numbers[i] >= 0) // ignores undef and poison values
            V[i] = GetPtrForNumber(S, Numbers[i], InsertBefore);
        else
            V[i] = V_rnull;
    }
    return V;
}

Value *LateLowerGCFrame::GetPtrForNumber(State &S, unsigned Num, Instruction *InsertBefore)
{
    Value *Val = S.ReversePtrNumbering[Num];
    unsigned Idx = -1;
    if (!isa<PointerType>(Val->getType())) {
        const std::vector<int> &AllNums = S.AllCompositeNumbering[Val];
        for (Idx = 0; Idx < AllNums.size(); ++Idx) {
            if ((unsigned)AllNums[Idx] == Num)
                break;
        }
        assert(Idx < AllNums.size());
    }
    return MaybeExtractScalar(S, std::make_pair(Val, Idx), InsertBefore);
}

void LateLowerGCFrame::LiftSelect(State &S, SelectInst *SI) {
    if (isa<PointerType>(SI->getType()) ?
            S.AllPtrNumbering.count(SI) :
            S.AllCompositeNumbering.count(SI)) {
        // already visited here--nothing to do
        return;
    }
    std::vector<int> Numbers;
    unsigned NumRoots = 1;
    if (auto VTy = dyn_cast<VectorType>(SI->getType())) {
        ElementCount EC = VTy->getElementCount();
        Numbers.resize(EC.getKnownMinValue(), -1);
    }
    else
        assert(isa<PointerType>(SI->getType()) && "unimplemented");
    assert(!isTrackedValue(SI));
    // find the base root for the arguments
    Value *TrueBase = MaybeExtractScalar(S, FindBaseValue(S, SI->getTrueValue(), false), SI);
    Value *FalseBase = MaybeExtractScalar(S, FindBaseValue(S, SI->getFalseValue(), false), SI);
    std::vector<Value*> TrueBases;
    std::vector<Value*> FalseBases;
    if (!isa<PointerType>(TrueBase->getType())) {
        TrueBases = MaybeExtractVector(S, TrueBase, SI);
        assert(TrueBases.size() == Numbers.size());
        NumRoots = TrueBases.size();
    }
    if (!isa<PointerType>(FalseBase->getType())) {
        FalseBases = MaybeExtractVector(S, FalseBase, SI);
        assert(FalseBases.size() == Numbers.size());
        NumRoots = FalseBases.size();
    }
    if (isa<PointerType>(SI->getType()) ?
            S.AllPtrNumbering.count(SI) :
            S.AllCompositeNumbering.count(SI)) {
        // MaybeExtractScalar or MaybeExtractVector handled this for us (recursively, though a PHINode)
        return;
    }
    // need to handle each element (may just be one scalar)
    for (unsigned i = 0; i < NumRoots; ++i) {
        Value *TrueElem;
        if (isa<PointerType>(TrueBase->getType()))
            TrueElem = TrueBase;
        else
            TrueElem = TrueBases[i];
        Value *FalseElem;
        if (isa<PointerType>(FalseBase->getType()))
            FalseElem = FalseBase;
        else
            FalseElem = FalseBases[i];
        Value *Cond = SI->getCondition();
        if (isa<VectorType>(Cond->getType())) {
            Cond = ExtractElementInst::Create(Cond,
                    ConstantInt::get(Type::getInt32Ty(Cond->getContext()), i),
                    "", SI);
        }
        if (FalseElem->getType() != TrueElem->getType())
            FalseElem = new BitCastInst(FalseElem, TrueElem->getType(), "", SI);
        SelectInst *SelectBase = SelectInst::Create(Cond, TrueElem, FalseElem, "gclift", SI);
        int Number = ++S.MaxPtrNumber;
        S.AllPtrNumbering[SelectBase] = Number;
        S.ReversePtrNumbering[Number] = SelectBase;
        if (isa<PointerType>(SI->getType()))
            S.AllPtrNumbering[SI] = Number;
        else
            Numbers[i] = Number;
    }
    if (auto VTy = dyn_cast<FixedVectorType>(SI->getType())) {
        if (NumRoots != Numbers.size()) {
            // broadcast the scalar root number to fill the vector
            assert(NumRoots == 1);
            int Number = Numbers[0];
            Numbers.resize(0);
            ElementCount EC = VTy->getElementCount();
            Numbers.resize(EC.getKnownMinValue(), Number);
        }
    }
    if (!isa<PointerType>(SI->getType()))
        S.AllCompositeNumbering[SI] = Numbers;
}

void LateLowerGCFrame::LiftPhi(State &S, PHINode *Phi) {
    if (isa<PointerType>(Phi->getType()) ?
            S.AllPtrNumbering.count(Phi) :
            S.AllCompositeNumbering.count(Phi))
        return;
    // need to handle each element (may just be one scalar)
    SmallVector<PHINode *, 2> lifted;
    std::vector<int> Numbers;
    unsigned NumRoots = 1;
    if (auto VTy = dyn_cast<FixedVectorType>(Phi->getType())) {
        NumRoots = VTy->getNumElements();
        Numbers.resize(NumRoots);
    }
    else {
        // TODO: SVE
        assert(isa<PointerType>(Phi->getType()) && "unimplemented");
    }
    for (unsigned i = 0; i < NumRoots; ++i) {
        PHINode *lift = PHINode::Create(T_prjlvalue, Phi->getNumIncomingValues(), "gclift", Phi);
        int Number = ++S.MaxPtrNumber;
        S.AllPtrNumbering[lift] = Number;
        S.ReversePtrNumbering[Number] = lift;
        if (!isa<VectorType>(Phi->getType()))
            S.AllPtrNumbering[Phi] = Number;
        else
            Numbers[i] = Number;
        lifted.push_back(lift);
    }
    if (!isa<PointerType>(Phi->getType()))
        S.AllCompositeNumbering[Phi] = Numbers;
    SmallVector<DenseMap<Value*, Value*>, 4> CastedRoots(NumRoots);
    for (unsigned i = 0; i < Phi->getNumIncomingValues(); ++i) {
        Value *Incoming = Phi->getIncomingValue(i);
        BasicBlock *IncomingBB = Phi->getIncomingBlock(i);
        Instruction *Terminator = IncomingBB->getTerminator();
        Value *Base = MaybeExtractScalar(S, FindBaseValue(S, Incoming, false), Terminator);
        std::vector<Value*> IncomingBases;
        if (!isa<PointerType>(Base->getType())) {
            IncomingBases = MaybeExtractVector(S, Base, Terminator);
            assert(IncomingBases.size() == NumRoots);
        }
        for (unsigned i = 0; i < NumRoots; ++i) {
            PHINode *lift = lifted[i];
            Value *BaseElem;
            if (isa<PointerType>(Base->getType()))
                BaseElem = Base;
            else
                BaseElem = IncomingBases[i];
            if (BaseElem->getType() != T_prjlvalue) {
                auto &remap = CastedRoots[i][BaseElem];
                if (!remap) {
                    if (auto constant = dyn_cast<Constant>(BaseElem)) {
                        remap = ConstantExpr::getBitCast(constant, T_prjlvalue, "");
                    } else {
                        Instruction *InsertBefore;
                        if (auto arg = dyn_cast<Argument>(BaseElem)) {
                            InsertBefore = &*arg->getParent()->getEntryBlock().getFirstInsertionPt();
                        } else {
                            assert(isa<Instruction>(BaseElem) && "Unknown value type detected!");
                            InsertBefore = cast<Instruction>(BaseElem)->getNextNonDebugInstruction();
                        }
                        while (isa<PHINode>(InsertBefore)) {
                            InsertBefore = InsertBefore->getNextNonDebugInstruction();
                        }
                        remap = new BitCastInst(BaseElem, T_prjlvalue, "", InsertBefore);
                    }
                }
                BaseElem = remap;
            }
            lift->addIncoming(BaseElem, IncomingBB);
        }
    }
}

int LateLowerGCFrame::NumberBase(State &S, Value *CurrentV)
{
    auto it = S.AllPtrNumbering.find(CurrentV);
    if (it != S.AllPtrNumbering.end())
        return it->second;
    int Number;
    if (isa<Constant>(CurrentV)) {
        // Perm rooted
        Number = -2;
    } else if (isa<Argument>(CurrentV) || isa<AllocaInst>(CurrentV) ||
            (isa<AddrSpaceCastInst>(CurrentV) && !isTrackedValue(CurrentV))) {
        // We know this is rooted in the parent
        // future note: we could chose to exclude argument of type CalleeRooted here
        Number = -1;
    } else if (!isSpecialPtr(CurrentV->getType())) {
        // Externally rooted somehow hopefully (otherwise there's a bug in the
        // input IR)
        Number = -1;
    } else if (isa<SelectInst>(CurrentV) && !isTrackedValue(CurrentV)) {
        LiftSelect(S, cast<SelectInst>(CurrentV));
        Number = S.AllPtrNumbering.at(CurrentV);
        return Number;
    } else if (isa<PHINode>(CurrentV) && !isTrackedValue(CurrentV)) {
        LiftPhi(S, cast<PHINode>(CurrentV));
        Number = S.AllPtrNumbering.at(CurrentV);
        return Number;
    } else if (isa<ExtractValueInst>(CurrentV)) {
        auto Numbers = NumberAllBase(S, CurrentV);
        assert(Numbers.size() == 1);
        Number = Numbers[0];
    } else {
        assert((CurrentV->getType()->isPointerTy() && isTrackedValue(CurrentV)));
        Number = ++S.MaxPtrNumber;
        S.ReversePtrNumbering[Number] = CurrentV;
    }
    S.AllPtrNumbering[CurrentV] = Number;
    return Number;
}

int LateLowerGCFrame::Number(State &S, Value *V) {
    assert(isSpecialPtr(V->getType()));
    auto CurrentV = FindBaseValue(S, V);
    int Number;
    if (CurrentV.second == -1) {
        Number = NumberBase(S, CurrentV.first);
    } else {
        auto Numbers = NumberAllBase(S, CurrentV.first);
        Number = Numbers.at(CurrentV.second);
    }
    if (V != CurrentV.first)
        S.AllPtrNumbering[V] = Number;
    return Number;
}

// assign pointer numbers to a def instruction
std::vector<int> LateLowerGCFrame::NumberAllBase(State &S, Value *CurrentV) {
    if (isa<PointerType>(CurrentV->getType())) {
        auto it = S.AllPtrNumbering.find(CurrentV);
        if (it != S.AllPtrNumbering.end())
            return std::vector<int>({it->second});
    } else {
        auto it = S.AllCompositeNumbering.find(CurrentV);
        if (it != S.AllCompositeNumbering.end())
            return it->second;
    }

    std::vector<int> Numbers;
    auto tracked = CountTrackedPointers(CurrentV->getType());
    if (tracked.count == 0)
        return Numbers;
    if (isa<Constant>(CurrentV) || isa<AllocaInst>(CurrentV) || isa<Argument>(CurrentV) ||
            (isa<AddrSpaceCastInst>(CurrentV) && !isTrackedValue(CurrentV))) {
        Numbers.resize(tracked.count, -1);
    }
    else if (auto *SVI = dyn_cast<ShuffleVectorInst>(CurrentV)) {
        std::vector<int> Numbers1 = NumberAll(S, SVI->getOperand(0));
        std::vector<int> Numbers2 = NumberAll(S, SVI->getOperand(1));
        auto Mask = SVI->getShuffleMask();
        for (auto idx : Mask) {
            if (idx == -1) {
                Numbers.push_back(-1);
            } else if ((unsigned)idx < Numbers1.size()) {
                Numbers.push_back(Numbers1.at(idx));
            } else {
                Numbers.push_back(Numbers2.at(idx - Numbers1.size()));
            }
        }
    } else if (auto *IEI = dyn_cast<InsertElementInst>(CurrentV)) {
        // TODO: handle non-constant: LiftInsertElement(S, IEI)
        unsigned idx = cast<ConstantInt>(IEI->getOperand(2))->getZExtValue();
        Numbers = NumberAll(S, IEI->getOperand(0));
        int ElNumber = Number(S, IEI->getOperand(1));
        Numbers[idx] = ElNumber;
    } else if (auto *IVI = dyn_cast<InsertValueInst>(CurrentV)) {
        Numbers = NumberAll(S, IVI->getAggregateOperand());
        auto Tracked = TrackCompositeType(IVI->getType());
        assert(Tracked.size() == Numbers.size());
        std::vector<int> InsertNumbers = NumberAll(S, IVI->getInsertedValueOperand());
        auto Idxs = IVI->getIndices();
        unsigned j = 0;
        for (unsigned i = 0; i < Tracked.size(); ++i) {
            auto Elem = makeArrayRef(Tracked[i]);
            if (Elem.size() < Idxs.size())
                continue;
            if (Idxs.equals(Elem.slice(0, Idxs.size()))) // Tracked.startswith(Idxs)
                Numbers[i] = InsertNumbers[j++];
        }
        assert(j == InsertNumbers.size());
    } else if (auto *EVI = dyn_cast<ExtractValueInst>(CurrentV)) {
        auto BaseNumbers = NumberAll(S, EVI->getAggregateOperand());
        auto Tracked = TrackCompositeType(EVI->getAggregateOperand()->getType());
        assert(Tracked.size() == BaseNumbers.size());
        auto Idxs = EVI->getIndices();
        for (unsigned i = 0; i < Tracked.size(); ++i) {
            auto Elem = makeArrayRef(Tracked[i]);
            if (Elem.size() < Idxs.size())
                continue;
            if (Idxs.equals(Elem.slice(0, Idxs.size()))) // Tracked.startswith(Idxs)
                Numbers.push_back(BaseNumbers[i]);
        }
        assert(CountTrackedPointers(EVI->getType()).count == Numbers.size());
    } else if (tracked.derived) {
        if (isa<SelectInst>(CurrentV)) {
            LiftSelect(S, cast<SelectInst>(CurrentV));
        } else if (isa<PHINode>(CurrentV)) {
            LiftPhi(S, cast<PHINode>(CurrentV));
        // } else if (isa<ExtractElementInst>(CurrentV)) { // TODO: lifting for non constant index
        } else {
            CurrentV->print(errs());
            llvm_unreachable("Unexpected generating operation for derived values");
        }
        if (isa<PointerType>(CurrentV->getType())) {
            auto Number = S.AllPtrNumbering.at(CurrentV);
            Numbers.resize(1, Number);
        } else {
            Numbers = S.AllCompositeNumbering.at(CurrentV);
        }
    } else {
        assert((isa<LoadInst>(CurrentV) || isa<CallInst>(CurrentV) || isa<PHINode>(CurrentV) || isa<SelectInst>(CurrentV) ||
                isa<AtomicCmpXchgInst>(CurrentV) || isa<AtomicRMWInst>(CurrentV))
                && "unexpected def expression");
        // This is simple, we can just number them sequentially
        for (unsigned i = 0; i < tracked.count; ++i) {
            int Num = ++S.MaxPtrNumber;
            Numbers.push_back(Num);
            S.ReversePtrNumbering[Num] = CurrentV;
        }
    }
    if (isa<PointerType>(CurrentV->getType())) {
        assert(Numbers.size() == 1);
        S.AllPtrNumbering[CurrentV] = Numbers[0];
    } else {
        S.AllCompositeNumbering[CurrentV] = Numbers;
    }
    return Numbers;
}

// gets the pointer number for every gc tracked value inside V
std::vector<int> LateLowerGCFrame::NumberAll(State &S, Value *V) {
    if (isa<PointerType>(V->getType())) {
        auto it = S.AllPtrNumbering.find(V);
        if (it != S.AllPtrNumbering.end())
            return std::vector<int>({it->second});
    } else {
        auto it = S.AllCompositeNumbering.find(V);
        if (it != S.AllCompositeNumbering.end())
            return it->second;
    }
    std::vector<int> Numbers;
    auto tracked = CountTrackedPointers(V->getType());
    if (tracked.count == 0)
        return Numbers;
    auto CurrentV = FindBaseValue(S, V);
    int Number = -1;
    if (isa<PointerType>(CurrentV.first->getType())) {
        // Base turned out to be a single pointer--number it
        assert(CurrentV.second == -1);
        Number = NumberBase(S, CurrentV.first);
        Numbers.resize(tracked.count, Number);
    } else {
        // Base turned out to be an aggregate--get all numbers for it, then sub-select
        Numbers = NumberAllBase(S, CurrentV.first);
        if (CurrentV.second != -1) {
            Number = Numbers[CurrentV.second]; // only needed a subset of the values
            Numbers.resize(tracked.count, Number);
        }
        else {
            assert(!isa<PointerType>(V->getType()));
        }
    }
    if (CurrentV.first != V) {
        if (isa<PointerType>(V->getType())) {
            S.AllPtrNumbering[V] = Number;
        } else {
            S.AllCompositeNumbering[V] = Numbers;
        }
    }
    return Numbers;
}


static void MaybeResize(BBState &BBS, unsigned Idx) {
    /*
    if (BBS.Defs.size() <= Idx) {
        BBS.Defs.resize(Idx + 1);
        BBS.UpExposedUses.resize(Idx + 1);
        BBS.PhiOuts.resize(Idx + 1);
    }
    */
}

static bool HasBitSet(const LargeSparseBitVector &BV, unsigned Bit) {
    return BV.test(Bit);
}

static bool HasBitSet(const BitVector &BV, unsigned Bit) {
    return Bit < BV.size() && BV[Bit];
}

static void NoteDef(State &S, BBState &BBS, int Num, const std::vector<int> &SafepointsSoFar) {
    assert(Num >= 0);
    MaybeResize(BBS, Num);
    assert(!BBS.Defs.test(Num) && "SSA Violation or misnumbering?");
    BBS.Defs.set(Num);
    BBS.UpExposedUses.reset(Num);
    // This value could potentially be live at any following safe point
    // if it ends up live out, so add it to the LiveIfLiveOut lists for all
    // following safepoints.
    for (int Safepoint : SafepointsSoFar) {
        S.LiveIfLiveOut[Safepoint].push_back(Num);
    }
}

void LateLowerGCFrame::MaybeNoteDef(State &S, BBState &BBS, Value *Def, const std::vector<int> &SafepointsSoFar, SmallVector<int, 1> &&RefinedPtr) {
    Type *RT = Def->getType();
    if (isa<PointerType>(RT)) {
        if (!isSpecialPtr(RT))
            return;
        assert(isTrackedValue(Def) && "Returned value of GC interest, but not tracked?");
        int Num = Number(S, Def);
        NoteDef(S, BBS, Num, SafepointsSoFar);
        if (!RefinedPtr.empty())
            S.Refinements[Num] = std::move(RefinedPtr);
    }
    else {
        std::vector<int> Nums = NumberAll(S, Def);
        for (int Num : Nums) {
            NoteDef(S, BBS, Num, SafepointsSoFar);
            if (!RefinedPtr.empty())
                S.Refinements[Num] = RefinedPtr;
        }
    }
}

static int NoteSafepoint(State &S, BBState &BBS, CallInst *CI, std::vector<int> CalleeRoots) {
    int Number = ++S.MaxSafepointNumber;
    S.SafepointNumbering[CI] = Number;
    S.ReverseSafepointNumbering.push_back(CI);
    // Note which pointers are upward exposed live here. They need to be
    // considered live at this safepoint even when they have a def earlier
    // in this BB (i.e. even when they don't participate in the dataflow
    // computation)
    S.LiveSets.push_back(BBS.UpExposedUses);
    S.LiveIfLiveOut.push_back(std::vector<int>{});
    S.CalleeRoots.push_back(std::move(CalleeRoots));
    return Number;
}

void LateLowerGCFrame::NoteUse(State &S, BBState &BBS, Value *V, LargeSparseBitVector &Uses) {
    // Short circuit to avoid having to deal with vectors of constants, etc.
    if (isa<Constant>(V))
        return;
    if (isa<PointerType>(V->getType())) {
        if (isSpecialPtr(V->getType())) {
            int Num = Number(S, V);
            if (Num < 0)
                return;
            MaybeResize(BBS, Num);
            Uses.set(Num);
        }
    } else {
        std::vector<int> Nums = NumberAll(S, V);
        for (int Num : Nums) {
            if (Num < 0)
                continue;
            MaybeResize(BBS, Num);
            Uses.set(Num);
        }
    }
}

void LateLowerGCFrame::NoteOperandUses(State &S, BBState &BBS, User &UI) {
    for (Use &U : UI.operands()) {
        NoteUse(S, BBS, U);
    }
}

template <typename VisitInst, typename callback>
void RecursivelyVisit(callback f, Value *V) {
    for (Use &VU : V->uses()) {
        User *TheUser = VU.getUser();
        if (isa<VisitInst>(TheUser))
            f(VU);
        if (isa<CallInst>(TheUser) || isa<LoadInst>(TheUser) ||
            isa<SelectInst>(TheUser) || isa<PHINode>(TheUser) || // TODO: should these be removed from this list?
            isa<StoreInst>(TheUser) || isa<PtrToIntInst>(TheUser) ||
            isa<ICmpInst>(TheUser) || // ICmpEQ/ICmpNE can be used with ptr types
            isa<AtomicCmpXchgInst>(TheUser) || isa<AtomicRMWInst>(TheUser))
            continue;
        if (isa<GetElementPtrInst>(TheUser) || isa<BitCastInst>(TheUser) || isa<AddrSpaceCastInst>(TheUser)) {
            RecursivelyVisit<VisitInst, callback>(f, TheUser);
            continue;
        }
        llvm_dump(V);
        llvm_dump(TheUser);
        assert(false && "Unexpected instruction");
    }
}

static void dumpBitVectorValues(State &S, LargeSparseBitVector &BV, ModuleSlotTracker &MST) {
    bool first = true;
    for (auto Idx : BV) {
        if (!first)
            dbgs() << ", ";
        first = false;
        S.ReversePtrNumbering[Idx]->printAsOperand(dbgs(), false, MST);
    }
}

static void dumpBBState(const BasicBlock &BB, State &S, ModuleSlotTracker &MST)
{
    dbgs() << "Liveness analysis for BB " << BB.getName();
    dbgs() << "\n\tDefs: ";
    dumpBitVectorValues(S, S.BBStates[&BB].Defs, MST);
    dbgs() << "\n\tPhiOuts: ";
    dumpBitVectorValues(S, S.BBStates[&BB].PhiOuts, MST);
    dbgs() << "\n\tUpExposedUses: ";
    dumpBitVectorValues(S, S.BBStates[&BB].UpExposedUses, MST);
    dbgs() << "\n\tLiveIn: ";
    dumpBitVectorValues(S, S.BBStates[&BB].LiveIn, MST);
    dbgs() << "\n\tLiveOut: ";
    dumpBitVectorValues(S, S.BBStates[&BB].LiveOut, MST);
    dbgs() << "\n";
}

JL_USED_FUNC static void dumpBBState(const BasicBlock &BB, State &S)
{
    ModuleSlotTracker MST(BB.getParent()->getParent());
    dumpBBState(BB, S, MST);
}


/* Debugging utility to dump liveness information */
JL_USED_FUNC static void dumpLivenessState(Function &F, State &S) {
    ModuleSlotTracker MST(F.getParent());
    for (auto &BB : F) {
        return dumpBBState(BB, S, MST);
    }
}

static bool isTBAA(MDNode *TBAA, std::initializer_list<const char*> const strset)
{
    if (!TBAA)
        return false;
    while (TBAA->getNumOperands() > 1) {
        TBAA = cast<MDNode>(TBAA->getOperand(1).get());
        auto str = cast<MDString>(TBAA->getOperand(0))->getString();
        for (auto str2 : strset) {
            if (str == str2) {
                return true;
            }
        }
    }
    return false;
}

// Check if this is a load from an immutable value. The easiest
// way to do so is to look at the tbaa and see if it derives from
// jtbaa_immut.
static bool isLoadFromImmut(LoadInst *LI)
{
    if (LI->getMetadata(LLVMContext::MD_invariant_load))
        return true;
    MDNode *TBAA = LI->getMetadata(LLVMContext::MD_tbaa);
    if (isTBAA(TBAA, {"jtbaa_immut", "jtbaa_const", "jtbaa_datatype"}))
        return true;
    return false;
}

static bool isConstGV(GlobalVariable *gv)
{
    return gv->isConstant() || gv->getMetadata("julia.constgv");
}

typedef llvm::SmallPtrSet<PHINode*, 1> PhiSet;

static bool isLoadFromConstGV(LoadInst *LI, bool &task_local, PhiSet *seen = nullptr);
static bool isLoadFromConstGV(Value *v, bool &task_local, PhiSet *seen = nullptr)
{
    v = v->stripInBoundsOffsets();
    if (auto LI = dyn_cast<LoadInst>(v))
        return isLoadFromConstGV(LI, task_local, seen);
    if (auto gv = dyn_cast<GlobalVariable>(v))
        return isConstGV(gv);
    // null pointer
    if (isa<ConstantData>(v))
        return true;
    // literal pointers
    if (auto CE = dyn_cast<ConstantExpr>(v))
        return (CE->getOpcode() == Instruction::IntToPtr &&
                isa<ConstantData>(CE->getOperand(0)));
    if (auto SL = dyn_cast<SelectInst>(v))
        return (isLoadFromConstGV(SL->getTrueValue(), task_local, seen) &&
                isLoadFromConstGV(SL->getFalseValue(), task_local, seen));
    if (auto Phi = dyn_cast<PHINode>(v)) {
        PhiSet ThisSet(&Phi, &Phi);
        if (!seen)
            seen = &ThisSet;
        else if (seen->count(Phi))
            return true;
        else
            seen->insert(Phi);
        auto n = Phi->getNumIncomingValues();
        for (unsigned i = 0; i < n; ++i) {
            if (!isLoadFromConstGV(Phi->getIncomingValue(i), task_local, seen)) {
                return false;
            }
        }
        return true;
    }
    if (auto call = dyn_cast<CallInst>(v)) {
        auto callee = call->getCalledFunction();
        if (callee && callee->getName() == "julia.typeof") {
            return true;
        }
        if (callee && callee->getName() == "julia.get_pgcstack") {
            task_local = true;
            return true;
        }
    }
    if (isa<Argument>(v)) {
        task_local = true;
        return true;
    }
    return false;
}

// Check if this is can be traced through constant loads to an constant global
// or otherwise globally rooted value.
// Almost all `tbaa_const` loads satisfies this with the exception of
// task local constants which are constant as far as the code is concerned but aren't
// global constants. For task local constant `task_local` will be true when this function
// returns.
//
// The white list implemented here and above in `isLoadFromConstGV(Value*)` should
// cover all the cases we and LLVM generates.
static bool isLoadFromConstGV(LoadInst *LI, bool &task_local, PhiSet *seen)
{
    // We only emit single slot GV in codegen
    // but LLVM global merging can change the pointer operands to GEPs/bitcasts
    auto load_base = LI->getPointerOperand()->stripInBoundsOffsets();
    assert(load_base); // Static analyzer
    auto gv = dyn_cast<GlobalVariable>(load_base);
    if (isTBAA(LI->getMetadata(LLVMContext::MD_tbaa),
               {"jtbaa_immut", "jtbaa_const", "jtbaa_datatype"})) {
        if (gv)
            return true;
        return isLoadFromConstGV(load_base, task_local, seen);
    }
    if (gv)
        return isConstGV(gv);
    return false;
}

static uint64_t getLoadValueAlign(LoadInst *LI)
{
    MDNode *md = LI->getMetadata(LLVMContext::MD_align);
    if (!md)
        return 1;
    return mdconst::extract<ConstantInt>(md->getOperand(0))->getLimitedValue();
}

static bool LooksLikeFrameRef(Value *V) {
    if (isSpecialPtr(V->getType()))
        return false;
    V = V->stripInBoundsOffsets();
    if (isSpecialPtr(V->getType()))
        return false;
    return isa<Argument>(V);
}

SmallVector<int, 1> LateLowerGCFrame::GetPHIRefinements(PHINode *Phi, State &S)
{
    // The returned vector can violate the domination property of the Refinements map.
    // However, we can't know for sure if this is valid here since incoming values
    // that does not dominate the PHI node may be externally rooted (i.e. can be refined to -1)
    // We only know that after scanning the whole function so we'll record the possibly invalid
    // edges here and fix them up at the end of `LocalScan`. (See `FixUpRefinements` below).
    auto nIncoming = Phi->getNumIncomingValues();
    SmallVector<int, 1> RefinedPtr(nIncoming);
    for (unsigned i = 0; i < nIncoming; ++i)
        RefinedPtr[i] = Number(S, Phi->getIncomingValue(i));
    return RefinedPtr;
}

JL_USED_FUNC static void DumpRefinements(State *S)
{
    for (auto &kv: S->Refinements) {
        int Num = kv.first;
        if (Num < 0)
            continue;
        dbgs() << "Refinements for " << Num << "  --  ";
        auto V = S->ReversePtrNumbering[Num];
        llvm_dump(V);
        for (auto refine: kv.second) {
            if (refine < 0) {
                dbgs() << "  " << (int)refine;
                continue;
            }
            dbgs() << "  " << (int)refine << ": ";
            auto R = S->ReversePtrNumbering[refine];
            llvm_dump(R);
        }
    }
}

void LateLowerGCFrame::FixUpRefinements(ArrayRef<int> PHINumbers, State &S)
{
    // Now we have all the possible refinement information, we can remove ones for the invalid

    // * First find all values that must be externally rooted.
    //   Values may either be obviously externally rooted (e.g. arguments) - (this is indicated by a
    //   value of -1 or -2 in the refinement map), or may be externally rooted by refinement to other
    //   values. Thus a value is not externally rooted if it either:
    //   either:
    //     - Has no refinements (all obviously externally rooted values are annotated by -1/-2 in the
    //       refinement map).
    //     - Recursively reaches a not-externally rooted value through its refinements
    //
    //   We compute this set by first assuming all values are externally rooted and then iteratively
    //   removing the ones that are not.
    BitVector extern_rooted(S.MaxPtrNumber + 1, true);
    BitVector perm_rooted(S.MaxPtrNumber + 1, true);

    //   * First clear all values that are not derived from anything.
    //     This only needs to be done once.
    for (int i = 0; i <= S.MaxPtrNumber; i++) {
        auto it = S.Refinements.find(i);
        if (it == S.Refinements.end() || it->second.empty()) {
            extern_rooted[i] = false;
            perm_rooted[i] = false;
        }
    }
    //   * Then remove values reachable from those values recursively
    bool changed;
    do {
        changed = false;
        for (auto &kv: S.Refinements) {
            int Num = kv.first;
            // Already cleared.
            if (!HasBitSet(extern_rooted, Num))
                continue;
            for (auto refine: kv.second) {
                if (refine == -2) {
                    continue;
                }
                else if (refine == -1) {
                    if (HasBitSet(perm_rooted, Num)) {
                        changed = true;
                        perm_rooted[Num] = false;
                    }
                    continue;
                }
                else if (!HasBitSet(extern_rooted, refine)) {
                    changed = true;
                    extern_rooted[Num] = false;
                    perm_rooted[Num] = false;
                    break;
                }
                else if (!HasBitSet(perm_rooted, refine)) {
                    if (HasBitSet(perm_rooted, Num)) {
                        changed = true;
                        perm_rooted[Num] = false;
                    }
                }
            }
        }
    } while (changed);
    //   * Now the `extern_rooted` and `perm_rooted` map is accurate,
    //     normalize all externally rooted values.
    for (auto &kv: S.Refinements) {
        int Num = kv.first;
        if (HasBitSet(perm_rooted, Num)) {
            // For permanently rooted values, set their refinements simply to `{-2}`
            kv.second.resize(1);
            kv.second[0] = -2;
            continue;
        }
        else if (HasBitSet(extern_rooted, Num)) {
            // For externally rooted values, set their refinements simply to `{-1}`
            kv.second.resize(1);
            kv.second[0] = -1;
            continue;
        }
        for (auto &refine: kv.second) {
            // For other values,
            // remove all externally rooted values from their refinements (replace with -1)
            // No need to handle -2 specially since it won't make a difference.
            if (HasBitSet(extern_rooted, refine)) {
                refine = -1;
            }
        }
    }
    // Scan all phi node refinements and remove all invalid ones.
    // As a generalization to what we did to externally rooted values above,
    // we can also relax non-dominating (invalid) refinements to the refinements of those values
    // If all of those values dominate the phi node then the phi node can be refined to
    // those values instead.
    // While we recursively relax the refinement, we need to keep track of the values we've
    // visited in order to not scan them again.
    BitVector visited(S.MaxPtrNumber + 1, false);
    for (auto Num: PHINumbers) {
        // Not sure if `Num` can be `-1`
        if (Num < 0 || HasBitSet(extern_rooted, Num))
            continue;
        // N.B.: We reset the bit vector below on every iteration
        visited[Num] = true;
        auto Phi = cast<PHINode>(S.ReversePtrNumbering[Num]);
        auto &RefinedPtr = S.Refinements[Num];
        unsigned j = 0; // new length
        for (unsigned i = 0; i < RefinedPtr.size(); i++) {
            auto refine = RefinedPtr[i];
            if (refine < 0 || visited[refine])
                continue;
            visited[refine] = true;
            if (i != j)
                RefinedPtr[j] = refine;
            j++;
            if (auto inst = dyn_cast<Instruction>(S.ReversePtrNumbering[refine])) {
                if (!S.DT)
                    S.DT = &GetDT();
                if (S.DT->dominates(inst, Phi))
                    continue;
                // Decrement `j` so we'll overwrite/ignore it.
                j--;
                // Non-dominating refinement
                auto it = S.Refinements.find(refine);
                if (it != S.Refinements.end() && !it->second.empty()) {
                    // Found a replacement, replace current element.
                    auto &NewRefinedPtr = it->second;
                    unsigned n = NewRefinedPtr.size();
                    // First fill in the gap between `i` and `j`
                    unsigned k = 0;
                    for (; k < n && i >= j + k; k++)
                        RefinedPtr[i - k] = NewRefinedPtr[k];
                    i = i - k;
                    if (k < n)
                        RefinedPtr.append(it->second.begin() + k, it->second.end());
                    continue;
                }
                // Invalid - Remove All refinements
                RefinedPtr.resize(0);
                break;
            }
        }
        if (!RefinedPtr.empty()) {
            // `j == 0` here means that everything is externally rooted.
            // This should have been handled by the first loop above.
            assert(j != 0 && j <= RefinedPtr.size());
            RefinedPtr.resize(j);
        } else {
            S.Refinements.erase(Num);
        }
        visited.reset();
    }
}

State LateLowerGCFrame::LocalScan(Function &F) {
    State S(F);
    SmallVector<int, 8> PHINumbers;
    for (BasicBlock &BB : F) {
        BBState &BBS = S.BBStates[&BB];
        for (auto it = BB.rbegin(); it != BB.rend(); ++it) {
            Instruction &I = *it;
            if (CallInst *CI = dyn_cast<CallInst>(&I)) {
                if (isa<IntrinsicInst>(CI)) {
                    // Most intrinsics are not gc uses/defs, however some have
                    // memory operands and could thus be GC uses. To be conservative,
                    // we only skip processing for those that we know we emit often
                    // and cannot possibly be GC uses.
                    IntrinsicInst *II = cast<IntrinsicInst>(CI);
                    if (isa<DbgInfoIntrinsic>(CI) ||
                        II->getIntrinsicID() == Intrinsic::lifetime_start ||
                        II->getIntrinsicID() == Intrinsic::lifetime_end) {
                        continue;
                    }
                    if (II->getIntrinsicID() == Intrinsic::masked_load ||
                        II->getIntrinsicID() == Intrinsic::masked_gather) {
                        if (auto VTy = dyn_cast<VectorType>(II->getType())) {
                            if (auto PtrT = dyn_cast<PointerType>(VTy->getElementType())) {
                                if (isSpecialPtr(PtrT)) {
                                    // LLVM sometimes tries to materialize these operations with undefined pointers in our non-integral address space.
                                    // Hopefully LLVM didn't already propagate that information and poison our users. Set those to NULL now.
                                    Value *passthru = II->getArgOperand(3);
                                    if (isa<UndefValue>(passthru)) {
                                        II->setArgOperand(3, Constant::getNullValue(passthru->getType()));
                                    }
                                    if (PtrT->getAddressSpace() == AddressSpace::Loaded) {
                                        // These are not real defs
                                        continue;
                                    }
                                }
                            }
                        }
                    }
                }
                auto callee = CI->getCalledFunction();
                if (callee && callee == typeof_func) {
                    MaybeNoteDef(S, BBS, CI, BBS.Safepoints, SmallVector<int, 1>{-2});
                }
                else {
                    MaybeNoteDef(S, BBS, CI, BBS.Safepoints);
                }
                if (CI->hasStructRetAttr()) {
                    Type *ElT = getAttributeAtIndex(CI->getAttributes(), 1, Attribute::StructRet).getValueAsType();
                    assert(cast<PointerType>(CI->getArgOperand(0)->getType())->isOpaqueOrPointeeTypeMatches(getAttributeAtIndex(CI->getAttributes(), 1, Attribute::StructRet).getValueAsType()));
                    auto tracked = CountTrackedPointers(ElT);
                    if (tracked.count) {
                        AllocaInst *SRet = dyn_cast<AllocaInst>((CI->arg_begin()[0])->stripInBoundsOffsets());
                        assert(SRet);
                        {
                            if (!(SRet->isStaticAlloca() && isa<PointerType>(ElT) && ElT->getPointerAddressSpace() == AddressSpace::Tracked)) {
                                assert(!tracked.derived);
                                if (tracked.all) {
                                    S.ArrayAllocas[SRet] = tracked.count * cast<ConstantInt>(SRet->getArraySize())->getZExtValue();
                                }
                                else {
                                    Value *arg1 = (CI->arg_begin()[1])->stripInBoundsOffsets();
                                    AllocaInst *SRet_gc = nullptr;
                                    if (PHINode *Phi = dyn_cast<PHINode>(arg1)) {
                                        for (Value *V : Phi->incoming_values()) {
                                            if (AllocaInst *Alloca = dyn_cast<AllocaInst>(V->stripInBoundsOffsets())) {
                                                if (SRet_gc == nullptr) {
                                                    SRet_gc = Alloca;
                                                } else if (SRet_gc == Alloca) {
                                                    continue;
                                                } else {
                                                    llvm_dump(Alloca);
                                                    llvm_dump(SRet_gc);
                                                    assert(false && "Allocas in Phi node should match");
                                                }
                                            } else {
                                                llvm_dump(V->stripInBoundsOffsets());
                                                assert(false && "Expected alloca");
                                            }
                                        }
                                    } else {
                                        SRet_gc = dyn_cast<AllocaInst>(arg1);
                                    }
                                    if (!SRet_gc) {
                                        llvm_dump(CI);
                                        llvm_dump(arg1);
                                        assert(false && "Expected alloca");
                                    }
                                    Type *ElT = SRet_gc->getAllocatedType();
                                    if (!(SRet_gc->isStaticAlloca() && isa<PointerType>(ElT) && ElT->getPointerAddressSpace() == AddressSpace::Tracked)) {
                                        S.ArrayAllocas[SRet_gc] = tracked.count * cast<ConstantInt>(SRet_gc->getArraySize())->getZExtValue();
                                    }
                                }
                            }
                        }
                    }
                }
                NoteOperandUses(S, BBS, I);
                if (CI->canReturnTwice()) {
                    S.ReturnsTwice.push_back(CI);
                }
                if (callee) {
                    if (callee == gc_preserve_begin_func) {
                        std::vector<int> args;
                        for (Use &U : CI->args()) {
                            Value *V = U;
                            if (isa<Constant>(V))
                                continue;
                            if (isa<PointerType>(V->getType())) {
                                if (isSpecialPtr(V->getType())) {
                                    int Num = Number(S, V);
                                    if (Num >= 0)
                                        args.push_back(Num);
                                }
                            } else {
                                std::vector<int> Nums = NumberAll(S, V);
                                for (int Num : Nums) {
                                    if (Num < 0)
                                        continue;
                                    args.push_back(Num);
                                }
                            }
                        }
                        S.GCPreserves[CI] = args;
                        continue;
                    }
                    // Known functions emitted in codegen that are not safepoints
                    if (callee == pointer_from_objref_func || callee == gc_preserve_begin_func ||
                        callee == gc_preserve_end_func || callee == typeof_func ||
                        callee == pgcstack_getter || callee->getName() == XSTR(jl_egal__unboxed) ||
                        callee->getName() == XSTR(jl_lock_value) || callee->getName() == XSTR(jl_unlock_value) ||
                        callee == write_barrier_func ||
                        callee->getName() == "memcmp") {
                        continue;
                    }
                    if (callee->hasFnAttribute(Attribute::ReadNone) ||
                        callee->hasFnAttribute(Attribute::ReadOnly) ||
                        callee->hasFnAttribute(Attribute::ArgMemOnly)) {
                        continue;
                    }
                    if (MemTransferInst *MI = dyn_cast<MemTransferInst>(CI)) {
                        MaybeTrackDst(S, MI);
                    }
                }
                if (isa<IntrinsicInst>(CI) || CI->hasFnAttr(Attribute::ArgMemOnly) ||
                    CI->hasFnAttr(Attribute::ReadNone) || CI->hasFnAttr(Attribute::ReadOnly)) {
                    // Intrinsics are never safepoints.
                    continue;
                }
                std::vector<int> CalleeRoots;
                for (Use &U : CI->args()) {
                    // Find all callee rooted arguments.
                    // Record them instead of simply remove them from live values here
                    // since they can be useful during refinement
                    // (e.g. to remove roots of objects that are refined to these)
                    Value *V = U;
                    if (isa<Constant>(V) || !isa<PointerType>(V->getType()) ||
                        getValueAddrSpace(V) != AddressSpace::CalleeRooted)
                        continue;
                    V = V->stripPointerCasts();
                    if (!isTrackedValue(V))
                        continue;
                    auto Num = Number(S, V);
                    if (Num < 0)
                        continue;
                    CalleeRoots.push_back(Num);
                }
                int SafepointNumber = NoteSafepoint(S, BBS, CI, std::move(CalleeRoots));
                BBS.HasSafepoint = true;
                BBS.TopmostSafepoint = SafepointNumber;
                BBS.Safepoints.push_back(SafepointNumber);
            } else if (LoadInst *LI = dyn_cast<LoadInst>(&I)) {
                // If this is a load from an immutable, we know that
                // this object will always be rooted as long as the
                // object we're loading from is, so we can refine uses
                // of this object to uses of the object we're loading
                // from.
                SmallVector<int, 1> RefinedPtr{};
                Type *Ty = LI->getType()->getScalarType();
                bool task_local = false;
                if (isLoadFromImmut(LI) && isSpecialPtr(LI->getPointerOperand()->getType())) {
                    RefinedPtr.push_back(Number(S, LI->getPointerOperand()));
                } else if (LI->getType()->isPointerTy() &&
                        isSpecialPtr(Ty) &&
                        LooksLikeFrameRef(LI->getPointerOperand())) {
                    // Loads from a jlcall argument array
                    RefinedPtr.push_back(-1);
                }
                else if (isLoadFromConstGV(LI, task_local)) {
                    // If this is a const load from a global,
                    // we know that the object is a constant as well and doesn't need rooting.
                    // If this is a task local constant, we don't need to root it within the
                    // task but we do need to issue write barriers for when the current task dies.
                    RefinedPtr.push_back(task_local ? -1 : -2);
                }
                if (!Ty->isPointerTy() || Ty->getPointerAddressSpace() != AddressSpace::Loaded) {
                    MaybeNoteDef(S, BBS, LI, BBS.Safepoints, std::move(RefinedPtr));
                }
                NoteOperandUses(S, BBS, I);
            } else if (auto *LI = dyn_cast<AtomicCmpXchgInst>(&I)) {
                Type *Ty = LI->getNewValOperand()->getType()->getScalarType();
                if (!Ty->isPointerTy() || Ty->getPointerAddressSpace() != AddressSpace::Loaded) {
                    MaybeNoteDef(S, BBS, LI, BBS.Safepoints);
                }
                NoteOperandUses(S, BBS, I);
                // TODO: do we need MaybeTrackStore(S, LI);
            } else if (auto *LI = dyn_cast<AtomicRMWInst>(&I)) {
                Type *Ty = LI->getType()->getScalarType();
                if (!Ty->isPointerTy() || Ty->getPointerAddressSpace() != AddressSpace::Loaded) {
                    MaybeNoteDef(S, BBS, LI, BBS.Safepoints);
                }
                NoteOperandUses(S, BBS, I);
                // TODO: do we need MaybeTrackStore(S, LI);
            } else if (SelectInst *SI = dyn_cast<SelectInst>(&I)) {
                auto tracked = CountTrackedPointers(SI->getType());
                if (tracked.count && !tracked.derived) {
                    // record the select definition of these values
                    SmallVector<int, 2> RefinedPtr;
                    if (isa<PointerType>(SI->getType())) {
                        // TODO: Refinements for vector select
                        RefinedPtr = {
                            Number(S, SI->getTrueValue()),
                            Number(S, SI->getFalseValue())
                        };
                    }
                    MaybeNoteDef(S, BBS, SI, BBS.Safepoints, std::move(RefinedPtr));
                    NoteOperandUses(S, BBS, I);
                } else if (tracked.count) {
                    // We need to insert extra selects for the GC roots
                    LiftSelect(S, SI);
                }
            } else if (PHINode *Phi = dyn_cast<PHINode>(&I)) {
                auto tracked = CountTrackedPointers(Phi->getType());
                if (tracked.count && !tracked.derived) {
                    // record the phi definition of these values
                    SmallVector<int, 1> PHIRefinements;
                    if (isa<PointerType>(Phi->getType()))
                        // TODO: Vector refinements
                        PHIRefinements = GetPHIRefinements(Phi, S);
                    MaybeNoteDef(S, BBS, Phi, BBS.Safepoints, std::move(PHIRefinements));
                    if (isa<PointerType>(Phi->getType())) {
                        PHINumbers.push_back(Number(S, Phi));
                    } else {
                        std::vector<int> Nums = NumberAll(S, Phi);
                        for (int Num : Nums)
                            PHINumbers.push_back(Num);
                    }
                    unsigned nIncoming = Phi->getNumIncomingValues();
                    for (unsigned i = 0; i < nIncoming; ++i) {
                        BBState &IncomingBBS = S.BBStates[Phi->getIncomingBlock(i)];
                        NoteUse(S, IncomingBBS, Phi->getIncomingValue(i), IncomingBBS.PhiOuts);
                    }
                } else if (tracked.count) {
                    // We need to insert extra phis for the GC roots
                    LiftPhi(S, Phi);
                }
            } else if (StoreInst *SI = dyn_cast<StoreInst>(&I)) {
                NoteOperandUses(S, BBS, I);
                MaybeTrackStore(S, SI);
            } else if (isa<ReturnInst>(&I)) {
                NoteOperandUses(S, BBS, I);
            } else if (auto *ASCI = dyn_cast<AddrSpaceCastInst>(&I)) {
                if (isTrackedValue(ASCI)) {
                    SmallVector<int, 1> RefinedPtr{};
                    bool task_local = false;
                    auto origin = ASCI->getPointerOperand()->stripPointerCasts();
                    if (auto LI = dyn_cast<LoadInst>(origin)) {
                        if (isLoadFromConstGV(LI, task_local)) {
                            RefinedPtr.push_back(task_local ? -1 : -2);
                        }
                    }
                    MaybeNoteDef(S, BBS, ASCI, BBS.Safepoints, std::move(RefinedPtr));
                }
            } else if (auto *AI = dyn_cast<AllocaInst>(&I)) {
                Type *ElT = AI->getAllocatedType();
                if (AI->isStaticAlloca() && isa<PointerType>(ElT) && ElT->getPointerAddressSpace() == AddressSpace::Tracked) {
                    S.Allocas.push_back(AI);
                }
            }
        }
        // Pre-seed the dataflow variables;
        BBS.LiveIn = BBS.UpExposedUses;
        BBS.Done = true;
    }
    FixUpRefinements(PHINumbers, S);
    return S;
}

static Value *ExtractScalar(Value *V, Type *VTy, bool isptr, ArrayRef<unsigned> Idxs, IRBuilder<> &irbuilder) {
    Type *T_int32 = Type::getInt32Ty(V->getContext());
    if (isptr) {
        std::vector<Value*> IdxList{Idxs.size() + 1};
        IdxList[0] = ConstantInt::get(T_int32, 0);
        for (unsigned j = 0; j < Idxs.size(); ++j) {
            IdxList[j + 1] = ConstantInt::get(T_int32, Idxs[j]);
        }
        Value *GEP = irbuilder.CreateInBoundsGEP(VTy, V, IdxList);
        Type *T = GetElementPtrInst::getIndexedType(VTy, IdxList);
        assert(T->isPointerTy());
        V = irbuilder.CreateAlignedLoad(T, GEP, Align(sizeof(void*)));
        // since we're doing stack operations, it should be safe do this non-atomically
        cast<LoadInst>(V)->setOrdering(AtomicOrdering::NotAtomic);
    }
    else if (isa<PointerType>(V->getType())) {
        assert(Idxs.empty());
    }
    else if (!Idxs.empty()) {
        auto IdxsNotVec = Idxs.slice(0, Idxs.size() - 1);
        Type *FinalT = ExtractValueInst::getIndexedType(V->getType(), IdxsNotVec);
        bool IsVector = isa<VectorType>(FinalT);
        if (Idxs.size() > IsVector)
            V = irbuilder.Insert(ExtractValueInst::Create(V, IsVector ? IdxsNotVec : Idxs));
        if (IsVector)
            V = irbuilder.Insert(ExtractElementInst::Create(V,
                    ConstantInt::get(Type::getInt32Ty(V->getContext()), Idxs.back())));
    }
    return V;
}

static unsigned getFieldOffset(const DataLayout &DL, Type *STy, ArrayRef<unsigned> Idxs)
{
    SmallVector<Value*,4> IdxList{Idxs.size() + 1};
    Type *T_int32 = Type::getInt32Ty(STy->getContext());
    IdxList[0] = ConstantInt::get(T_int32, 0);
    for (unsigned j = 0; j < Idxs.size(); ++j)
        IdxList[j + 1] = ConstantInt::get(T_int32, Idxs[j]);
    auto offset = DL.getIndexedOffsetInType(STy, IdxList);
    assert(offset >= 0);
    return (unsigned)offset;
}

std::vector<Value*> ExtractTrackedValues(Value *Src, Type *STy, bool isptr, IRBuilder<> &irbuilder, ArrayRef<unsigned> perm_offsets) {
    auto Tracked = TrackCompositeType(STy);
    std::vector<Value*> Ptrs;
    unsigned perm_idx = 0;
    auto ignore_field = [&] (ArrayRef<unsigned> Idxs) {
        if (perm_idx >= perm_offsets.size())
            return false;
        // Assume the indices returned from `TrackCompositeType` is ordered and do a
        // single pass over `perm_offsets`.
        assert(!isptr);
        auto offset = getFieldOffset(irbuilder.GetInsertBlock()->getModule()->getDataLayout(),
                                     STy, Idxs);
        do {
            auto perm_offset = perm_offsets[perm_idx];
            if (perm_offset > offset)
                return false;
            perm_idx++;
            if (perm_offset == offset) {
                return true;
            }
        } while (perm_idx < perm_offsets.size());
        return false;
    };
    for (unsigned i = 0; i < Tracked.size(); ++i) {
        auto Idxs = makeArrayRef(Tracked[i]);
        if (ignore_field(Idxs))
            continue;
        Value *Elem = ExtractScalar(Src, STy, isptr, Idxs, irbuilder);
        Ptrs.push_back(Elem);
    }
    return Ptrs;
}

unsigned TrackWithShadow(Value *Src, Type *STy, bool isptr, Value *Dst, Type *DTy, IRBuilder<> &irbuilder) {
    auto Ptrs = ExtractTrackedValues(Src, STy, isptr, irbuilder);
    for (unsigned i = 0; i < Ptrs.size(); ++i) {
        Value *Elem = Ptrs[i];// Dst has type `[n x {}*]*`
        Value *Slot = irbuilder.CreateConstInBoundsGEP2_32(DTy, Dst, 0, i);
        assert(cast<PointerType>(Dst->getType())->isOpaqueOrPointeeTypeMatches(DTy));
        StoreInst *shadowStore = irbuilder.CreateAlignedStore(Elem, Slot, Align(sizeof(void*)));
        shadowStore->setOrdering(AtomicOrdering::NotAtomic);
        // TODO: shadowStore->setMetadata(LLVMContext::MD_tbaa, tbaa_gcframe);
    }
    return Ptrs.size();
}


// turn a memcpy into a set of loads
void LateLowerGCFrame::MaybeTrackDst(State &S, MemTransferInst *MI) {
    //Value *Dst = MI->getRawDest()->stripInBoundsOffsets();
    //if (AllocaInst *AI = dyn_cast<AllocaInst>(Dst)) {
    //    Type *STy = AI->getAllocatedType();
    //    if (!AI->isStaticAlloca() || (isa<PointerType>(STy) && STy->getPointerAddressSpace() == AddressSpace::Tracked) || S.ArrayAllocas.count(AI))
    //        return; // already numbered this
    //    auto tracked = CountTrackedPointers(STy);
    //    unsigned nroots = tracked.count * cast<ConstantInt>(AI->getArraySize())->getZExtValue();
    //    if (nroots) {
    //        assert(!tracked.derived);
    //        if (!tracked.all) {
    //            // materialize shadow LoadInst and StoreInst ops to make a copy of just the tracked values inside
    //            //assert(MI->getLength() == DL.getTypeAllocSize(AI->getAllocatedType()) && !AI->isArrayAllocation()); // XXX: handle partial copy
    //            Value *Src = MI->getSource();
    //            Src = new BitCastInst(Src, STy->getPointerTo(MI->getSourceAddressSpace()), "", MI);
    //            auto &Shadow = S.ShadowAllocas[AI];
    //            if (!Shadow)
    //                Shadow = new AllocaInst(ArrayType::get(T_prjlvalue, nroots), 0, "", MI);
    //            AI = Shadow;
    //            unsigned count = TrackWithShadow(Src, STy, true, AI, IRBuilder<>(MI));
    //            assert(count == tracked.count); (void)count;
    //        }
    //        S.ArrayAllocas[AI] = nroots;
    //    }
    //}
    //// TODO: else???
}

void LateLowerGCFrame::MaybeTrackStore(State &S, StoreInst *I) {
    Value *PtrBase = I->getPointerOperand()->stripInBoundsOffsets();
    auto tracked = CountTrackedPointers(I->getValueOperand()->getType());
    if (!tracked.count)
        return; // nothing to track is being stored
    if (AllocaInst *AI = dyn_cast<AllocaInst>(PtrBase)) {
        Type *STy = AI->getAllocatedType();
        if (!AI->isStaticAlloca() || (isa<PointerType>(STy) && STy->getPointerAddressSpace() == AddressSpace::Tracked) || S.ArrayAllocas.count(AI))
            return; // already numbered this
        auto tracked = CountTrackedPointers(STy);
        if (tracked.count) {
            assert(!tracked.derived);
            if (tracked.all) {
                // track the Alloca directly
                S.ArrayAllocas[AI] = tracked.count * cast<ConstantInt>(AI->getArraySize())->getZExtValue();
                return;
            }
        }
    }
    else {
        return; // assume it is rooted--TODO: should we be more conservative?
    }
    // track the Store with a Shadow
    //auto &Shadow = S.ShadowAllocas[AI];
    //if (!Shadow)
    //    Shadow = new AllocaInst(ArrayType::get(T_prjlvalue, tracked.count), 0, "", MI);
    //AI = Shadow;
    //Value *Src = I->getValueOperand();
    //unsigned count = TrackWithShadow(Src, Src->getType(), false, AI, MI, TODO which slots are we actually clobbering?);
    //assert(count == tracked.count); (void)count;
    S.TrackedStores.push_back(std::make_pair(I, tracked.count));
}

/*
 * DataFlow equations:
 * LiveIn[BB] = UpExposedUses[BB] ∪ (LiveOut[BB] - Defs[BB])
 * LiveOut[BB] =  PhiUses[BB] ∪ ∪_{Succ} LiveIn[Succ]
 *
 * We'll perform textbook iterative dataflow to compute this. There are better
 * algorithms. If this starts becoming a problem, we should use one of them.
 */
void LateLowerGCFrame::ComputeLiveness(State &S) {
    bool Converged = false;
    /* Liveness is a reverse problem, so post-order is a good way to perform this iteration. */
    LargeSparseBitVector NewLive;
    while (!Converged) {
        bool AnyChanged = false;
        for (BasicBlock *BB : post_order(S.F)) {
            // This could all be done more efficiently, by only updating what
            // changed - Let's get it working first though.
            BBState &BBS = S.BBStates[BB];
            NewLive = BBS.PhiOuts;
            for (BasicBlock *Succ : successors(BB)) {
                NewLive |= S.BBStates[Succ].LiveIn;
            }
            if (NewLive != BBS.LiveOut) {
                AnyChanged = true;
                BBS.LiveOut = NewLive;
            }
            NewLive.intersectWithComplement(BBS.Defs);
            NewLive |= BBS.UpExposedUses;
            if (NewLive != BBS.LiveIn) {
                AnyChanged = true;
                std::swap(BBS.LiveIn, NewLive);
            }
        }
        Converged = !AnyChanged;
    }
    ComputeLiveSets(S);
}

// For debugging
JL_USED_FUNC static void dumpSafepointsForBBName(Function &F, State &S, const char *BBName) {
    for (auto it : S.SafepointNumbering) {
        if (it.first->getParent()->getName() == BBName) {
            dbgs() << "Live at " << *it.first << "\n";
            LargeSparseBitVector &LS = S.LiveSets[it.second];
            for (auto Idx : LS) {
                dbgs() << "\t";
                S.ReversePtrNumbering[Idx]->printAsOperand(dbgs());
                dbgs() << "\n";
            }
        }
    }
}

static bool IsIndirectlyRooted(const State &S, LargeSparseBitVector &Visited, LargeSparseBitVector &IndirectlyRootedLS, const LargeSparseBitVector &LS, int RefPtr) {
    if (HasBitSet(IndirectlyRootedLS, RefPtr))
        return true;
    if (HasBitSet(Visited, RefPtr))
        return false;
    const auto it = S.Refinements.find(RefPtr);
    if (it == S.Refinements.end()) {
        Visited.set(RefPtr);
        return false;
    }
    const auto &RefinedPtr = it->second;
    assert(!RefinedPtr.empty());
    bool rooted = true;
    for (auto NRefPtr: RefinedPtr) {
        if (NRefPtr < 0 || IsIndirectlyRooted(S, Visited, IndirectlyRootedLS, LS, NRefPtr)) {
            continue;
        }
        // Not indirectly rooted, but in LS - can be used to establish a root
        if (HasBitSet(LS, NRefPtr))
            continue;
        rooted = false;
        break;
    }
    if (rooted)
        IndirectlyRootedLS.set(RefPtr);
    Visited.set(RefPtr);
    return rooted;
}

void LateLowerGCFrame::RefineLiveSet(LargeSparseBitVector &LS, State &S, const std::vector<int> &CalleeRoots)
{
    // It is possible that a value is not directly rooted by the refinements in the live set, but rather
    // indirectly by following the edges of the refinement graph to all the values that root it.
    // For example, suppose we have:
    // LS: 1 4 5
    // Refinements: 1 -> {2,3}
    //              2 -> 4
    //              3 -> 5
    // Even though {2,3} is not in the LiveSet, we can still refine, because we can follow the edges to
    // the roots {4, 5} which are in the live set. The two bit vectors here cache the lookup for efficiency.
    LargeSparseBitVector Visited;
    LargeSparseBitVector IndirectlyRootedLS;
    for (auto Num: CalleeRoots) {
        // For callee rooted values, they are all kept alive at the safepoint.
        // Make sure they are marked (even though they probably are already)
        // so that other values can be refined to them.
        IndirectlyRootedLS.set(Num);
        // Now unmark all values that are rooted by the callee after
        // refining other values to them.
        LS.reset(Num);
    }

    // Now remove all values from the LiveSet that's kept alive by other objects
    // This loop only mutate `LS` which isn't read from in the loop body so
    // a single pass is enough.
    auto it = LS.begin();
    while (it != LS.end()) {
        int Idx = *it;
        bool rooted = IsIndirectlyRooted(S, Visited, IndirectlyRootedLS, LS, Idx);
        ++it;
        if (rooted) {
            LS.reset(Idx);
        }
    }
}

void LateLowerGCFrame::ComputeLiveSets(State &S) {
    // Iterate over all safe points. Add to live sets all those variables that
    // are now live across their parent block.
    for (auto it : S.SafepointNumbering) {
        int idx = it.second;
        Instruction *Safepoint = it.first;
        BasicBlock *BB = Safepoint->getParent();
        BBState &BBS = S.BBStates[BB];
        LargeSparseBitVector LiveAcross = BBS.LiveIn;
        LiveAcross &= BBS.LiveOut;
        LargeSparseBitVector &LS = S.LiveSets[idx];
        LS |= LiveAcross;
        for (int Live : S.LiveIfLiveOut[idx]) {
            if (HasBitSet(BBS.LiveOut, Live))
                LS.set(Live);
        }
        RefineLiveSet(LS, S, S.CalleeRoots[idx]);
        // If the function has GC preserves, figure out whether we need to
        // add in any extra live values.
        if (!S.GCPreserves.empty()) {
            if (!S.DT) {
                S.DT = &GetDT();
            }
            for (auto it2 : S.GCPreserves) {
                if (!S.DT->dominates(it2.first, Safepoint))
                    continue;
                bool OutsideRange = false;
                for (const User *U : it2.first->users()) {
                    // If this is dominated by an end, we don't need to add
                    // the values to our live set.
                    if (S.DT->dominates(cast<Instruction>(U), Safepoint)) {
                        OutsideRange = true;
                        break;
                    }
                }
                if (OutsideRange)
                    continue;
                for (unsigned Num : it2.second) {
                    LS.set(Num);
                }
            }
        }
    }
    // Compute the interference graph
    S.Neighbors.resize(S.MaxPtrNumber+1);
    for (auto it : S.SafepointNumbering) {
        const LargeSparseBitVector &LS = S.LiveSets[it.second];
        for (int idx : LS) {
            S.Neighbors[idx] |= LS;
        }
    }
}

/* For chordal interference graphs, this class gives the vertices in a (reverse
 * - depending on definition) perfect elimination ordering, in such a way that
 * greedy coloring gives an optimal coloring. Since our roots are in SSA form,
 * the interference should be chordal.
 */
struct PEOIterator {
    struct Element {
        unsigned weight;
        unsigned pos;
    };
    std::vector<Element> Elements;
    std::vector<std::vector<int>> Levels;
    const std::vector<LargeSparseBitVector> &Neighbors;
    PEOIterator(const std::vector<LargeSparseBitVector> &Neighbors) : Neighbors(Neighbors) {
        // Initialize State
        std::vector<int> FirstLevel;
        for (unsigned i = 0; i < Neighbors.size(); ++i) {
            FirstLevel.push_back(i);
            Element E{0, i};
            Elements.push_back(E);
        }
        Levels.push_back(FirstLevel);
    }
    int next() {
        // Find the element in the highest bucket
        int NextElement = -1;
        while (NextElement == -1 && !Levels.empty()) {
            std::vector<int> &LastLevel = Levels.back();
            while (NextElement == -1 && !LastLevel.empty()) {
                NextElement = LastLevel.back();
                LastLevel.pop_back();
            }
            if (LastLevel.empty())
                Levels.pop_back();
        }
        if (NextElement == -1)
            return NextElement;
        // Make sure not to try to re-use this later.
        Elements[NextElement].weight = (unsigned)-1;
        // Raise neighbors
        for (int Neighbor : Neighbors[NextElement]) {
            if (Neighbor == NextElement)
                continue;
            Element &NElement = Elements[Neighbor];
            // Already processed. Don't re-enqueue
            if (NElement.weight == (unsigned)-1)
                continue;
            // Kill old queue position
            Levels[NElement.weight][NElement.pos] = -1;
            // Raise the neighbor to the next level.
            NElement.weight += 1;
            if (NElement.weight >= Levels.size())
                Levels.push_back(std::vector<int>{});
            Levels[NElement.weight].push_back(Neighbor);
            NElement.pos = Levels[NElement.weight].size()-1;
        }
        // As an enhancement, we might want to periodically compactify the whole
        // data structure. This could be done here.
        return NextElement;
    }
};

JL_USED_FUNC static void dumpColorAssignments(const State &S, std::vector<int> &Colors)
{
    for (unsigned i = 0; i < Colors.size(); ++i) {
        if (Colors[i] == -1)
            continue;
        dbgs() << "\tValue ";
        S.ReversePtrNumbering.at(i)->printAsOperand(dbgs());
        dbgs() << " assigned color " << Colors[i] << "\n";
    }
}

std::vector<int> LateLowerGCFrame::ColorRoots(const State &S) {
    std::vector<int> Colors;
    Colors.resize(S.MaxPtrNumber + 1, -1);
    PEOIterator Ordering(S.Neighbors);
    int PreAssignedColors = 0;
    /* First assign permanent slots to things that need them due
       to returns_twice */
    for (auto it : S.ReturnsTwice) {
        int Num = S.SafepointNumbering.at(it);
        const LargeSparseBitVector &LS = S.LiveSets[Num];
        for (int Idx : LS) {
            if (Colors[Idx] == -1)
                Colors[Idx] = PreAssignedColors++;
        }
    }
    /* Greedy coloring */
    int MaxAssignedColor = -1;
    int ActiveElement = 1;
    BitVector UsedColors;
    while ((ActiveElement = Ordering.next()) != -1) {
        if (Colors[ActiveElement] != -1)
            continue;
        UsedColors.resize(MaxAssignedColor + 2, false);
        UsedColors.reset();
        if (S.Neighbors[ActiveElement].empty()) {
            // No need to color a value not live at any safe point
            continue;
        }
        for (int Neighbor : S.Neighbors[ActiveElement]) {
            int NeighborColor = Colors[Neighbor];
            if (NeighborColor == -1)
                continue;
            if (NeighborColor < PreAssignedColors)
                continue;
            UsedColors[NeighborColor - PreAssignedColors] = 1;
        }
        int NewColor = UsedColors.flip().find_first();
        if (NewColor > MaxAssignedColor)
            MaxAssignedColor = NewColor;
        NewColor += PreAssignedColors;
        Colors[ActiveElement] = NewColor;
    }
    return Colors;
}

// Size of T is assumed to be `sizeof(void*)`
Value *LateLowerGCFrame::EmitTagPtr(IRBuilder<> &builder, Type *T, Type *T_size, Value *V)
{
    assert(T == T_size || isa<PointerType>(T));
    auto TV = cast<PointerType>(V->getType());
    auto cast = builder.CreateBitCast(V, T->getPointerTo(TV->getAddressSpace()));
    return builder.CreateInBoundsGEP(T, cast, ConstantInt::get(T_size, -1));
}

Value *LateLowerGCFrame::EmitLoadTag(IRBuilder<> &builder, Type *T_size, Value *V)
{
    auto addr = EmitTagPtr(builder, T_size, T_size, V);
    auto &M = *builder.GetInsertBlock()->getModule();
    LoadInst *load = builder.CreateAlignedLoad(T_size, addr, M.getDataLayout().getPointerABIAlignment(0));
    load->setOrdering(AtomicOrdering::Unordered);
    load->setMetadata(LLVMContext::MD_tbaa, tbaa_tag);
    MDBuilder MDB(load->getContext());
    auto *NullInt = ConstantInt::get(T_size, 0);
    // We can be sure that the tag is at least 16 (1<<4)
    // Hopefully this is enough to convince LLVM that the value is still not NULL
    // after masking off the tag bits
    auto *NonNullInt = ConstantExpr::getAdd(NullInt, ConstantInt::get(T_size, 16));
    load->setMetadata(LLVMContext::MD_range, MDB.createRange(NonNullInt, NullInt));
    return load;
}

// Enable this optimization only on LLVM 4.0+ since this cause LLVM to optimize
// constant store loop to produce a `memset_pattern16` with a global variable
// that's initialized by `addrspacecast`. Such a global variable is not supported by the backend.
// This is not a problem on 4.0+ since that transformation (in loop-idiom) is disabled
// for NI pointers.
static SmallVector<int, 1> *FindRefinements(Value *V, State *S)
{
    if (!S)
        return nullptr;
    auto it = S->AllPtrNumbering.find(V);
    if (it == S->AllPtrNumbering.end())
        return nullptr;
    auto rit = S->Refinements.find(it->second);
    return rit != S->Refinements.end() && !rit->second.empty() ? &rit->second : nullptr;
}

static bool IsPermRooted(Value *V, State *S)
{
    if (isa<Constant>(V))
        return true;
    if (auto *RefinePtr = FindRefinements(V, S))
        return RefinePtr->size() == 1 && (*RefinePtr)[0] == -2;
    return false;
}

static inline void UpdatePtrNumbering(Value *From, Value *To, State *S)
{
    if (!S)
        return;
    auto it = S->AllPtrNumbering.find(From);
    if (it == S->AllPtrNumbering.end())
        return;
    auto Num = it->second;
    S->AllPtrNumbering.erase(it);
    if (To) {
        S->AllPtrNumbering[To] = Num;
    }
}

MDNode *createMutableTBAAAccessTag(MDNode *Tag) {
    return MDBuilder(Tag->getContext()).createMutableTBAAAccessTag(Tag);
}

bool LateLowerGCFrame::CleanupIR(Function &F, State *S, bool *CFGModified) {
    auto T_int32 = Type::getInt32Ty(F.getContext());
    auto T_size = F.getParent()->getDataLayout().getIntPtrType(F.getContext());
    bool ChangesMade = false;
    // We create one alloca for all the jlcall frames that haven't been processed
    // yet. LLVM would merge them anyway later, so might as well save it a bit
    // of work
    size_t maxframeargs = 0;
    Instruction *StartOff = &*(F.getEntryBlock().begin());
    PointerType *T_pprjlvalue = nullptr;
    AllocaInst *Frame = nullptr;
    unsigned allocaAddressSpace = F.getParent()->getDataLayout().getAllocaAddrSpace();
    if (T_prjlvalue) {
        T_pprjlvalue = T_prjlvalue->getPointerTo();
        Frame = new AllocaInst(T_prjlvalue, allocaAddressSpace,
            ConstantInt::get(T_int32, maxframeargs), "", StartOff);
    }
    std::vector<CallInst*> write_barriers;
    for (BasicBlock &BB : F) {
        for (auto it = BB.begin(); it != BB.end();) {
            Instruction *I = &*it;
            // strip all constant alias information, as it might depend on the gc having
            // preserved a gc root, which stops being true after this pass (#32215)
            // similar to RewriteStatepointsForGC::stripNonValidData, but less aggressive
            if (I->getMetadata(LLVMContext::MD_invariant_load))
                I->setMetadata(LLVMContext::MD_invariant_load, NULL);
            if (MDNode *TBAA = I->getMetadata(LLVMContext::MD_tbaa)) {
                if (TBAA->getNumOperands() == 4 && isTBAA(TBAA, {"jtbaa_const"})) {
                    MDNode *MutableTBAA = createMutableTBAAAccessTag(TBAA);
                    if (MutableTBAA != TBAA)
                        I->setMetadata(LLVMContext::MD_tbaa, MutableTBAA);
                }
            }
            // FCA chains created by SROA start with an undef value
            // if the type contains an tracked pointer that can lead to a partial
            // initialisation and LateLower might have inserted an extractvalue
            // of an undef field. Fix this by changing it to start with an zero-init
            if (auto *IV = dyn_cast<InsertValueInst>(*&it)) {
                Value *SourceAggregate = IV->getAggregateOperand();
                if (isa<UndefValue>(SourceAggregate)) {
                    IV->setOperand(IV->getAggregateOperandIndex(), ConstantAggregateZero::get(IV->getType()));
                    ChangesMade = true;
                }
            }

            auto *CI = dyn_cast<CallInst>(&*it);
            if (!CI) {
                ++it;
                continue;
            }
            Value *callee = CI->getCalledOperand();
            if (callee && (callee == gc_flush_func || callee == gc_preserve_begin_func
                        || callee == gc_preserve_end_func)) {
                /* No replacement */
            } else if (pointer_from_objref_func != nullptr && callee == pointer_from_objref_func) {
                auto *obj = CI->getOperand(0);
                auto *ASCI = new AddrSpaceCastInst(obj, JuliaType::get_pjlvalue_ty(obj->getContext()), "", CI);
                ASCI->takeName(CI);
                CI->replaceAllUsesWith(ASCI);
                UpdatePtrNumbering(CI, ASCI, S);
            } else if (alloc_obj_func && callee == alloc_obj_func) {
                assert(CI->arg_size() == 3);

                // Initialize an IR builder.
                IRBuilder<> builder(CI);
                builder.SetCurrentDebugLocation(CI->getDebugLoc());

                // Create a call to the `julia.gc_alloc_bytes` intrinsic, which is like
                // `julia.gc_alloc_obj` except it doesn't set the tag.
                auto allocBytesIntrinsic = getOrDeclare(jl_intrinsics::GCAllocBytes);
                auto ptlsLoad = get_current_ptls_from_task(builder, T_size, CI->getArgOperand(0), tbaa_gcframe);
                auto ptls = builder.CreateBitCast(ptlsLoad, Type::getInt8PtrTy(builder.getContext()));
                auto newI = builder.CreateCall(
                    allocBytesIntrinsic,
                    {
                        ptls,
                        builder.CreateIntCast(
                            CI->getArgOperand(1),
                            allocBytesIntrinsic->getFunctionType()->getParamType(1),
                            false)
                    });
                newI->takeName(CI);

                // LLVM alignment/bit check is not happy about addrspacecast and refuse
                // to remove write barrier because of it.
                // We pretty much only load using `T_size` so try our best to strip
                // as many cast as possible.
                auto tag = CI->getArgOperand(2)->stripPointerCastsAndAliases();
                if (auto C = dyn_cast<ConstantExpr>(tag)) {
                    if (C->getOpcode() == Instruction::IntToPtr) {
                        tag = C->getOperand(0);
                    }
                }
                else if (auto LI = dyn_cast<LoadInst>(tag)) {
                    // Make sure the load is correctly marked as aligned
                    // since LLVM might have removed them.
                    // We can't do this in general since the load might not be
                    // a type in other branches.
                    // However, it should be safe for us to do this on const globals
                    // which should be the important cases as well.
                    bool task_local = false;
                    if (isLoadFromConstGV(LI, task_local) && getLoadValueAlign(LI) < 16) {
                        Type *T_int64 = Type::getInt64Ty(LI->getContext());
                        auto op = ConstantAsMetadata::get(ConstantInt::get(T_int64, 16));
                        LI->setMetadata(LLVMContext::MD_align,
                                        MDNode::get(LI->getContext(), { op }));
                    }
                }
                // As a last resort, if we didn't manage to strip down the tag
                // for LLVM, emit an alignment assumption.
                auto tag_type = tag->getType();
                if (tag_type->isPointerTy()) {
                    auto &DL = CI->getModule()->getDataLayout();
                    auto align = tag->getPointerAlignment(DL).value();
                    if (align < 16) {
                        // On 5 <= LLVM < 12, it is illegal to call this on
                        // non-integral pointer. This relies on stripping the
                        // non-integralness from datalayout before this pass
                        builder.CreateAlignmentAssumption(DL, tag, 16);
                    }
                }
                // Set the tag.
                auto &M = *builder.GetInsertBlock()->getModule();
                StoreInst *store = builder.CreateAlignedStore(
                    tag, EmitTagPtr(builder, tag_type, T_size, newI), M.getDataLayout().getPointerABIAlignment(0));
                store->setOrdering(AtomicOrdering::Unordered);
                store->setMetadata(LLVMContext::MD_tbaa, tbaa_tag);

                // Replace uses of the call to `julia.gc_alloc_obj` with the call to
                // `julia.gc_alloc_bytes`.
                CI->replaceAllUsesWith(newI);

                // Update the pointer numbering.
                UpdatePtrNumbering(CI, newI, S);
            } else if (typeof_func && callee == typeof_func) {
                assert(CI->arg_size() == 1);
                IRBuilder<> builder(CI);
                builder.SetCurrentDebugLocation(CI->getDebugLoc());
                auto tag = EmitLoadTag(builder, T_size, CI->getArgOperand(0));
                auto masked = builder.CreateAnd(tag, ConstantInt::get(T_size, ~(uintptr_t)15));
                auto typ = builder.CreateAddrSpaceCast(builder.CreateIntToPtr(masked, JuliaType::get_pjlvalue_ty(masked->getContext())),
                                                       T_prjlvalue);
                typ->takeName(CI);
                CI->replaceAllUsesWith(typ);
                UpdatePtrNumbering(CI, typ, S);
            } else if (write_barrier_func && callee == write_barrier_func) {
                // The replacement for this requires creating new BasicBlocks
                // which messes up the loop. Queue all of them to be replaced later.
                assert(CI->arg_size() >= 1);
                write_barriers.push_back(CI);
                ChangesMade = true;
                ++it;
                continue;
            } else if ((call_func && callee == call_func) ||
                       (call2_func && callee == call2_func)) {
                assert(T_prjlvalue);
                size_t nargs = CI->arg_size();
                size_t nframeargs = nargs-1;
                if (callee == call_func)
                    nframeargs -= 1;
                else if (callee == call2_func)
                    nframeargs -= 2;
                SmallVector<Value*, 4> ReplacementArgs;
                auto arg_it = CI->arg_begin();
                assert(arg_it != CI->arg_end());
                Value *new_callee = *(arg_it++);
                assert(arg_it != CI->arg_end());
                ReplacementArgs.push_back(*(arg_it++));
                if (callee == call2_func) {
                    assert(arg_it != CI->arg_end());
                    ReplacementArgs.push_back(*(arg_it++));
                }
                maxframeargs = std::max(maxframeargs, nframeargs);
                int slot = 0;
                IRBuilder<> Builder (CI);
                for (; arg_it != CI->arg_end(); ++arg_it) {
                    // Julia emits IR with proper pointer types here, but because
                    // the julia.call signature is varargs, the optimizer is allowed
                    // to rewrite pointee types. It'll go away with opaque pointer
                    // types anyway.
                    Builder.CreateAlignedStore(Builder.CreateBitCast(*arg_it, T_prjlvalue),
                            Builder.CreateInBoundsGEP(T_prjlvalue, Frame, ConstantInt::get(T_int32, slot++)),
                            Align(sizeof(void*)));
                }
                ReplacementArgs.push_back(nframeargs == 0 ?
                    (llvm::Value*)ConstantPointerNull::get(T_pprjlvalue) :
                    (allocaAddressSpace ? Builder.CreateAddrSpaceCast(Frame, T_prjlvalue->getPointerTo(0)) : Frame));
                ReplacementArgs.push_back(ConstantInt::get(T_int32, nframeargs));
                if (callee == call2_func) {
                    // move trailing arg to the end now
                    Value *front = ReplacementArgs.front();
                    ReplacementArgs.erase(ReplacementArgs.begin());
                    ReplacementArgs.push_back(front);
                }
                FunctionType *FTy = callee == call2_func ? JuliaType::get_jlfunc2_ty(CI->getContext()) : JuliaType::get_jlfunc_ty(CI->getContext());
                CallInst *NewCall = CallInst::Create(FTy, new_callee, ReplacementArgs, "", CI);
                NewCall->setTailCallKind(CI->getTailCallKind());
                auto callattrs = CI->getAttributes();
                callattrs = AttributeList::get(CI->getContext(), getFnAttrs(callattrs), getRetAttrs(callattrs), {});
                if (auto new_callee = CI->getCalledFunction()) // get the parameter attributes from the function target (if possible)
                    callattrs = AttributeList::get(CI->getContext(), {callattrs, new_callee->getAttributes()});
                NewCall->setAttributes(callattrs);
                NewCall->takeName(CI);
                NewCall->copyMetadata(*CI);
                CI->replaceAllUsesWith(NewCall);
                UpdatePtrNumbering(CI, NewCall, S);
            } else if (CI->arg_size() == CI->getNumOperands()) {
                /* No operand bundle to lower */
                ++it;
                continue;
            } else {
                CallInst *NewCall = CallInst::Create(CI, None, CI);
                NewCall->takeName(CI);
                NewCall->copyMetadata(*CI);
                CI->replaceAllUsesWith(NewCall);
                UpdatePtrNumbering(CI, NewCall, S);
            }
            if (!CI->use_empty()) {
                CI->replaceAllUsesWith(UndefValue::get(CI->getType()));
                UpdatePtrNumbering(CI, nullptr, S);
            }
            it = CI->eraseFromParent();
            ChangesMade = true;
        }
    }
    for (auto CI : write_barriers) {
        auto parent = CI->getArgOperand(0);
        if (std::all_of(CI->op_begin() + 1, CI->op_end(),
                    [parent, &S](Value *child) { return parent == child || IsPermRooted(child, S); })) {
            CI->eraseFromParent();
            continue;
        }
        if (CFGModified) {
            *CFGModified = true;
        }
        IRBuilder<> builder(CI);
        builder.SetCurrentDebugLocation(CI->getDebugLoc());
<<<<<<< HEAD
#ifndef MMTK_GC
        auto parBits = builder.CreateAnd(EmitLoadTag(builder, parent), 3);
=======
        auto parBits = builder.CreateAnd(EmitLoadTag(builder, T_size, parent), 3);
>>>>>>> 909c57f3
        auto parOldMarked = builder.CreateICmpEQ(parBits, ConstantInt::get(T_size, 3));
        auto mayTrigTerm = SplitBlockAndInsertIfThen(parOldMarked, CI, false);
        builder.SetInsertPoint(mayTrigTerm);
        Value *anyChldNotMarked = NULL;
        for (unsigned i = 1; i < CI->arg_size(); i++) {
            Value *child = CI->getArgOperand(i);
            Value *chldBit = builder.CreateAnd(EmitLoadTag(builder, T_size, child), 1);
            Value *chldNotMarked = builder.CreateICmpEQ(chldBit, ConstantInt::get(T_size, 0));
            anyChldNotMarked = anyChldNotMarked ? builder.CreateOr(anyChldNotMarked, chldNotMarked) : chldNotMarked;
        }
        assert(anyChldNotMarked); // handled by all_of test above
        MDBuilder MDB(parent->getContext());
        SmallVector<uint32_t, 2> Weights{1, 9};
        auto trigTerm = SplitBlockAndInsertIfThen(anyChldNotMarked, mayTrigTerm, false,
                                                MDB.createBranchWeights(Weights));
        builder.SetInsertPoint(trigTerm);
        if (CI->getCalledOperand() == write_barrier_func) {
            builder.CreateCall(getOrDeclare(jl_intrinsics::queueGCRoot), parent);
        }
        else {
            assert(false);
        }
#else
        if (CI->getCalledOperand() == write_barrier_func) {
            // if (CI->arg_size() == 2) {
            //     // parent, target
            //     Function *wb_func = getOrDeclare(jl_intrinsics::writeBarrier2);
            //     builder.CreateCall(wb_func, { parent, CI->getArgOperand(1) }); // We need to be careful about arg1, which may not match the type for wb_func. We probably need a bitcast
            // } else {
            //     // parent and many targets
            //     Function *wb_func = getOrDeclare(jl_intrinsics::writeBarrier1);
            //     builder.CreateCall(wb_func, { parent });
            // }
            auto barrier = mmtk_needs_write_barrier();
            if (barrier == 1) {
                // We only care about parent
                Function *wb_func = getOrDeclare(jl_intrinsics::writeBarrier1);
                builder.CreateCall(wb_func, { parent });
            }
        }
#endif

        CI->eraseFromParent();
    }
    if (maxframeargs == 0 && Frame) {
        Frame->eraseFromParent();
    }
    else if (Frame) {
        Frame->setOperand(0, ConstantInt::get(T_int32, maxframeargs));
    }
    return ChangesMade;
}

static void AddInPredLiveOuts(BasicBlock *BB, LargeSparseBitVector &LiveIn, State &S)
{
    bool First = true;
    std::set<BasicBlock *> Visited;
    std::vector<BasicBlock *> WorkList;
    WorkList.push_back(BB);
    while (!WorkList.empty()) {
        BB = &*WorkList.back();
        WorkList.pop_back();
        // Nothing is live at function entry
        if (BB == &S.F->getEntryBlock()) {
            LiveIn.clear();
            return;
        }
        for (BasicBlock *Pred : predecessors(BB)) {
            if (!Visited.insert(Pred).second)
                continue;
            if (!S.BBStates[Pred].HasSafepoint) {
                WorkList.push_back(Pred);
                continue;
            } else {
                int LastSP = S.BBStates[Pred].Safepoints.front();
                if (First) {
                    LiveIn |= S.LiveSets[LastSP];
                    First = false;
                } else {
                    LiveIn &= S.LiveSets[LastSP];
                }
                if (LiveIn.empty()) // Just a compiler performance optimization
                    return;
            }
        }
    }
}

void LateLowerGCFrame::PlaceGCFrameStore(State &S, unsigned R, unsigned MinColorRoot,
                                         const std::vector<int> &Colors, Value *GCFrame,
                                         Instruction *InsertBefore) {
    // Get the slot address.
    auto slotAddress = CallInst::Create(
        getOrDeclare(jl_intrinsics::getGCFrameSlot),
        {GCFrame, ConstantInt::get(Type::getInt32Ty(InsertBefore->getContext()), Colors[R] + MinColorRoot)},
        "", InsertBefore);

    Value *Val = GetPtrForNumber(S, R, InsertBefore);
    // Pointee types don't have semantics, so the optimizer is
    // free to rewrite them if convenient. We need to change
    // it back here for the store.
    if (Val->getType() != T_prjlvalue)
        Val = new BitCastInst(Val, T_prjlvalue, "", InsertBefore);
    new StoreInst(Val, slotAddress, InsertBefore);
}

void LateLowerGCFrame::PlaceGCFrameStores(State &S, unsigned MinColorRoot,
                                          const std::vector<int> &Colors, Value *GCFrame)
{
    for (auto &BB : *S.F) {
        const BBState &BBS = S.BBStates[&BB];
        if (!BBS.HasSafepoint) {
            continue;
        }
        LargeSparseBitVector LiveIn;
        AddInPredLiveOuts(&BB, LiveIn, S);
        const LargeSparseBitVector *LastLive = &LiveIn;
        for(auto rit = BBS.Safepoints.rbegin();
              rit != BBS.Safepoints.rend(); ++rit ) {
            const LargeSparseBitVector &NowLive = S.LiveSets[*rit];
            for (int Idx : NowLive) {
                if (!HasBitSet(*LastLive, Idx)) {
                    PlaceGCFrameStore(S, Idx, MinColorRoot, Colors, GCFrame,
                      S.ReverseSafepointNumbering[*rit]);
                }
            }
            LastLive = &NowLive;
        }
    }
}

void LateLowerGCFrame::PlaceRootsAndUpdateCalls(std::vector<int> &Colors, State &S, std::map<Value *, std::pair<int, int>>) {
    auto F = S.F;
    auto T_int32 = Type::getInt32Ty(F->getContext());
    int MaxColor = -1;
    for (auto C : Colors)
        if (C > MaxColor)
            MaxColor = C;

    // Insert instructions for the actual gc frame
    if (MaxColor != -1 || !S.Allocas.empty() || !S.ArrayAllocas.empty() || !S.TrackedStores.empty()) {
        // Create and push a GC frame.
        auto gcframe = CallInst::Create(
            getOrDeclare(jl_intrinsics::newGCFrame),
            {ConstantInt::get(T_int32, 0)},
            "gcframe");
        gcframe->insertBefore(&*F->getEntryBlock().begin());

        auto pushGcframe = CallInst::Create(
            getOrDeclare(jl_intrinsics::pushGCFrame),
            {gcframe, ConstantInt::get(T_int32, 0)});
        pushGcframe->insertAfter(pgcstack);

        // Replace Allocas
        unsigned AllocaSlot = 2; // first two words are metadata
        auto replace_alloca = [this, gcframe, &AllocaSlot, T_int32](AllocaInst *&AI) {
            // Pick a slot for the alloca.
            AI->getAlign();
            unsigned align = AI->getAlign().value() / sizeof(void*); // TODO: use DataLayout pointer size
            assert(align <= 16 / sizeof(void*) && "Alignment exceeds llvm-final-gc-lowering abilities");
            if (align > 1)
                AllocaSlot = LLT_ALIGN(AllocaSlot, align);
            Instruction *slotAddress = CallInst::Create(
                getOrDeclare(jl_intrinsics::getGCFrameSlot),
                {gcframe, ConstantInt::get(T_int32, AllocaSlot - 2)});
            slotAddress->insertAfter(gcframe);
            slotAddress->takeName(AI);

            // Check for lifetime intrinsics on this alloca, we can't keep them
            // because we're changing the semantics
            std::vector<CallInst*> ToDelete;
            RecursivelyVisit<IntrinsicInst>([&](Use &VU) {
                IntrinsicInst *II = cast<IntrinsicInst>(VU.getUser());
                if ((II->getIntrinsicID() != Intrinsic::lifetime_start &&
                            II->getIntrinsicID() != Intrinsic::lifetime_end))
                    return;
                ToDelete.push_back(II);
            }, AI);
            for (CallInst *II : ToDelete) {
                II->eraseFromParent();
            }
            if (slotAddress->getType() != AI->getType()) {
                // If we're replacing an ArrayAlloca, the pointer element type may need to be fixed up
                auto BCI  = new BitCastInst(slotAddress, AI->getType());
                BCI->insertAfter(slotAddress);
                slotAddress = BCI;
            }
            AI->replaceAllUsesWith(slotAddress);
            AI->eraseFromParent();
            AI = NULL;
        };
        for (AllocaInst *AI : S.Allocas) {
            auto ns = cast<ConstantInt>(AI->getArraySize())->getZExtValue();
            replace_alloca(AI);
            AllocaSlot += ns;
        }
        for (auto AI : S.ArrayAllocas) {
            replace_alloca(AI.first);
            AllocaSlot += AI.second;
        }
        for (auto Store : S.TrackedStores) {
            auto SI = Store.first;
            auto Base = SI->getValueOperand();
            //auto Tracked = TrackCompositeType(Base->getType());
            for (unsigned i = 0; i < Store.second; ++i) {
                auto slotAddress = CallInst::Create(
                    getOrDeclare(jl_intrinsics::getGCFrameSlot),
                    {gcframe, ConstantInt::get(T_int32, AllocaSlot - 2)});
                slotAddress->insertAfter(gcframe);
                auto ValExpr = std::make_pair(Base, isa<PointerType>(Base->getType()) ? -1 : i);
                auto Elem = MaybeExtractScalar(S, ValExpr, SI);
                if (Elem->getType() != T_prjlvalue)
                    Elem = new BitCastInst(Elem, T_prjlvalue, "", SI);
                //auto Idxs = makeArrayRef(Tracked[i]);
                //Value *Elem = ExtractScalar(Base, true, Idxs, SI);
                Value *shadowStore = new StoreInst(Elem, slotAddress, SI);
                (void)shadowStore;
                // TODO: shadowStore->setMetadata(LLVMContext::MD_tbaa, tbaa_gcframe);
                AllocaSlot++;
            }
        }
        auto NRoots = ConstantInt::get(T_int32, MaxColor + 1 + AllocaSlot - 2);
        gcframe->setArgOperand(0, NRoots);
        pushGcframe->setArgOperand(1, NRoots);

        // Insert GC frame stores
        PlaceGCFrameStores(S, AllocaSlot - 2, Colors, gcframe);
        // Insert GCFrame pops
        for (auto &BB : *F) {
            if (isa<ReturnInst>(BB.getTerminator())) {
                auto popGcframe = CallInst::Create(
                    getOrDeclare(jl_intrinsics::popGCFrame),
                    {gcframe});
                popGcframe->insertBefore(BB.getTerminator());
            }
        }
    }
}

bool LateLowerGCFrame::runOnFunction(Function &F, bool *CFGModified) {
    initAll(*F.getParent());
    LLVM_DEBUG(dbgs() << "GC ROOT PLACEMENT: Processing function " << F.getName() << "\n");
    if (!pgcstack_getter && !adoptthread_func)
        return CleanupIR(F, nullptr, CFGModified);

    pgcstack = getPGCstack(F);
    if (!pgcstack)
        return CleanupIR(F, nullptr, CFGModified);

    State S = LocalScan(F);
    ComputeLiveness(S);
    std::vector<int> Colors = ColorRoots(S);
    std::map<Value *, std::pair<int, int>> CallFrames; // = OptimizeCallFrames(S, Ordering);
    PlaceRootsAndUpdateCalls(Colors, S, CallFrames);
    CleanupIR(F, &S, CFGModified);
    return true;
}

bool LateLowerGCFrameLegacy::runOnFunction(Function &F) {
    auto GetDT = [this]() -> DominatorTree & {
        return getAnalysis<DominatorTreeWrapperPass>().getDomTree();
    };
    auto lateLowerGCFrame = LateLowerGCFrame(GetDT);
    bool modified = lateLowerGCFrame.runOnFunction(F);
#ifdef JL_VERIFY_PASSES
    assert(!verifyFunction(F, &errs()));
#endif
    return modified;
}

PreservedAnalyses LateLowerGC::run(Function &F, FunctionAnalysisManager &AM)
{
    auto GetDT = [&AM, &F]() -> DominatorTree & {
        return AM.getResult<DominatorTreeAnalysis>(F);
    };
    auto lateLowerGCFrame = LateLowerGCFrame(GetDT);
    bool CFGModified = false;
    bool modified = lateLowerGCFrame.runOnFunction(F, &CFGModified);
#ifdef JL_VERIFY_PASSES
    assert(!verifyFunction(F, &errs()));
#endif
    if (modified) {
        if (CFGModified) {
            return PreservedAnalyses::none();
        } else {
            return PreservedAnalyses::allInSet<CFGAnalyses>();
        }
    }
    return PreservedAnalyses::all();
}


char LateLowerGCFrameLegacy::ID = 0;
static RegisterPass<LateLowerGCFrameLegacy> X("LateLowerGCFrame", "Late Lower GCFrame Pass", false, false);

Pass *createLateLowerGCFramePass() {
    return new LateLowerGCFrameLegacy();
}

extern "C" JL_DLLEXPORT_CODEGEN
void LLVMExtraAddLateLowerGCFramePass_impl(LLVMPassManagerRef PM)
{
    unwrap(PM)->add(createLateLowerGCFramePass());
}<|MERGE_RESOLUTION|>--- conflicted
+++ resolved
@@ -2513,12 +2513,7 @@
         }
         IRBuilder<> builder(CI);
         builder.SetCurrentDebugLocation(CI->getDebugLoc());
-<<<<<<< HEAD
-#ifndef MMTK_GC
-        auto parBits = builder.CreateAnd(EmitLoadTag(builder, parent), 3);
-=======
         auto parBits = builder.CreateAnd(EmitLoadTag(builder, T_size, parent), 3);
->>>>>>> 909c57f3
         auto parOldMarked = builder.CreateICmpEQ(parBits, ConstantInt::get(T_size, 3));
         auto mayTrigTerm = SplitBlockAndInsertIfThen(parOldMarked, CI, false);
         builder.SetInsertPoint(mayTrigTerm);
