// This file is a part of Julia. License is MIT: https://julialang.org/license

/*
  allocation and garbage collection
  . non-moving, precise mark and sweep collector
  . pool-allocates small objects, keeps big objects on a simple list
  MMTk alternative
*/

#ifndef JL_GC_H
#define JL_GC_H

#include <stddef.h>
#include <stdlib.h>
#include <string.h>
#include <strings.h>
#include <inttypes.h>
#include "julia.h"
#include "julia_threads.h"
#include "julia_internal.h"
#include "threading.h"
#ifndef _OS_WINDOWS_
#include <sys/mman.h>
#if defined(_OS_DARWIN_) && !defined(MAP_ANONYMOUS)
#define MAP_ANONYMOUS MAP_ANON
#endif
#endif
#include "julia_assert.h"
#include "gc-heap-snapshot.h"
#include "gc-alloc-profiler.h"

// interface from and to gc-common.c
extern void maybe_collect(jl_ptls_t ptls);
extern void run_finalizer(jl_task_t *ct, void *o, void *ff);
extern void *jl_malloc_aligned(size_t sz, size_t align);
extern void *jl_gc_counted_calloc(size_t nm, size_t sz);
extern void jl_gc_counted_free_with_size(void *p, size_t sz);
extern void *jl_gc_counted_realloc_with_old_size(void *p, size_t old, size_t sz);
extern void *jl_realloc_aligned(void *d, size_t sz, size_t oldsz, size_t align);
extern void jl_gc_add_finalizer_th(jl_ptls_t ptls, jl_value_t *v, jl_function_t *f);
extern void jl_finalize_th(jl_task_t *ct, jl_value_t *o);
extern jl_weakref_t *jl_gc_new_weakref_th(jl_ptls_t ptls, jl_value_t *value);
extern jl_value_t *jl_gc_big_alloc_inner(jl_ptls_t ptls, size_t sz);
extern jl_value_t *jl_gc_pool_alloc_inner(jl_ptls_t ptls, int pool_offset, int osize);
extern void jl_rng_split(uint64_t to[4], uint64_t from[4]);
extern void gc_premark(jl_ptls_t ptls2);
extern void *gc_managed_realloc_(jl_ptls_t ptls, void *d, size_t sz, size_t oldsz,
                                 int isaligned, jl_value_t *owner, int8_t can_collect);
extern size_t jl_array_nbytes(jl_array_t *a);
extern void objprofile_count(void *ty, int old, int sz);

#define malloc_cache_align(sz) jl_malloc_aligned(sz, JL_CACHE_BYTE_ALIGNMENT)
#define realloc_cache_align(p, sz, oldsz) jl_realloc_aligned(p, sz, oldsz, JL_CACHE_BYTE_ALIGNMENT)

// common types and globals
#ifdef _P64
typedef uint64_t memsize_t;
#else
typedef uint32_t memsize_t;
#endif

extern const size_t default_collect_interval;
extern const size_t max_collect_interval;
extern size_t last_long_collect_interval;
extern size_t total_mem;
extern memsize_t max_total_memory;
extern _Atomic(uint32_t) jl_gc_disable_counter;
extern jl_mutex_t heapsnapshot_lock;
extern uint64_t finalizer_rngState[];
extern int gc_n_threads;
extern jl_ptls_t* gc_all_tls_states;

// keep in sync with the Julia type of the same name in base/timing.jl
typedef struct {
    int64_t     allocd;
    int64_t     deferred_alloc;
    int64_t     freed;
    uint64_t    malloc;
    uint64_t    realloc;
    uint64_t    poolalloc;
    uint64_t    bigalloc;
    uint64_t    freecall;
    uint64_t    total_time;
    uint64_t    total_allocd;
    size_t      interval;
    int         pause;
    int         full_sweep;
    uint64_t    max_pause;
    uint64_t    max_memory;
    uint64_t    time_to_safepoint;
    uint64_t    max_time_to_safepoint;
    uint64_t    total_time_to_safepoint;
    uint64_t    sweep_time;
    uint64_t    mark_time;
    uint64_t    total_sweep_time;
    uint64_t    total_mark_time;
} jl_gc_num_t;

<<<<<<< HEAD
extern jl_gc_num_t gc_num;

// data structure for tracking malloc'd arrays.
typedef struct _mallocarray_t {
    jl_array_t *a;
    struct _mallocarray_t *next;
} mallocarray_t;

extern void combine_thread_gc_counts(jl_gc_num_t *dest);
extern void reset_thread_gc_counts(void);
=======
// Array chunks (work items representing suffixes of
// large arrays of pointers left to be marked)

typedef enum {
    GC_empty_chunk = 0, // for sentinel representing no items left in chunk queue
    GC_objary_chunk,    // for chunk of object array
    GC_ary8_chunk,      // for chunk of array with 8 bit field descriptors
    GC_ary16_chunk,     // for chunk of array with 16 bit field descriptors
    GC_finlist_chunk,   // for chunk of finalizer list
} gc_chunk_id_t;

typedef struct _jl_gc_chunk_t {
    gc_chunk_id_t cid;
    struct _jl_value_t *parent; // array owner
    struct _jl_value_t **begin; // pointer to first element that needs scanning
    struct _jl_value_t **end;   // pointer to last element that needs scanning
    void *elem_begin;           // used to scan pointers within objects when marking `ary8` or `ary16`
    void *elem_end;             // used to scan pointers within objects when marking `ary8` or `ary16`
    uint32_t step;              // step-size used when marking objarray
    uintptr_t nptr;             // (`nptr` & 0x1) if array has young element and (`nptr` & 0x2) if array owner is old
} jl_gc_chunk_t;

#define GC_CHUNK_BATCH_SIZE (1 << 16)       // maximum number of references that can be processed
                                            // without creating a chunk

#define GC_PTR_QUEUE_INIT_SIZE (1 << 18)    // initial size of queue of `jl_value_t *`
#define GC_CHUNK_QUEUE_INIT_SIZE (1 << 14)  // initial size of chunk-queue
>>>>>>> 909c57f3

// layout for big (>2k) objects
JL_EXTENSION typedef struct _bigval_t {
    struct _bigval_t *next;
    struct _bigval_t **prev; // pointer to the next field of the prev entry
    union {
        size_t sz;
        uintptr_t age : 2;
    };
#ifdef _P64 // Add padding so that the value is 64-byte aligned
    // (8 pointers of 8 bytes each) - (4 other pointers in struct)
    void *_padding[8 - 4];
#else
    // (16 pointers of 4 bytes each) - (4 other pointers in struct)
    void *_padding[16 - 4];
#endif
    //struct jl_taggedvalue_t <>;
    union {
        uintptr_t header;
        struct {
            uintptr_t gc:2;
        } bits;
    };
    // must be 64-byte aligned here, in 32 & 64 bit modes
} bigval_t;

STATIC_INLINE uintptr_t gc_ptr_tag(void *v, uintptr_t mask) JL_NOTSAFEPOINT
{
    return ((uintptr_t)v) & mask;
}

STATIC_INLINE void *gc_ptr_clear_tag(void *v, uintptr_t mask) JL_NOTSAFEPOINT
{
    return (void*)(((uintptr_t)v) & ~mask);
}

STATIC_INLINE int gc_marked(uintptr_t bits) JL_NOTSAFEPOINT
{
    return (bits & GC_MARKED) != 0;
}

#ifdef GC_VERIFY
#error "GC_VERIFY is unsupported with MMTk"
#endif

#ifdef MEMFENCE
#error "MEMFENCE is unsupported with MMTk"
#endif

#ifdef GC_DEBUG_ENV
#error "GC_DEBUG_ENV is unsupported with MMTk"
#endif

#ifdef GC_FINAL_STATS
#error "GC_FINAL_STATS is currently unsupported with MMTk"
#endif

#ifdef GC_TIME
#error "GC_TIME is currently unsupported with MMTk"
#endif

#ifdef MEMPROFILE
#error "MEMPROFILE is not supported with MMTk"
#endif

#ifdef OBJPROFILE
#ifdef MMTK_GC
#warning "OBJPROFILE is unsupported with MMTk; disabling"
#undef OBJPROFILE
#endif
#endif


#ifdef MMTK_GC
#include "mmtk.h"

typedef struct {
    char c;
} jl_gc_pagemeta_t;

#else  // !MMTK_GC

#ifdef __cplusplus
extern "C" {
#endif

#define GC_PAGE_LG2 14 // log2(size of a page)
#define GC_PAGE_SZ (1 << GC_PAGE_LG2) // 16k
#define GC_PAGE_OFFSET (JL_HEAP_ALIGNMENT - (sizeof(jl_taggedvalue_t) % JL_HEAP_ALIGNMENT))

#define jl_malloc_tag ((void*)0xdeadaa01)
#define jl_singleton_tag ((void*)0xdeadaa02)

// Used by GC_DEBUG_ENV
typedef struct {
    uint64_t num;
    uint64_t next;
    uint64_t min;
    uint64_t interv;
    uint64_t max;
    unsigned short random[3];
} jl_alloc_num_t;

typedef struct {
    int always_full;
    int wait_for_debugger;
    jl_alloc_num_t pool;
    jl_alloc_num_t other;
    jl_alloc_num_t print;
} jl_gc_debug_env_t;

typedef enum {
    GC_empty_chunk,
    GC_objary_chunk,
    GC_ary8_chunk,
    GC_ary16_chunk,
    GC_finlist_chunk,
} gc_chunk_id_t;

typedef struct _jl_gc_chunk_t {
    gc_chunk_id_t cid;
    struct _jl_value_t *parent;
    struct _jl_value_t **begin;
    struct _jl_value_t **end;
    void *elem_begin;
    void *elem_end;
    uint32_t step;
    uintptr_t nptr;
} jl_gc_chunk_t;

#define MAX_REFS_AT_ONCE (1 << 16)

// pool page metadata
typedef struct {
    // index of pool that owns this page
    uint8_t pool_n;
    // Whether any cell in the page is marked
    // This bit is set before sweeping iff there are live cells in the page.
    // Note that before marking or after sweeping there can be live
    // (and young) cells in the page for `!has_marked`.
    uint8_t has_marked;
    // Whether any cell was live and young **before sweeping**.
    // For a normal sweep (quick sweep that is NOT preceded by a
    // full sweep) this bit is set iff there are young or newly dead
    // objects in the page and the page needs to be swept.
    //
    // For a full sweep, this bit should be ignored.
    //
    // For a quick sweep preceded by a full sweep. If this bit is set,
    // the page needs to be swept. If this bit is not set, there could
    // still be old dead objects in the page and `nold` and `prev_nold`
    // should be used to determine if the page needs to be swept.
    uint8_t has_young;
    // number of old objects in this page
    uint16_t nold;
    // number of old objects in this page during the previous full sweep
    uint16_t prev_nold;
    // number of free objects in this page.
    // invalid if pool that owns this page is allocating objects from this page.
    uint16_t nfree;
    uint16_t osize; // size of each object in this page
    uint16_t fl_begin_offset; // offset of first free object in this page
    uint16_t fl_end_offset;   // offset of last free object in this page
    uint16_t thread_n;        // thread id of the heap that owns this page
    char *data;
    uint32_t *ages;
} jl_gc_pagemeta_t;

// Page layout:
//  Newpage freelist: sizeof(void*)
//  Padding: GC_PAGE_OFFSET - sizeof(void*)
//  Blocks: osize * n
//    Tag: sizeof(jl_taggedvalue_t)
//    Data: <= osize - sizeof(jl_taggedvalue_t)

// Memory map:
//  The complete address space is divided up into a multi-level page table.
//  The three levels have similar but slightly different structures:
//    - pagetable0_t: the bottom/leaf level (covers the contiguous addresses)
//    - pagetable1_t: the middle level
//    - pagetable2_t: the top/leaf level (covers the entire virtual address space)
//  Corresponding to these similar structures is a large amount of repetitive
//  code that is nearly the same but not identical. It could be made less
//  repetitive with C macros, but only at the cost of debuggability. The specialized
//  structure of this representation allows us to partially unroll and optimize
//  various conditions at each level.

//  The following constants define the branching factors at each level.
//  The constants and GC_PAGE_LG2 must therefore sum to sizeof(void*).
//  They should all be multiples of 32 (sizeof(uint32_t)) except that REGION2_PG_COUNT may also be 1.
#ifdef _P64
#define REGION0_PG_COUNT (1 << 16)
#define REGION1_PG_COUNT (1 << 16)
#define REGION2_PG_COUNT (1 << 18)
#define REGION0_INDEX(p) (((uintptr_t)(p) >> 14) & 0xFFFF) // shift by GC_PAGE_LG2
#define REGION1_INDEX(p) (((uintptr_t)(p) >> 30) & 0xFFFF)
#define REGION_INDEX(p)  (((uintptr_t)(p) >> 46) & 0x3FFFF)
#else
#define REGION0_PG_COUNT (1 << 8)
#define REGION1_PG_COUNT (1 << 10)
#define REGION2_PG_COUNT (1 << 0)
#define REGION0_INDEX(p) (((uintptr_t)(p) >> 14) & 0xFF) // shift by GC_PAGE_LG2
#define REGION1_INDEX(p) (((uintptr_t)(p) >> 22) & 0x3FF)
#define REGION_INDEX(p)  (0)
#endif

// define the representation of the levels of the page-table (0 to 2)
typedef struct {
    jl_gc_pagemeta_t *meta[REGION0_PG_COUNT];
    uint32_t allocmap[REGION0_PG_COUNT / 32];
    uint32_t freemap[REGION0_PG_COUNT / 32];
    // store a lower bound of the first free page in each region
    int lb;
    // an upper bound of the last non-free page
    int ub;
} pagetable0_t;

typedef struct {
    pagetable0_t *meta0[REGION1_PG_COUNT];
    uint32_t allocmap0[REGION1_PG_COUNT / 32];
    uint32_t freemap0[REGION1_PG_COUNT / 32];
    // store a lower bound of the first free page in each region
    int lb;
    // an upper bound of the last non-free page
    int ub;
} pagetable1_t;

typedef struct {
    pagetable1_t *meta1[REGION2_PG_COUNT];
    uint32_t allocmap1[(REGION2_PG_COUNT + 31) / 32];
    uint32_t freemap1[(REGION2_PG_COUNT + 31) / 32];
    // store a lower bound of the first free page in each region
    int lb;
    // an upper bound of the last non-free page
    int ub;
} pagetable_t;

#ifdef __clang_gcanalyzer__ /* clang may not have __builtin_ffs */
unsigned ffs_u32(uint32_t bitvec) JL_NOTSAFEPOINT;
#else
STATIC_INLINE unsigned ffs_u32(uint32_t bitvec)
{
    return __builtin_ffs(bitvec) - 1;
}
#endif

extern pagetable_t memory_map;
extern bigval_t *big_objects_marked;
extern arraylist_t finalizer_list_marked;
extern arraylist_t to_finalize;
extern int64_t lazy_freed_pages;

STATIC_INLINE bigval_t *bigval_header(jl_taggedvalue_t *o) JL_NOTSAFEPOINT
{
    return container_of(o, bigval_t, header);
}

// round an address inside a gcpage's data to its beginning
STATIC_INLINE char *gc_page_data(void *x) JL_NOTSAFEPOINT
{
    return (char*)(((uintptr_t)x >> GC_PAGE_LG2) << GC_PAGE_LG2);
}

STATIC_INLINE jl_taggedvalue_t *page_pfl_beg(jl_gc_pagemeta_t *p) JL_NOTSAFEPOINT
{
    return (jl_taggedvalue_t*)(p->data + p->fl_begin_offset);
}

STATIC_INLINE jl_taggedvalue_t *page_pfl_end(jl_gc_pagemeta_t *p) JL_NOTSAFEPOINT
{
    return (jl_taggedvalue_t*)(p->data + p->fl_end_offset);
}

STATIC_INLINE int gc_old(uintptr_t bits) JL_NOTSAFEPOINT
{
    return (bits & GC_OLD) != 0;
}

STATIC_INLINE uintptr_t gc_set_bits(uintptr_t tag, int bits) JL_NOTSAFEPOINT
{
    return (tag & ~(uintptr_t)3) | bits;
}

NOINLINE uintptr_t gc_get_stack_ptr(void);

STATIC_INLINE jl_gc_pagemeta_t *page_metadata(void *_data) JL_NOTSAFEPOINT
{
    uintptr_t data = ((uintptr_t)_data);
    unsigned i;
    i = REGION_INDEX(data);
    pagetable1_t *r1 = memory_map.meta1[i];
    if (!r1)
        return NULL;
    i = REGION1_INDEX(data);
    pagetable0_t *r0 = r1->meta0[i];
    if (!r0)
        return NULL;
    i = REGION0_INDEX(data);
    return r0->meta[i];
}

struct jl_gc_metadata_ext {
    pagetable1_t *pagetable1;
    pagetable0_t *pagetable0;
    jl_gc_pagemeta_t *meta;
    unsigned pagetable_i32, pagetable_i;
    unsigned pagetable1_i32, pagetable1_i;
    unsigned pagetable0_i32, pagetable0_i;
};

STATIC_INLINE struct jl_gc_metadata_ext page_metadata_ext(void *_data) JL_NOTSAFEPOINT
{
    uintptr_t data = (uintptr_t)_data;
    struct jl_gc_metadata_ext info;
    unsigned i;
    i = REGION_INDEX(data);
    info.pagetable_i = i % 32;
    info.pagetable_i32 = i / 32;
    info.pagetable1 = memory_map.meta1[i];
    i = REGION1_INDEX(data);
    info.pagetable1_i = i % 32;
    info.pagetable1_i32 = i / 32;
    info.pagetable0 = info.pagetable1->meta0[i];
    i = REGION0_INDEX(data);
    info.pagetable0_i = i % 32;
    info.pagetable0_i32 = i / 32;
    info.meta = info.pagetable0->meta[i];
    assert(info.meta);
    return info;
}

STATIC_INLINE void gc_big_object_unlink(const bigval_t *hdr) JL_NOTSAFEPOINT
{
    *hdr->prev = hdr->next;
    if (hdr->next) {
        hdr->next->prev = hdr->prev;
    }
}

STATIC_INLINE void gc_big_object_link(bigval_t *hdr, bigval_t **list) JL_NOTSAFEPOINT
{
    hdr->next = *list;
    hdr->prev = list;
    if (*list)
        (*list)->prev = &hdr->next;
    *list = hdr;
}

extern uv_mutex_t gc_threads_lock;
extern uv_cond_t gc_threads_cond;
extern _Atomic(int) gc_n_threads_marking;
void gc_mark_queue_all_roots(jl_ptls_t ptls, jl_gc_markqueue_t *mq);
void gc_mark_finlist_(jl_gc_markqueue_t *mq, jl_value_t **fl_begin,
                                    jl_value_t **fl_end) JL_NOTSAFEPOINT;
void gc_mark_finlist(jl_gc_markqueue_t *mq, arraylist_t *list,
                                   size_t start) JL_NOTSAFEPOINT;
void gc_mark_loop_serial_(jl_ptls_t ptls, jl_gc_markqueue_t *mq);
void gc_mark_loop_serial(jl_ptls_t ptls);
void gc_mark_loop_parallel(jl_ptls_t ptls, int master);
void sweep_stack_pools(void);
void jl_gc_debug_init(void);

// GC pages

void jl_gc_init_page(void);
NOINLINE jl_gc_pagemeta_t *jl_gc_alloc_page(void) JL_NOTSAFEPOINT;
void jl_gc_free_page(void *p) JL_NOTSAFEPOINT;

// GC debug

#if defined(GC_TIME) || defined(GC_FINAL_STATS)
void gc_settime_premark_end(void);
void gc_settime_postmark_end(void);
#else
#define gc_settime_premark_end()
#define gc_settime_postmark_end()
#endif

#ifdef GC_FINAL_STATS
void gc_final_count_page(size_t pg_cnt);
void gc_final_pause_end(int64_t t0, int64_t tend);
#else
#define gc_final_count_page(pg_cnt)
#define gc_final_pause_end(t0, tend)
#endif

#ifdef GC_TIME
void gc_time_pool_start(void) JL_NOTSAFEPOINT;
void gc_time_count_page(int freedall, int pg_skpd) JL_NOTSAFEPOINT;
void gc_time_pool_end(int sweep_full) JL_NOTSAFEPOINT;
void gc_time_sysimg_end(uint64_t t0) JL_NOTSAFEPOINT;

void gc_time_big_start(void) JL_NOTSAFEPOINT;
void gc_time_count_big(int old_bits, int bits) JL_NOTSAFEPOINT;
void gc_time_big_end(void) JL_NOTSAFEPOINT;

void gc_time_mallocd_array_start(void) JL_NOTSAFEPOINT;
void gc_time_count_mallocd_array(int bits) JL_NOTSAFEPOINT;
void gc_time_mallocd_array_end(void) JL_NOTSAFEPOINT;

void gc_time_mark_pause(int64_t t0, int64_t scanned_bytes,
                        int64_t perm_scanned_bytes);
void gc_time_sweep_pause(uint64_t gc_end_t, int64_t actual_allocd,
                         int64_t live_bytes, int64_t estimate_freed,
                         int sweep_full);
void gc_time_summary(int sweep_full, uint64_t start, uint64_t end,
                     uint64_t freed, uint64_t live, uint64_t interval,
                     uint64_t pause, uint64_t ttsp, uint64_t mark,
                     uint64_t sweep);
#else
#define gc_time_pool_start()
STATIC_INLINE void gc_time_count_page(int freedall, int pg_skpd) JL_NOTSAFEPOINT
{
    (void)freedall;
    (void)pg_skpd;
}
#define gc_time_pool_end(sweep_full) (void)(sweep_full)
#define gc_time_sysimg_end(t0) (void)(t0)
#define gc_time_big_start()
STATIC_INLINE void gc_time_count_big(int old_bits, int bits) JL_NOTSAFEPOINT
{
    (void)old_bits;
    (void)bits;
}
#define gc_time_big_end()
#define gc_time_mallocd_array_start()
STATIC_INLINE void gc_time_count_mallocd_array(int bits) JL_NOTSAFEPOINT
{
    (void)bits;
}
#define gc_time_mallocd_array_end()
#define gc_time_mark_pause(t0, scanned_bytes, perm_scanned_bytes)
#define gc_time_sweep_pause(gc_end_t, actual_allocd, live_bytes,        \
                            estimate_freed, sweep_full)
#define  gc_time_summary(sweep_full, start, end, freed, live,           \
                         interval, pause, ttsp, mark, sweep)
#endif

#ifdef MEMFENCE
void gc_verify_tags(void);
#else
static inline void gc_verify_tags(void)
{
}
#endif

#ifdef GC_VERIFY
extern jl_value_t *lostval;
void gc_verify(jl_ptls_t ptls);
void add_lostval_parent(jl_value_t *parent);
#define verify_val(v) do {                                              \
        if (lostval == (jl_value_t*)(v) && (v) != 0) {                  \
            jl_printf(JL_STDOUT,                                        \
                      "Found lostval %p at %s:%d oftype: ",             \
                      (void*)(lostval), __FILE__, __LINE__);            \
            jl_static_show(JL_STDOUT, jl_typeof(v));                    \
            jl_printf(JL_STDOUT, "\n");                                 \
        }                                                               \
    } while(0);

#define verify_parent(ty, obj, slot, args...) do {                      \
        if (gc_ptr_clear_tag(*(void**)(slot), 3) == (void*)lostval &&   \
            (jl_value_t*)(obj) != lostval) {                            \
            jl_printf(JL_STDOUT, "Found parent %p %p at %s:%d\n",       \
                      (void*)(ty), (void*)(obj), __FILE__, __LINE__);   \
            jl_printf(JL_STDOUT, "\tloc %p : ", (void*)(slot));         \
            jl_printf(JL_STDOUT, args);                                 \
            jl_printf(JL_STDOUT, "\n");                                 \
            jl_printf(JL_STDOUT, "\ttype: ");                           \
            jl_static_show(JL_STDOUT, jl_typeof(obj));                  \
            jl_printf(JL_STDOUT, "\n");                                 \
            add_lostval_parent((jl_value_t*)(obj));                     \
        }                                                               \
    } while(0);

#define verify_parent1(ty,obj,slot,arg1) verify_parent(ty,obj,slot,arg1)
#define verify_parent2(ty,obj,slot,arg1,arg2) verify_parent(ty,obj,slot,arg1,arg2)
extern int gc_verifying;
#else
#define gc_verify(ptls)
#define verify_val(v)
#define verify_parent1(ty,obj,slot,arg1) do {} while (0)
#define verify_parent2(ty,obj,slot,arg1,arg2) do {} while (0)
#define gc_verifying (0)
#endif

int gc_slot_to_fieldidx(void *_obj, void *slot, jl_datatype_t *vt) JL_NOTSAFEPOINT;
int gc_slot_to_arrayidx(void *_obj, void *begin) JL_NOTSAFEPOINT;
NOINLINE void gc_mark_loop_unwind(jl_ptls_t ptls, jl_gc_markqueue_t *mq, int offset) JL_NOTSAFEPOINT;

#ifdef GC_DEBUG_ENV
JL_DLLEXPORT extern jl_gc_debug_env_t jl_gc_debug_env;
#define gc_sweep_always_full jl_gc_debug_env.always_full
int jl_gc_debug_check_other(void);
int gc_debug_check_pool(void);
void jl_gc_debug_print(void);
void gc_scrub_record_task(jl_task_t *ta) JL_NOTSAFEPOINT;
void gc_scrub(void);
#else
#define gc_sweep_always_full 0
static inline int jl_gc_debug_check_other(void)
{
    return 0;
}
static inline int gc_debug_check_pool(void)
{
    return 0;
}
static inline void jl_gc_debug_print(void)
{
}
static inline void gc_scrub_record_task(jl_task_t *ta) JL_NOTSAFEPOINT
{
    (void)ta;
}
static inline void gc_scrub(void)
{
}
#endif

#ifdef MEMPROFILE
void gc_stats_all_pool(void);
void gc_stats_big_obj(void);
#else
#define gc_stats_all_pool()
#define gc_stats_big_obj()
#endif

// For debugging
void gc_count_pool(void);

JL_DLLEXPORT void jl_enable_gc_logging(int enable);
void _report_gc_finished(uint64_t pause, uint64_t freed, int full, int recollect) JL_NOTSAFEPOINT;

#ifdef __cplusplus
}
#endif

#endif // !MMTK_GC

#endif<|MERGE_RESOLUTION|>--- conflicted
+++ resolved
@@ -71,6 +71,153 @@
 extern jl_ptls_t* gc_all_tls_states;
 
 // keep in sync with the Julia type of the same name in base/timing.jl
+typedef struct {
+    int64_t     allocd;
+    int64_t     deferred_alloc;
+    int64_t     freed;
+    uint64_t    malloc;
+    uint64_t    realloc;
+    uint64_t    poolalloc;
+    uint64_t    bigalloc;
+    uint64_t    freecall;
+    uint64_t    total_time;
+    uint64_t    total_allocd;
+    uint64_t    since_sweep;
+    size_t      interval;
+    int         pause;
+    int         full_sweep;
+    uint64_t    max_pause;
+    uint64_t    max_memory;
+    uint64_t    time_to_safepoint;
+    uint64_t    max_time_to_safepoint;
+    uint64_t    sweep_time;
+    uint64_t    mark_time;
+    uint64_t    total_sweep_time;
+    uint64_t    total_mark_time;
+} jl_gc_num_t;
+
+extern jl_gc_num_t gc_num;
+
+// data structure for tracking malloc'd arrays.
+typedef struct _mallocarray_t {
+    jl_array_t *a;
+    struct _mallocarray_t *next;
+} mallocarray_t;
+
+extern void combine_thread_gc_counts(jl_gc_num_t *dest);
+extern void reset_thread_gc_counts(void);
+
+// layout for big (>2k) objects
+JL_EXTENSION typedef struct _bigval_t {
+    struct _bigval_t *next;
+    struct _bigval_t **prev; // pointer to the next field of the prev entry
+    union {
+        size_t sz;
+        uintptr_t age : 2;
+    };
+#ifdef _P64 // Add padding so that the value is 64-byte aligned
+    // (8 pointers of 8 bytes each) - (4 other pointers in struct)
+    void *_padding[8 - 4];
+#else
+    // (16 pointers of 4 bytes each) - (4 other pointers in struct)
+    void *_padding[16 - 4];
+#endif
+    //struct jl_taggedvalue_t <>;
+    union {
+        uintptr_t header;
+        struct {
+            uintptr_t gc:2;
+        } bits;
+    };
+    // must be 64-byte aligned here, in 32 & 64 bit modes
+} bigval_t;
+
+STATIC_INLINE uintptr_t gc_ptr_tag(void *v, uintptr_t mask) JL_NOTSAFEPOINT
+{
+    return ((uintptr_t)v) & mask;
+}
+
+STATIC_INLINE void *gc_ptr_clear_tag(void *v, uintptr_t mask) JL_NOTSAFEPOINT
+{
+    return (void*)(((uintptr_t)v) & ~mask);
+}
+
+STATIC_INLINE int gc_marked(uintptr_t bits) JL_NOTSAFEPOINT
+{
+    return (bits & GC_MARKED) != 0;
+}
+
+#ifdef GC_VERIFY
+#error "GC_VERIFY is unsupported with MMTk"
+#endif
+
+#ifdef MEMFENCE
+#error "MEMFENCE is unsupported with MMTk"
+#endif
+
+#ifdef GC_DEBUG_ENV
+#error "GC_DEBUG_ENV is unsupported with MMTk"
+#endif
+
+#ifdef GC_FINAL_STATS
+#error "GC_FINAL_STATS is currently unsupported with MMTk"
+#endif
+
+#ifdef GC_TIME
+#error "GC_TIME is currently unsupported with MMTk"
+#endif
+
+#ifdef MEMPROFILE
+#error "MEMPROFILE is not supported with MMTk"
+#endif
+
+#ifdef OBJPROFILE
+#ifdef MMTK_GC
+#warning "OBJPROFILE is unsupported with MMTk; disabling"
+#undef OBJPROFILE
+#endif
+#endif
+
+
+#ifdef MMTK_GC
+#include "mmtk.h"
+
+typedef struct {
+    char c;
+} jl_gc_pagemeta_t;
+
+#else  // !MMTK_GC
+
+#ifdef __cplusplus
+extern "C" {
+#endif
+
+#define GC_PAGE_LG2 14 // log2(size of a page)
+#define GC_PAGE_SZ (1 << GC_PAGE_LG2) // 16k
+#define GC_PAGE_OFFSET (JL_HEAP_ALIGNMENT - (sizeof(jl_taggedvalue_t) % JL_HEAP_ALIGNMENT))
+
+#define jl_malloc_tag ((void*)0xdeadaa01)
+#define jl_singleton_tag ((void*)0xdeadaa02)
+
+// Used by GC_DEBUG_ENV
+typedef struct {
+    uint64_t num;
+    uint64_t next;
+    uint64_t min;
+    uint64_t interv;
+    uint64_t max;
+    unsigned short random[3];
+} jl_alloc_num_t;
+
+typedef struct {
+    int always_full;
+    int wait_for_debugger;
+    jl_alloc_num_t pool;
+    jl_alloc_num_t other;
+    jl_alloc_num_t print;
+} jl_gc_debug_env_t;
+
+// This struct must be kept in sync with the Julia type of the same name in base/timing.jl
 typedef struct {
     int64_t     allocd;
     int64_t     deferred_alloc;
@@ -96,18 +243,6 @@
     uint64_t    total_mark_time;
 } jl_gc_num_t;
 
-<<<<<<< HEAD
-extern jl_gc_num_t gc_num;
-
-// data structure for tracking malloc'd arrays.
-typedef struct _mallocarray_t {
-    jl_array_t *a;
-    struct _mallocarray_t *next;
-} mallocarray_t;
-
-extern void combine_thread_gc_counts(jl_gc_num_t *dest);
-extern void reset_thread_gc_counts(void);
-=======
 // Array chunks (work items representing suffixes of
 // large arrays of pointers left to be marked)
 
@@ -135,138 +270,6 @@
 
 #define GC_PTR_QUEUE_INIT_SIZE (1 << 18)    // initial size of queue of `jl_value_t *`
 #define GC_CHUNK_QUEUE_INIT_SIZE (1 << 14)  // initial size of chunk-queue
->>>>>>> 909c57f3
-
-// layout for big (>2k) objects
-JL_EXTENSION typedef struct _bigval_t {
-    struct _bigval_t *next;
-    struct _bigval_t **prev; // pointer to the next field of the prev entry
-    union {
-        size_t sz;
-        uintptr_t age : 2;
-    };
-#ifdef _P64 // Add padding so that the value is 64-byte aligned
-    // (8 pointers of 8 bytes each) - (4 other pointers in struct)
-    void *_padding[8 - 4];
-#else
-    // (16 pointers of 4 bytes each) - (4 other pointers in struct)
-    void *_padding[16 - 4];
-#endif
-    //struct jl_taggedvalue_t <>;
-    union {
-        uintptr_t header;
-        struct {
-            uintptr_t gc:2;
-        } bits;
-    };
-    // must be 64-byte aligned here, in 32 & 64 bit modes
-} bigval_t;
-
-STATIC_INLINE uintptr_t gc_ptr_tag(void *v, uintptr_t mask) JL_NOTSAFEPOINT
-{
-    return ((uintptr_t)v) & mask;
-}
-
-STATIC_INLINE void *gc_ptr_clear_tag(void *v, uintptr_t mask) JL_NOTSAFEPOINT
-{
-    return (void*)(((uintptr_t)v) & ~mask);
-}
-
-STATIC_INLINE int gc_marked(uintptr_t bits) JL_NOTSAFEPOINT
-{
-    return (bits & GC_MARKED) != 0;
-}
-
-#ifdef GC_VERIFY
-#error "GC_VERIFY is unsupported with MMTk"
-#endif
-
-#ifdef MEMFENCE
-#error "MEMFENCE is unsupported with MMTk"
-#endif
-
-#ifdef GC_DEBUG_ENV
-#error "GC_DEBUG_ENV is unsupported with MMTk"
-#endif
-
-#ifdef GC_FINAL_STATS
-#error "GC_FINAL_STATS is currently unsupported with MMTk"
-#endif
-
-#ifdef GC_TIME
-#error "GC_TIME is currently unsupported with MMTk"
-#endif
-
-#ifdef MEMPROFILE
-#error "MEMPROFILE is not supported with MMTk"
-#endif
-
-#ifdef OBJPROFILE
-#ifdef MMTK_GC
-#warning "OBJPROFILE is unsupported with MMTk; disabling"
-#undef OBJPROFILE
-#endif
-#endif
-
-
-#ifdef MMTK_GC
-#include "mmtk.h"
-
-typedef struct {
-    char c;
-} jl_gc_pagemeta_t;
-
-#else  // !MMTK_GC
-
-#ifdef __cplusplus
-extern "C" {
-#endif
-
-#define GC_PAGE_LG2 14 // log2(size of a page)
-#define GC_PAGE_SZ (1 << GC_PAGE_LG2) // 16k
-#define GC_PAGE_OFFSET (JL_HEAP_ALIGNMENT - (sizeof(jl_taggedvalue_t) % JL_HEAP_ALIGNMENT))
-
-#define jl_malloc_tag ((void*)0xdeadaa01)
-#define jl_singleton_tag ((void*)0xdeadaa02)
-
-// Used by GC_DEBUG_ENV
-typedef struct {
-    uint64_t num;
-    uint64_t next;
-    uint64_t min;
-    uint64_t interv;
-    uint64_t max;
-    unsigned short random[3];
-} jl_alloc_num_t;
-
-typedef struct {
-    int always_full;
-    int wait_for_debugger;
-    jl_alloc_num_t pool;
-    jl_alloc_num_t other;
-    jl_alloc_num_t print;
-} jl_gc_debug_env_t;
-
-typedef enum {
-    GC_empty_chunk,
-    GC_objary_chunk,
-    GC_ary8_chunk,
-    GC_ary16_chunk,
-    GC_finlist_chunk,
-} gc_chunk_id_t;
-
-typedef struct _jl_gc_chunk_t {
-    gc_chunk_id_t cid;
-    struct _jl_value_t *parent;
-    struct _jl_value_t **begin;
-    struct _jl_value_t **end;
-    void *elem_begin;
-    void *elem_end;
-    uint32_t step;
-    uintptr_t nptr;
-} jl_gc_chunk_t;
-
-#define MAX_REFS_AT_ONCE (1 << 16)
 
 // pool page metadata
 typedef struct {
