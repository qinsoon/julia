// This file is a part of Julia. License is MIT: https://julialang.org/license

#ifndef JL_INTERNAL_H
#define JL_INTERNAL_H

#include "options.h"
#include "julia_locks.h"
#include "julia_threads.h"
#include "support/utils.h"
#include "support/hashing.h"
#include "support/ptrhash.h"
#include "support/strtod.h"
#include "gc-alloc-profiler.h"
#include "support/rle.h"
#include <uv.h>
#include <llvm-c/Types.h>
#include <llvm-c/Orc.h>
#if !defined(_WIN32)
#include <unistd.h>
#else
#define sleep(x) Sleep(1000*x)
#endif
#if defined(_CPU_ARM_)
#include <sys/time.h>
#endif

#ifdef __cplusplus
extern "C" {
#endif
#ifdef _COMPILER_ASAN_ENABLED_
#if defined(__GLIBC__) && defined(_CPU_X86_64_)
/* TODO: This is terrible - we're reaching deep into glibc internals here.
   We should probably just switch to our own setjmp/longjmp implementation. */
#define JB_RSP 6
static inline uintptr_t demangle_ptr(uintptr_t var)
{
    asm ("ror $17, %0\n\t"
         "xor %%fs:0x30, %0\n\t"
        : "=r" (var)
        : "0" (var));
    return var;
}
static inline uintptr_t jmpbuf_sp(jl_jmp_buf *buf)
{
    return demangle_ptr((uintptr_t)(*buf)[0].__jmpbuf[JB_RSP]);
}
#else
#error Need to implement jmpbuf_sp for this architecture
#endif
void __sanitizer_start_switch_fiber(void**, const void*, size_t);
void __sanitizer_finish_switch_fiber(void*, const void**, size_t*);
extern void __asan_unpoison_stack_memory(uintptr_t addr, size_t size);
static inline void asan_unpoison_task_stack(jl_task_t *ct, jl_jmp_buf *buf)
{
    if (!ct)
        return;
    /* Unpoison everything from the base of the stack allocation to the address
       that we're resetting to. The idea is to remove the poison from the frames
       that we're skipping over, since they won't be unwound. */
    uintptr_t top = jmpbuf_sp(buf);
    uintptr_t bottom = (uintptr_t)ct->stkbuf;
    __asan_unpoison_stack_memory(bottom, top - bottom);
}
static inline void asan_unpoison_stack_memory(uintptr_t addr, size_t size) {
    __asan_unpoison_stack_memory(addr, size);
}
#else
static inline void asan_unpoison_task_stack(jl_task_t *ct, jl_jmp_buf *buf) JL_NOTSAFEPOINT {}
static inline void asan_unpoison_stack_memory(uintptr_t addr, size_t size) JL_NOTSAFEPOINT {}
#endif
#ifdef _COMPILER_MSAN_ENABLED_
void __msan_unpoison(const volatile void *a, size_t size) JL_NOTSAFEPOINT;
void __msan_allocated_memory(const volatile void *a, size_t size) JL_NOTSAFEPOINT;
void __msan_unpoison_string(const volatile char *a) JL_NOTSAFEPOINT;
static inline void msan_allocated_memory(const volatile void *a, size_t size) JL_NOTSAFEPOINT {
    __msan_allocated_memory(a, size);
}
static inline void msan_unpoison(const volatile void *a, size_t size) JL_NOTSAFEPOINT {
    __msan_unpoison(a, size);
}
static inline void msan_unpoison_string(const volatile char *a) JL_NOTSAFEPOINT {
    __msan_unpoison_string(a);
}
#else
static inline void msan_unpoison(const volatile void *a, size_t size) JL_NOTSAFEPOINT {}
static inline void msan_allocated_memory(const volatile void *a, size_t size) JL_NOTSAFEPOINT {}
static inline void msan_unpoison_string(const volatile char *a) JL_NOTSAFEPOINT {}
#endif
#ifdef _COMPILER_TSAN_ENABLED_
void *__tsan_create_fiber(unsigned flags);
void *__tsan_get_current_fiber(void);
void __tsan_destroy_fiber(void *fiber);
void __tsan_switch_to_fiber(void *fiber, unsigned flags);
#endif
#ifdef __cplusplus
}
#endif

// Remove when C11 is required for C code.
#ifndef static_assert
#  ifndef __cplusplus
// C11 should already have `static_assert` from `<assert.h>` so there's no need
// to check C version.
#    ifdef __GNUC__
#      define static_assert _Static_assert
#    else
#      define static_assert(...)
#    endif
#  endif
// For C++, C++11 or MSVC is required. Both provide `static_assert`.
#endif

#ifndef alignof
#  ifndef __cplusplus
#    ifdef __GNUC__
#      define alignof _Alignof
#    else
#      define alignof(...) 1
#    endif
#  endif
#endif

#if defined(__GLIBC__) && defined(JULIA_HAS_IFUNC_SUPPORT)
// Make sure both the compiler and the glibc supports it.
// Only enable this on known working glibc versions.
#  if (defined(_CPU_X86_) || defined(_CPU_X86_64_)) && __GLIBC_PREREQ(2, 12)
#    define JL_USE_IFUNC 1
#  elif (defined(_CPU_ARM_) || defined(_CPU_AARCH64_)) && __GLIBC_PREREQ(2, 18)
// This is the oldest tested version that supports ifunc.
#    define JL_USE_IFUNC 1
#  endif
// TODO: PPC probably supports ifunc on some glibc versions too
#endif
// Make sure JL_USE_IFUNC is always defined to catch include errors.
#ifndef JL_USE_IFUNC
#  define JL_USE_IFUNC 0
#endif

// If we've smashed the stack, (and not just normal NORETURN)
// this will smash stack-unwind too
#ifdef _OS_WINDOWS_
#if defined(_CPU_X86_64_)
    // install the unhandled exception handler at the top of our stack
    // to call directly into our personality handler
#define CFI_NORETURN \
    asm volatile ("\t.seh_handler __julia_personality, @except\n\t.text");
#else
#define CFI_NORETURN
#endif
#else
// wipe out the call-stack unwind capability beyond this function
// (we are noreturn, so it is not a total lie)
#if defined(_CPU_X86_64_)
// per nongnu libunwind: "x86_64 ABI specifies that end of call-chain is marked with a NULL RBP or undefined return address"
// so we do all 3, to be extra certain of it
#define CFI_NORETURN \
    asm volatile ("\t.cfi_undefined rip"); \
    asm volatile ("\t.cfi_undefined rbp"); \
    asm volatile ("\t.cfi_return_column rbp");
#else
    // per nongnu libunwind: "DWARF spec says undefined return address location means end of stack"
    // we use whatever happens to be register 1 on this platform for this
#define CFI_NORETURN \
    asm volatile ("\t.cfi_undefined 1"); \
    asm volatile ("\t.cfi_return_column 1");
#endif
#endif

extern JL_DLLEXPORT uintptr_t __stack_chk_guard;

// If this is detected in a backtrace of segfault, it means the functions
// that use this value must be reworked into their async form with cb arg
// provided and with JL_UV_LOCK used around the calls
static uv_loop_t *const unused_uv_loop_arg = (uv_loop_t *)0xBAD10;

extern jl_mutex_t jl_uv_mutex;
extern _Atomic(int) jl_uv_n_waiters;
void JL_UV_LOCK(void);
#define JL_UV_UNLOCK() JL_UNLOCK(&jl_uv_mutex)

#ifdef __cplusplus
extern "C" {
#endif

int jl_running_under_rr(int recheck) JL_NOTSAFEPOINT;

//--------------------------------------------------
// timers
// Returns time in nanosec
JL_DLLEXPORT uint64_t jl_hrtime(void) JL_NOTSAFEPOINT;

JL_DLLEXPORT void jl_set_peek_cond(uintptr_t);
JL_DLLEXPORT double jl_get_profile_peek_duration(void);
JL_DLLEXPORT void jl_set_profile_peek_duration(double);

JL_DLLEXPORT void jl_init_profile_lock(void);
JL_DLLEXPORT uintptr_t jl_lock_profile_rd_held(void) JL_NOTSAFEPOINT;
JL_DLLEXPORT void jl_lock_profile(void) JL_NOTSAFEPOINT JL_NOTSAFEPOINT_ENTER;
JL_DLLEXPORT void jl_unlock_profile(void) JL_NOTSAFEPOINT JL_NOTSAFEPOINT_LEAVE;
JL_DLLEXPORT void jl_lock_profile_wr(void) JL_NOTSAFEPOINT JL_NOTSAFEPOINT_ENTER;
JL_DLLEXPORT void jl_unlock_profile_wr(void) JL_NOTSAFEPOINT JL_NOTSAFEPOINT_LEAVE;

// number of cycles since power-on
static inline uint64_t cycleclock(void) JL_NOTSAFEPOINT
{
#if defined(_CPU_X86_64_)
    uint64_t low, high;
    __asm__ volatile("rdtsc" : "=a"(low), "=d"(high));
    return (high << 32) | low;
#elif defined(_CPU_X86_)
    int64_t ret;
    __asm__ volatile("rdtsc" : "=A"(ret));
    return ret;
#elif defined(_CPU_AARCH64_)
    // System timer of ARMv8 runs at a different frequency than the CPU's.
    // The frequency is fixed, typically in the range 1-50MHz.  It can be
    // read at CNTFRQ special register.  We assume the OS has set up
    // the virtual timer properly.
    int64_t virtual_timer_value;
    __asm__ volatile("mrs %0, cntvct_el0" : "=r"(virtual_timer_value));
    return virtual_timer_value;
#elif defined(_CPU_ARM_)
    // V6 is the earliest arch that has a standard cyclecount
#if (__ARM_ARCH >= 6)
    uint32_t pmccntr;
    uint32_t pmuseren;
    uint32_t pmcntenset;
    // Read the user mode perf monitor counter access permissions.
    asm volatile("mrc p15, 0, %0, c9, c14, 0" : "=r"(pmuseren));
    if (pmuseren & 1) {  // Allows reading perfmon counters for user mode code.
        asm volatile("mrc p15, 0, %0, c9, c12, 1" : "=r"(pmcntenset));
        if (pmcntenset & 0x80000000ul) {  // Is it counting?
            asm volatile("mrc p15, 0, %0, c9, c13, 0" : "=r"(pmccntr));
            // The counter is set up to count every 64th cycle
            return (int64_t)(pmccntr) * 64;  // Should optimize to << 6
        }
    }
#endif
    struct timeval tv;
    gettimeofday(&tv, NULL);
    return (int64_t)(tv.tv_sec) * 1000000 + tv.tv_usec;
#elif defined(_CPU_PPC64_)
    // This returns a time-base, which is not always precisely a cycle-count.
    // https://reviews.llvm.org/D78084
    int64_t tb;
    asm volatile("mfspr %0, 268" : "=r" (tb));
    return tb;
#else
    #warning No cycleclock() definition for your platform
    // copy from https://github.com/google/benchmark/blob/v1.5.0/src/cycleclock.h
    return 0;
#endif
}

#include "timing.h"

// Global *atomic* integers controlling *process-wide* measurement of compilation time.
extern JL_DLLEXPORT _Atomic(uint8_t) jl_measure_compile_time_enabled;
extern JL_DLLEXPORT _Atomic(uint64_t) jl_cumulative_compile_time;
extern JL_DLLEXPORT _Atomic(uint64_t) jl_cumulative_recompile_time;

#define jl_return_address() ((uintptr_t)__builtin_return_address(0))

STATIC_INLINE uint32_t jl_int32hash_fast(uint32_t a)
{
//    a = (a+0x7ed55d16) + (a<<12);
//    a = (a^0xc761c23c) ^ (a>>19);
//    a = (a+0x165667b1) + (a<<5);
//    a = (a+0xd3a2646c) ^ (a<<9);
//    a = (a+0xfd7046c5) + (a<<3);
//    a = (a^0xb55a4f09) ^ (a>>16);
    return a;  // identity hashing seems to work well enough here
}


// this is a version of memcpy that preserves atomic memory ordering
// which makes it safe to use for objects that can contain memory references
// without risk of creating pointers out of thin air
// TODO: replace with LLVM's llvm.memmove.element.unordered.atomic.p0i8.p0i8.i32
//       aka `__llvm_memmove_element_unordered_atomic_8` (for 64 bit)
static inline void memmove_refs(void **dstp, void *const *srcp, size_t n) JL_NOTSAFEPOINT
{
    size_t i;
    _Atomic(void*) *srcpa = (_Atomic(void*)*)srcp;
    _Atomic(void*) *dstpa = (_Atomic(void*)*)dstp;
    if (dstp < srcp || dstp > srcp + n) {
        for (i = 0; i < n; i++) {
            jl_atomic_store_release(dstpa + i, jl_atomic_load_relaxed(srcpa + i));
        }
    }
    else {
        for (i = 0; i < n; i++) {
            jl_atomic_store_release(dstpa + n - i - 1, jl_atomic_load_relaxed(srcpa + n - i - 1));
        }
    }
}

// -- gc.c -- //

#define GC_CLEAN  0 // freshly allocated
#define GC_MARKED 1 // reachable and young
#define GC_OLD    2 // if it is reachable it will be marked as old
#define GC_OLD_MARKED (GC_OLD | GC_MARKED) // reachable and old

// useful constants
extern jl_methtable_t *jl_type_type_mt JL_GLOBALLY_ROOTED;
extern jl_methtable_t *jl_nonfunction_mt JL_GLOBALLY_ROOTED;
extern jl_methtable_t *jl_kwcall_mt JL_GLOBALLY_ROOTED;
extern JL_DLLEXPORT _Atomic(size_t) jl_world_counter;

typedef void (*tracer_cb)(jl_value_t *tracee);
extern tracer_cb jl_newmeth_tracer;
void jl_call_tracer(tracer_cb callback, jl_value_t *tracee);
void print_func_loc(JL_STREAM *s, jl_method_t *m);
extern jl_array_t *_jl_debug_method_invalidation JL_GLOBALLY_ROOTED;
extern arraylist_t jl_linkage_blobs;                        // external linkage: sysimg/pkgimages
extern jl_array_t *jl_build_ids JL_GLOBALLY_ROOTED;         // external linkage: corresponding build_ids
extern arraylist_t jl_image_relocs;                        // external linkage: sysimg/pkgimages

extern JL_DLLEXPORT size_t jl_page_size;
extern jl_function_t *jl_typeinf_func JL_GLOBALLY_ROOTED;
extern JL_DLLEXPORT size_t jl_typeinf_world;
extern _Atomic(jl_typemap_entry_t*) call_cache[N_CALL_CACHE] JL_GLOBALLY_ROOTED;
extern jl_array_t *jl_all_methods JL_GLOBALLY_ROOTED;

JL_DLLEXPORT extern int jl_lineno;
JL_DLLEXPORT extern const char *jl_filename;

void enable_collection(void);
void disable_collection(void);
jl_value_t *jl_gc_pool_alloc_noinline(jl_ptls_t ptls, int pool_offset,
                                   int osize);
jl_value_t *jl_gc_big_alloc_noinline(jl_ptls_t ptls, size_t allocsz);
#ifdef MMTK_GC
JL_DLLEXPORT jl_value_t *jl_mmtk_gc_alloc_default(jl_ptls_t ptls, int pool_offset, int osize, void* ty);
JL_DLLEXPORT jl_value_t *jl_mmtk_gc_alloc_big(jl_ptls_t ptls, size_t allocsz);
extern void post_alloc(void* mutator, void* obj, size_t bytes, int allocator);
<<<<<<< HEAD
=======
extern uint8_t mmtk_needs_write_barrier(void);
>>>>>>> eb407eb6
#endif // MMTK_GC
JL_DLLEXPORT int jl_gc_classify_pools(size_t sz, int *osize) JL_NOTSAFEPOINT;
extern uv_mutex_t gc_perm_lock;
void *jl_gc_perm_alloc_nolock(size_t sz, int zero,
    unsigned align, unsigned offset) JL_NOTSAFEPOINT;
void *jl_gc_perm_alloc(size_t sz, int zero,
    unsigned align, unsigned offset) JL_NOTSAFEPOINT;
void jl_gc_force_mark_old(jl_ptls_t ptls, jl_value_t *v);
void gc_sweep_sysimg(void);

void jl_gc_notify_image_load(const char* img_data, size_t len);
void jl_gc_notify_image_alloc(char* img_data, size_t len);

// pools are 16376 bytes large (GC_POOL_SZ - GC_PAGE_OFFSET)
static const int jl_gc_sizeclasses[] = {
#ifdef _P64
    8,
#elif MAX_ALIGN > 4
    // ARM and PowerPC have max alignment larger than pointer,
    // make sure allocation of size 8 has that alignment.
    4, 8,
#else
    4, 8, 12,
#endif

    // 16 pools at 8-byte spacing
    // the 8-byte aligned pools are only used for Strings
    16, 24, 32, 40, 48, 56, 64, 72, 80, 88, 96, 104, 112, 120, 128, 136,
    // 8 pools at 16-byte spacing
    144, 160, 176, 192, 208, 224, 240, 256,

    // the following tables are computed for maximum packing efficiency via the formula:
    // pg = 2^14
    // sz = (div.(pg-8, rng).÷16)*16; hcat(sz, (pg-8).÷sz, pg .- (pg-8).÷sz.*sz)'

    // rng = 60:-4:32 (8 pools)
    272, 288, 304, 336, 368, 400, 448, 496,
//   60,  56,  53,  48,  44,  40,  36,  33, /pool
//   64, 256, 272, 256, 192, 384, 256,  16, bytes lost

    // rng = 30:-2:16 (8 pools)
    544, 576, 624, 672, 736, 816, 896, 1008,
//   30,  28,  26,  24,  22,  20,  18,  16, /pool
//   64, 256, 160, 256, 192,  64, 256, 256, bytes lost

    // rng = 15:-1:8 (8 pools)
    1088, 1168, 1248, 1360, 1488, 1632, 1808, 2032
//    15,   14,   13,   12,   11,   10,    9,    8, /pool
//    64,   32,  160,   64,   16,   64,  112,  128, bytes lost
};
static_assert(sizeof(jl_gc_sizeclasses) / sizeof(jl_gc_sizeclasses[0]) == JL_GC_N_POOLS, "");

STATIC_INLINE int jl_gc_alignment(size_t sz) JL_NOTSAFEPOINT
{
    if (sz == 0)
        return sizeof(void*);
#ifdef _P64
    (void)sz;
    return 16;
#elif MAX_ALIGN == 8
    return sz <= 4 ? 8 : 16;
#else
    // szclass 8
    if (sz <= 4)
        return 8;
    // szclass 12
    if (sz <= 8)
        return 4;
    // szclass 16+
    return 16;
#endif
}
JL_DLLEXPORT int jl_alignment(size_t sz) JL_NOTSAFEPOINT;

// the following table is computed as:
// [searchsortedfirst(jl_gc_sizeclasses, i) - 1 for i = 0:16:jl_gc_sizeclasses[end]]
static const uint8_t szclass_table[] = {0, 1, 3, 5, 7, 9, 11, 13, 15, 17, 18, 19, 20, 21, 22, 23, 24, 25, 26, 27, 28, 28, 29, 29, 30, 30, 31, 31, 31, 32, 32, 32, 33, 33, 33, 34, 34, 35, 35, 35, 36, 36, 36, 37, 37, 37, 37, 38, 38, 38, 38, 38, 39, 39, 39, 39, 39, 40, 40, 40, 40, 40, 40, 40, 41, 41, 41, 41, 41, 42, 42, 42, 42, 42, 43, 43, 43, 43, 43, 44, 44, 44, 44, 44, 44, 44, 45, 45, 45, 45, 45, 45, 45, 45, 46, 46, 46, 46, 46, 46, 46, 46, 46, 47, 47, 47, 47, 47, 47, 47, 47, 47, 47, 47, 48, 48, 48, 48, 48, 48, 48, 48, 48, 48, 48, 48, 48, 48};
static_assert(sizeof(szclass_table) == 128, "");

STATIC_INLINE uint8_t JL_CONST_FUNC jl_gc_szclass(unsigned sz) JL_NOTSAFEPOINT
{
    assert(sz <= 2032);
#ifdef _P64
    if (sz <= 8)
        return 0;
    const int N = 0;
#elif MAX_ALIGN == 8
    if (sz <= 8)
        return (sz >= 4 ? 1 : 0);
    const int N = 1;
#else
    if (sz <= 12)
        return (sz >= 8 ? 2 : (sz >= 4 ? 1 : 0));
    const int N = 2;
#endif
    uint8_t klass = szclass_table[(sz + 15) / 16];
    return klass + N;
}

STATIC_INLINE uint8_t JL_CONST_FUNC jl_gc_szclass_align8(unsigned sz) JL_NOTSAFEPOINT
{
    if (sz >= 16 && sz <= 152) {
#ifdef _P64
        const int N = 0;
#elif MAX_ALIGN == 8
        const int N = 1;
#else
        const int N = 2;
#endif
        return (sz + 7)/8 - 1 + N;
    }
    return jl_gc_szclass(sz);
}

#define JL_SMALL_BYTE_ALIGNMENT 16
#define JL_CACHE_BYTE_ALIGNMENT 64
// JL_HEAP_ALIGNMENT is the maximum alignment that the GC can provide
#define JL_HEAP_ALIGNMENT JL_SMALL_BYTE_ALIGNMENT
#define GC_MAX_SZCLASS (2032-sizeof(void*))
static_assert(ARRAY_CACHE_ALIGN_THRESHOLD > GC_MAX_SZCLASS, "");

#ifndef MMTK_GC
STATIC_INLINE jl_value_t *jl_gc_alloc_(jl_ptls_t ptls, size_t sz, void *ty)
{
    jl_value_t *v;
    const size_t allocsz = sz + sizeof(jl_taggedvalue_t);
    if (sz <= GC_MAX_SZCLASS) {
        int pool_id = jl_gc_szclass(allocsz);
        jl_gc_pool_t *p = &ptls->heap.norm_pools[pool_id];
        int osize = jl_gc_sizeclasses[pool_id];
        // We call `jl_gc_pool_alloc_noinline` instead of `jl_gc_pool_alloc` to avoid double-counting in
        // the Allocations Profiler. (See https://github.com/JuliaLang/julia/pull/43868 for more details.)
        v = jl_gc_pool_alloc_noinline(ptls, (char*)p - (char*)ptls, osize);
    }
    else {
        if (allocsz < sz) // overflow in adding offs, size was "negative"
            jl_throw(jl_memory_exception);
        v = jl_gc_big_alloc_noinline(ptls, allocsz);
    }
    jl_set_typeof(v, ty);
    maybe_record_alloc_to_profile(v, sz, (jl_datatype_t*)ty);
    return v;
}

#else  // MMTK_GC

STATIC_INLINE jl_value_t *jl_gc_alloc_(jl_ptls_t ptls, size_t sz, void *ty)
{
    jl_value_t *v;
    const size_t allocsz = sz + sizeof(jl_taggedvalue_t);
    if (sz <= GC_MAX_SZCLASS) {
        int pool_id = jl_gc_szclass(allocsz);
        int osize = jl_gc_sizeclasses[pool_id];
        v = jl_mmtk_gc_alloc_default(ptls, pool_id, osize, ty);
    }
    else {
        if (allocsz < sz) // overflow in adding offs, size was "negative"
            jl_throw(jl_memory_exception);
        v = jl_mmtk_gc_alloc_big(ptls, allocsz);
    }
    jl_set_typeof(v, ty);
    maybe_record_alloc_to_profile(v, sz, (jl_datatype_t*)ty);
    return v;
}
#endif // MMTK_GC

/* Programming style note: When using jl_gc_alloc, do not JL_GC_PUSH it into a
 * gc frame, until it has been fully initialized. An uninitialized value in a
 * gc frame can crash upon encountering the first safepoint. By delaying use of
 * the JL_GC_PUSH macro until the value has been initialized, any accidental
 * safepoints will be caught by the GC analyzer.
 */
JL_DLLEXPORT jl_value_t *jl_gc_alloc(jl_ptls_t ptls, size_t sz, void *ty);
// On GCC, only inline when sz is constant
#ifdef __GNUC__
#  define jl_gc_alloc(ptls, sz, ty)  \
    (__builtin_constant_p(sz) ?      \
     jl_gc_alloc_(ptls, sz, ty) :    \
     (jl_gc_alloc)(ptls, sz, ty))
#else
#  define jl_gc_alloc(ptls, sz, ty) jl_gc_alloc_(ptls, sz, ty)
#endif

// jl_buff_tag must be an actual pointer here, so it cannot be confused for an actual type reference.
// defined as uint64_t[3] so that we can get the right alignment of this and a "type tag" on it
const extern uint64_t _jl_buff_tag[3];
#define jl_buff_tag ((uintptr_t)LLT_ALIGN((uintptr_t)&_jl_buff_tag[1],16))
JL_DLLEXPORT uintptr_t jl_get_buff_tag(void);

typedef void jl_gc_tracked_buffer_t; // For the benefit of the static analyzer
STATIC_INLINE jl_gc_tracked_buffer_t *jl_gc_alloc_buf(jl_ptls_t ptls, size_t sz)
{
    return jl_gc_alloc(ptls, sz, (void*)jl_buff_tag);
}

STATIC_INLINE jl_value_t *jl_gc_permobj(size_t sz, void *ty) JL_NOTSAFEPOINT
{
    const size_t allocsz = sz + sizeof(jl_taggedvalue_t);
    unsigned align = (sz == 0 ? sizeof(void*) : (allocsz <= sizeof(void*) * 2 ?
                                                 sizeof(void*) * 2 : 16));
    jl_taggedvalue_t *o = (jl_taggedvalue_t*)jl_gc_perm_alloc(allocsz, 0, align,
                                                              sizeof(void*) % align);
    // Possibly we do not need this for MMTk. We could declare a post_alloc func and define it differently in two GCs.
    uintptr_t tag = (uintptr_t)ty;
    o->header = tag | GC_OLD_MARKED;
#ifdef MMTK_GC
    jl_ptls_t ptls = jl_current_task->ptls;
    post_alloc(ptls->mmtk_mutator_ptr, jl_valueof(o), allocsz, 1);
#endif
    return jl_valueof(o);
}
jl_value_t *jl_permbox8(jl_datatype_t *t, int8_t x);
jl_value_t *jl_permbox16(jl_datatype_t *t, int16_t x);
jl_value_t *jl_permbox32(jl_datatype_t *t, int32_t x);
jl_value_t *jl_permbox64(jl_datatype_t *t, int64_t x);
jl_svec_t *jl_perm_symsvec(size_t n, ...);

// this sizeof(__VA_ARGS__) trick can't be computed until C11, but that only matters to Clang in some situations
#if !defined(__clang_analyzer__) && !(defined(_COMPILER_ASAN_ENABLED_) || defined(_COMPILER_TSAN_ENABLED_))
#ifdef _COMPILER_GCC_
#define jl_perm_symsvec(n, ...) \
    (jl_perm_symsvec)(__extension__({                                         \
            static_assert(                                                    \
                n == sizeof((char *[]){ __VA_ARGS__ })/sizeof(char *),        \
                "Number of passed arguments does not match expected number"); \
            n;                                                                \
        }), __VA_ARGS__)
#ifdef jl_svec
#undef jl_svec
#define jl_svec(n, ...) \
    (ijl_svec)(__extension__({                                                \
            static_assert(                                                    \
                n == sizeof((void *[]){ __VA_ARGS__ })/sizeof(void *),        \
                "Number of passed arguments does not match expected number"); \
            n;                                                                \
        }), __VA_ARGS__)
#else
#define jl_svec(n, ...) \
    (jl_svec)(__extension__({                                                 \
            static_assert(                                                    \
                n == sizeof((void *[]){ __VA_ARGS__ })/sizeof(void *),        \
                "Number of passed arguments does not match expected number"); \
            n;                                                                \
        }), __VA_ARGS__)
#endif
#endif
#endif

jl_value_t *jl_gc_realloc_string(jl_value_t *s, size_t sz);
JL_DLLEXPORT void *jl_gc_counted_malloc(size_t sz);

JL_DLLEXPORT void JL_NORETURN jl_throw_out_of_memory_error(void);


JL_DLLEXPORT int64_t jl_gc_diff_total_bytes(void) JL_NOTSAFEPOINT;
JL_DLLEXPORT int64_t jl_gc_sync_total_bytes(int64_t offset) JL_NOTSAFEPOINT;
void jl_gc_track_malloced_array(jl_ptls_t ptls, jl_array_t *a) JL_NOTSAFEPOINT;
void jl_gc_count_allocd(size_t sz) JL_NOTSAFEPOINT;
void jl_gc_run_all_finalizers(jl_task_t *ct);
void jl_release_task_stack(jl_ptls_t ptls, jl_task_t *task);
void jl_gc_add_finalizer_(jl_ptls_t ptls, void *v, void *f) JL_NOTSAFEPOINT;

void gc_setmark_buf(jl_ptls_t ptls, void *buf, uint8_t, size_t) JL_NOTSAFEPOINT;

#ifndef MMTK_GC
STATIC_INLINE void jl_gc_wb_binding(jl_binding_t *bnd, void *val) JL_NOTSAFEPOINT // val isa jl_value_t*
{
    jl_gc_wb(bnd, val);
}

STATIC_INLINE void jl_gc_wb_buf(void *parent, void *bufptr, size_t minsz) JL_NOTSAFEPOINT // parent isa jl_value_t*
{
    // if parent is marked and buf is not
    if (__unlikely(jl_astaggedvalue(parent)->bits.gc & 1)) {
        jl_task_t *ct = jl_current_task;
        gc_setmark_buf(ct->ptls, bufptr, 3, minsz);
    }
}
#else  // MMTK_GC

// TODO: We should inline fastpath in the following functions, and only call slowpath.

STATIC_INLINE void jl_gc_wb_binding(jl_binding_t *bnd, void *val) JL_NOTSAFEPOINT // val isa jl_value_t*
{
<<<<<<< HEAD
    jl_gc_wb(bnd, val);
=======
    mmtk_gc_wb_full(bnd, val);
>>>>>>> eb407eb6
}

STATIC_INLINE void jl_gc_wb_buf(void *parent, void *bufptr, size_t minsz) JL_NOTSAFEPOINT // parent isa jl_value_t*
{
<<<<<<< HEAD
    jl_gc_wb(parent, (void*)0);
=======
    mmtk_gc_wb_full(parent, (void*)0);
>>>>>>> eb407eb6
}
#endif // MMTK_GC

JL_DLLEXPORT void jl_gc_array_ptr_copy(jl_array_t *dest, void **dest_p, jl_array_t *src, void **src_p, ssize_t n) JL_NOTSAFEPOINT;

void jl_gc_debug_print_status(void) JL_NOTSAFEPOINT;
JL_DLLEXPORT void jl_gc_debug_critical_error(void) JL_NOTSAFEPOINT;
void jl_print_gc_stats(JL_STREAM *s);
void jl_gc_reset_alloc_count(void);
uint32_t jl_get_gs_ctr(void);
void jl_set_gs_ctr(uint32_t ctr);

STATIC_INLINE jl_value_t *undefref_check(jl_datatype_t *dt, jl_value_t *v) JL_NOTSAFEPOINT
{
     if (dt->layout->first_ptr >= 0) {
        jl_value_t *nullp = ((jl_value_t**)v)[dt->layout->first_ptr];
        if (__unlikely(nullp == NULL))
            return NULL;
    }
    return v;
}

// -- helper types -- //

typedef struct {
    uint8_t inferred:1;
    uint8_t propagate_inbounds:1;
    uint8_t pure:1;
    uint8_t has_fcall:1;
    uint8_t inlining:2; // 0 = use heuristic; 1 = aggressive; 2 = none
    uint8_t constprop:2; // 0 = use heuristic; 1 = aggressive; 2 = none
} jl_code_info_flags_bitfield_t;

typedef union {
    jl_code_info_flags_bitfield_t bits;
    uint8_t packed;
} jl_code_info_flags_t;

// -- functions -- //

JL_DLLEXPORT jl_code_info_t *jl_type_infer(jl_method_instance_t *li, size_t world, int force);
JL_DLLEXPORT jl_code_instance_t *jl_compile_method_internal(jl_method_instance_t *meth JL_PROPAGATES_ROOT, size_t world);
jl_code_instance_t *jl_generate_fptr(jl_method_instance_t *mi JL_PROPAGATES_ROOT, size_t world);
void jl_generate_fptr_for_unspecialized(jl_code_instance_t *unspec);
JL_DLLEXPORT jl_code_instance_t *jl_get_method_inferred(
        jl_method_instance_t *mi JL_PROPAGATES_ROOT, jl_value_t *rettype,
        size_t min_world, size_t max_world);
jl_method_instance_t *jl_get_unspecialized_from_mi(jl_method_instance_t *method JL_PROPAGATES_ROOT);
jl_method_instance_t *jl_get_unspecialized(jl_method_t *def JL_PROPAGATES_ROOT);

JL_DLLEXPORT void jl_compile_method_instance(jl_method_instance_t *mi, jl_tupletype_t *types, size_t world);
JL_DLLEXPORT int jl_compile_hint(jl_tupletype_t *types);
jl_code_info_t *jl_code_for_interpreter(jl_method_instance_t *lam JL_PROPAGATES_ROOT);
int jl_code_requires_compiler(jl_code_info_t *src, int include_force_compile);
jl_code_info_t *jl_new_code_info_from_ir(jl_expr_t *ast);
JL_DLLEXPORT jl_code_info_t *jl_new_code_info_uninit(void);
void jl_resolve_globals_in_ir(jl_array_t *stmts, jl_module_t *m, jl_svec_t *sparam_vals,
                              int binding_effects);

int get_next_edge(jl_array_t *list, int i, jl_value_t** invokesig, jl_method_instance_t **caller) JL_NOTSAFEPOINT;
int set_next_edge(jl_array_t *list, int i, jl_value_t *invokesig, jl_method_instance_t *caller);
void push_edge(jl_array_t *list, jl_value_t *invokesig, jl_method_instance_t *caller);

JL_DLLEXPORT void jl_add_method_root(jl_method_t *m, jl_module_t *mod, jl_value_t* root);
void jl_append_method_roots(jl_method_t *m, uint64_t modid, jl_array_t* roots);
int get_root_reference(rle_reference *rr, jl_method_t *m, size_t i) JL_NOTSAFEPOINT;
jl_value_t *lookup_root(jl_method_t *m, uint64_t key, int index) JL_NOTSAFEPOINT;
int nroots_with_key(jl_method_t *m, uint64_t key) JL_NOTSAFEPOINT;

int jl_valid_type_param(jl_value_t *v);

JL_DLLEXPORT jl_value_t *jl_apply_2va(jl_value_t *f, jl_value_t **args, uint32_t nargs);

void JL_NORETURN jl_method_error(jl_function_t *f, jl_value_t **args, size_t na, size_t world);
JL_DLLEXPORT jl_value_t *jl_get_exceptionf(jl_datatype_t *exception_type, const char *fmt, ...);

JL_DLLEXPORT void jl_typeassert(jl_value_t *x, jl_value_t *t);

#define JL_CALLABLE(name)                                               \
    JL_DLLEXPORT jl_value_t *name(jl_value_t *F, jl_value_t **args, uint32_t nargs)

JL_CALLABLE(jl_f_tuple);
JL_CALLABLE(jl_f_intrinsic_call);
JL_CALLABLE(jl_f_opaque_closure_call);
void jl_install_default_signal_handlers(void);
void restore_signals(void);
void jl_install_thread_signal_handler(jl_ptls_t ptls);

JL_DLLEXPORT jl_fptr_args_t jl_get_builtin_fptr(jl_value_t *b);

extern uv_loop_t *jl_io_loop;
void jl_uv_flush(uv_stream_t *stream);

typedef struct jl_typeenv_t {
    jl_tvar_t *var;
    jl_value_t *val;
    struct jl_typeenv_t *prev;
} jl_typeenv_t;

int jl_tuple_isa(jl_value_t **child, size_t cl, jl_datatype_t *pdt);
int jl_tuple1_isa(jl_value_t *child1, jl_value_t **child, size_t cl, jl_datatype_t *pdt);

JL_DLLEXPORT int jl_has_intersect_type_not_kind(jl_value_t *t);
int jl_subtype_invariant(jl_value_t *a, jl_value_t *b, int ta);
int jl_has_concrete_subtype(jl_value_t *typ);
jl_tupletype_t *jl_inst_arg_tuple_type(jl_value_t *arg1, jl_value_t **args, size_t nargs, int leaf);
jl_tupletype_t *jl_lookup_arg_tuple_type(jl_value_t *arg1 JL_PROPAGATES_ROOT, jl_value_t **args, size_t nargs, int leaf);
JL_DLLEXPORT void jl_method_table_insert(jl_methtable_t *mt, jl_method_t *method, jl_tupletype_t *simpletype);
jl_datatype_t *jl_mk_builtin_func(jl_datatype_t *dt, const char *name, jl_fptr_args_t fptr) JL_GC_DISABLED;
int jl_obviously_unequal(jl_value_t *a, jl_value_t *b);
JL_DLLEXPORT jl_array_t *jl_find_free_typevars(jl_value_t *v);
int jl_has_fixed_layout(jl_datatype_t *t);
JL_DLLEXPORT int jl_struct_try_layout(jl_datatype_t *dt);
JL_DLLEXPORT int jl_type_mappable_to_c(jl_value_t *ty);
jl_svec_t *jl_outer_unionall_vars(jl_value_t *u);
jl_value_t *jl_type_intersection_env_s(jl_value_t *a, jl_value_t *b, jl_svec_t **penv, int *issubty);
jl_value_t *jl_type_intersection_env(jl_value_t *a, jl_value_t *b, jl_svec_t **penv);
int jl_subtype_matching(jl_value_t *a, jl_value_t *b, jl_svec_t **penv);
JL_DLLEXPORT int jl_types_egal(jl_value_t *a, jl_value_t *b);
// specificity comparison assuming !(a <: b) and !(b <: a)
JL_DLLEXPORT int jl_type_morespecific_no_subtype(jl_value_t *a, jl_value_t *b);
jl_value_t *jl_instantiate_type_with(jl_value_t *t, jl_value_t **env, size_t n);
JL_DLLEXPORT jl_value_t *jl_instantiate_type_in_env(jl_value_t *ty, jl_unionall_t *env, jl_value_t **vals);
jl_value_t *jl_substitute_var(jl_value_t *t, jl_tvar_t *var, jl_value_t *val);
JL_DLLEXPORT jl_value_t *jl_unwrap_unionall(jl_value_t *v JL_PROPAGATES_ROOT) JL_NOTSAFEPOINT;
JL_DLLEXPORT jl_value_t *jl_rewrap_unionall(jl_value_t *t, jl_value_t *u);
JL_DLLEXPORT jl_value_t *jl_rewrap_unionall_(jl_value_t *t, jl_value_t *u);
int jl_count_union_components(jl_value_t *v);
JL_DLLEXPORT jl_value_t *jl_nth_union_component(jl_value_t *v JL_PROPAGATES_ROOT, int i) JL_NOTSAFEPOINT;
int jl_find_union_component(jl_value_t *haystack, jl_value_t *needle, unsigned *nth) JL_NOTSAFEPOINT;
jl_datatype_t *jl_new_abstracttype(jl_value_t *name, jl_module_t *module,
                                   jl_datatype_t *super, jl_svec_t *parameters);
jl_datatype_t *jl_new_uninitialized_datatype(void);
void jl_precompute_memoized_dt(jl_datatype_t *dt, int cacheable);
JL_DLLEXPORT jl_datatype_t *jl_wrap_Type(jl_value_t *t);  // x -> Type{x}
jl_vararg_t *jl_wrap_vararg(jl_value_t *t, jl_value_t *n);
void jl_reinstantiate_inner_types(jl_datatype_t *t);
jl_datatype_t *jl_lookup_cache_type_(jl_datatype_t *type);
void jl_cache_type_(jl_datatype_t *type);
jl_svec_t *cache_rehash_set(jl_svec_t *a, size_t newsz);
void set_nth_field(jl_datatype_t *st, jl_value_t *v, size_t i, jl_value_t *rhs, int isatomic) JL_NOTSAFEPOINT;
jl_value_t *swap_nth_field(jl_datatype_t *st, jl_value_t *v, size_t i, jl_value_t *rhs, int isatomic);
jl_value_t *modify_nth_field(jl_datatype_t *st, jl_value_t *v, size_t i, jl_value_t *op, jl_value_t *rhs, int isatomic);
jl_value_t *replace_nth_field(jl_datatype_t *st, jl_value_t *v, size_t i, jl_value_t *expected, jl_value_t *rhs, int isatomic);
jl_expr_t *jl_exprn(jl_sym_t *head, size_t n);
jl_function_t *jl_new_generic_function(jl_sym_t *name, jl_module_t *module);
jl_function_t *jl_new_generic_function_with_supertype(jl_sym_t *name, jl_module_t *module, jl_datatype_t *st);
int jl_foreach_reachable_mtable(int (*visit)(jl_methtable_t *mt, void *env), void *env);
int foreach_mtable_in_module(jl_module_t *m, int (*visit)(jl_methtable_t *mt, void *env), void *env);
void jl_init_main_module(void);
JL_DLLEXPORT int jl_is_submodule(jl_module_t *child, jl_module_t *parent) JL_NOTSAFEPOINT;
jl_array_t *jl_get_loaded_modules(void);
JL_DLLEXPORT int jl_datatype_isinlinealloc(jl_datatype_t *ty, int pointerfree);

void jl_eval_global_expr(jl_module_t *m, jl_expr_t *ex, int set_type);
jl_value_t *jl_toplevel_eval_flex(jl_module_t *m, jl_value_t *e, int fast, int expanded);

jl_value_t *jl_eval_global_var(jl_module_t *m JL_PROPAGATES_ROOT, jl_sym_t *e);
jl_value_t *jl_interpret_opaque_closure(jl_opaque_closure_t *clos, jl_value_t **args, size_t nargs);
jl_value_t *jl_interpret_toplevel_thunk(jl_module_t *m, jl_code_info_t *src);
jl_value_t *jl_interpret_toplevel_expr_in(jl_module_t *m, jl_value_t *e,
                                          jl_code_info_t *src,
                                          jl_svec_t *sparam_vals);
JL_DLLEXPORT int jl_is_toplevel_only_expr(jl_value_t *e) JL_NOTSAFEPOINT;
jl_value_t *jl_call_scm_on_ast(const char *funcname, jl_value_t *expr, jl_module_t *inmodule);

jl_method_instance_t *jl_method_lookup(jl_value_t **args, size_t nargs, size_t world);

jl_value_t *jl_gf_invoke_by_method(jl_method_t *method, jl_value_t *gf, jl_value_t **args, size_t nargs);
jl_value_t *jl_gf_invoke(jl_value_t *types, jl_value_t *f, jl_value_t **args, size_t nargs);
JL_DLLEXPORT jl_value_t *jl_gf_invoke_lookup_worlds(jl_value_t *types, jl_value_t *mt, size_t world, size_t *min_world, size_t *max_world);
JL_DLLEXPORT jl_value_t *jl_matching_methods(jl_tupletype_t *types, jl_value_t *mt, int lim, int include_ambiguous,
                                             size_t world, size_t *min_valid, size_t *max_valid, int *ambig);
JL_DLLEXPORT jl_value_t *jl_gf_invoke_lookup_worlds(jl_value_t *types, jl_value_t *mt, size_t world, size_t *min_world, size_t *max_world);


jl_datatype_t *jl_nth_argument_datatype(jl_value_t *argtypes JL_PROPAGATES_ROOT, int n) JL_NOTSAFEPOINT;
JL_DLLEXPORT jl_value_t *jl_argument_datatype(jl_value_t *argt JL_PROPAGATES_ROOT) JL_NOTSAFEPOINT;
JL_DLLEXPORT jl_methtable_t *jl_method_table_for(
    jl_value_t *argtypes JL_PROPAGATES_ROOT) JL_NOTSAFEPOINT;
jl_methtable_t *jl_kwmethod_table_for(
    jl_value_t *argtypes JL_PROPAGATES_ROOT) JL_NOTSAFEPOINT;
JL_DLLEXPORT jl_methtable_t *jl_method_get_table(
    jl_method_t *method JL_PROPAGATES_ROOT) JL_NOTSAFEPOINT;
jl_methtable_t *jl_argument_method_table(jl_value_t *argt JL_PROPAGATES_ROOT);

JL_DLLEXPORT int jl_pointer_egal(jl_value_t *t);
JL_DLLEXPORT jl_value_t *jl_nth_slot_type(jl_value_t *sig JL_PROPAGATES_ROOT, size_t i) JL_NOTSAFEPOINT;
void jl_compute_field_offsets(jl_datatype_t *st);
jl_array_t *jl_new_array_for_deserialization(jl_value_t *atype, uint32_t ndims, size_t *dims,
                                             int isunboxed, int hasptr, int isunion, int elsz);
void jl_module_run_initializer(jl_module_t *m);
jl_binding_t *jl_get_module_binding(jl_module_t *m JL_PROPAGATES_ROOT, jl_sym_t *var, int alloc);
JL_DLLEXPORT void jl_binding_deprecation_warning(jl_module_t *m, jl_sym_t *sym, jl_binding_t *b);
extern jl_array_t *jl_module_init_order JL_GLOBALLY_ROOTED;
extern htable_t jl_current_modules JL_GLOBALLY_ROOTED;
extern JL_DLLEXPORT jl_module_t *jl_precompile_toplevel_module JL_GLOBALLY_ROOTED;
extern jl_array_t *jl_global_roots_table JL_GLOBALLY_ROOTED;
JL_DLLEXPORT int jl_is_globally_rooted(jl_value_t *val JL_MAYBE_UNROOTED) JL_NOTSAFEPOINT;
JL_DLLEXPORT jl_value_t *jl_as_global_root(jl_value_t *val JL_MAYBE_UNROOTED);
int jl_compile_extern_c(LLVMOrcThreadSafeModuleRef llvmmod, void *params, void *sysimg, jl_value_t *declrt, jl_value_t *sigt);

jl_opaque_closure_t *jl_new_opaque_closure(jl_tupletype_t *argt, jl_value_t *rt_lb, jl_value_t *rt_ub,
    jl_value_t *source,  jl_value_t **env, size_t nenv, int do_compile);
JL_DLLEXPORT int jl_is_valid_oc_argtype(jl_tupletype_t *argt, jl_method_t *source);

// Each tuple can exist in one of 4 Vararg states:
//   NONE: no vararg                            Tuple{Int,Float32}
//   INT: vararg with integer length            Tuple{Int,Vararg{Float32,2}}
//   BOUND: vararg with bound TypeVar length    Tuple{Int,Vararg{Float32,N}}
//   UNBOUND: vararg with unbound length        Tuple{Int,Vararg{Float32}}
typedef enum {
    JL_VARARG_NONE    = 0,
    JL_VARARG_INT     = 1,
    JL_VARARG_BOUND   = 2,
    JL_VARARG_UNBOUND = 3
} jl_vararg_kind_t;

STATIC_INLINE int jl_is_vararg(jl_value_t *v) JL_NOTSAFEPOINT
{
    return jl_typeof(v) == (jl_value_t*)jl_vararg_type;
}

STATIC_INLINE jl_value_t *jl_unwrap_vararg(jl_vararg_t *v JL_PROPAGATES_ROOT) JL_NOTSAFEPOINT
{
    assert(jl_is_vararg((jl_value_t*)v));
    jl_value_t *T = ((jl_vararg_t*)v)->T;
    return T ? T : (jl_value_t*)jl_any_type;
}
#define jl_unwrap_vararg(v) (jl_unwrap_vararg)((jl_vararg_t *)v)

STATIC_INLINE jl_value_t *jl_unwrap_vararg_num(jl_vararg_t *v JL_PROPAGATES_ROOT) JL_NOTSAFEPOINT
{
    assert(jl_is_vararg((jl_value_t*)v));
    return ((jl_vararg_t*)v)->N;
}
#define jl_unwrap_vararg_num(v) (jl_unwrap_vararg_num)((jl_vararg_t *)v)

STATIC_INLINE jl_vararg_kind_t jl_vararg_kind(jl_value_t *v) JL_NOTSAFEPOINT
{
    if (!jl_is_vararg(v))
        return JL_VARARG_NONE;
    jl_vararg_t *vm = (jl_vararg_t *)v;
    if (!vm->N)
        return JL_VARARG_UNBOUND;
    if (jl_is_long(vm->N))
        return JL_VARARG_INT;
    return JL_VARARG_BOUND;
}

STATIC_INLINE int jl_is_va_tuple(jl_datatype_t *t) JL_NOTSAFEPOINT
{
    assert(jl_is_tuple_type(t));
    size_t l = jl_svec_len(t->parameters);
    return (l>0 && jl_is_vararg(jl_tparam(t,l-1)));
}

STATIC_INLINE size_t jl_vararg_length(jl_value_t *v) JL_NOTSAFEPOINT
{
    assert(jl_is_vararg(v));
    jl_value_t *len = jl_unwrap_vararg_num(v);
    assert(jl_is_long(len));
    return jl_unbox_long(len);
}

STATIC_INLINE jl_vararg_kind_t jl_va_tuple_kind(jl_datatype_t *t) JL_NOTSAFEPOINT
{
    t = (jl_datatype_t*)jl_unwrap_unionall((jl_value_t*)t);
    assert(jl_is_tuple_type(t));
    size_t l = jl_svec_len(t->parameters);
    if (l == 0)
        return JL_VARARG_NONE;
    return jl_vararg_kind(jl_tparam(t,l-1));
}

// -- init.c -- //

void jl_init_types(void) JL_GC_DISABLED;
void jl_init_box_caches(void);
void jl_init_flisp(void);
void jl_init_common_symbols(void);
void jl_init_primitives(void) JL_GC_DISABLED;
void jl_init_llvm(void);
void jl_init_codegen(void);
void jl_init_runtime_ccall(void);
void jl_init_intrinsic_functions(void);
void jl_init_intrinsic_properties(void);
void jl_init_tasks(void) JL_GC_DISABLED;
void jl_init_stack_limits(int ismaster, void **stack_hi, void **stack_lo) JL_NOTSAFEPOINT;
jl_task_t *jl_init_root_task(jl_ptls_t ptls, void *stack_lo, void *stack_hi);
void jl_init_serializer(void);
void jl_gc_init(void);
void jl_init_uv(void);
void jl_init_thread_heap(jl_ptls_t ptls) JL_NOTSAFEPOINT;
void jl_init_int32_int64_cache(void);
JL_DLLEXPORT void jl_init_options(void);

void jl_teardown_codegen(void) JL_NOTSAFEPOINT;

void jl_set_base_ctx(char *__stk);

extern JL_DLLEXPORT ssize_t jl_tls_offset;
extern JL_DLLEXPORT const int jl_tls_elf_support;
void jl_init_threading(void);
void jl_start_threads(void);
int jl_effective_threads(void);

// Whether the GC is running
extern char *jl_safepoint_pages;
STATIC_INLINE int jl_addr_is_safepoint(uintptr_t addr)
{
    uintptr_t safepoint_addr = (uintptr_t)jl_safepoint_pages;
    return addr >= safepoint_addr && addr < safepoint_addr + jl_page_size * 3;
}
extern _Atomic(uint32_t) jl_gc_running;
// All the functions are safe to be called from within a signal handler
// provided that the thread will not be interrupted by another asynchronous
// signal.
// Initialize the safepoint
void jl_safepoint_init(void);
// Start the GC, return `1` if the thread should be running the GC.
// Otherwise, the thread will wait in this function until the GC finishes on
// another thread and return `0`.
// The caller should have saved the `gc_state` and set it to `WAITING`
// before calling this function. If the calling thread is to run the GC,
// it should also wait for the mutator threads to hit a safepoint **AFTER**
// this function returns
int jl_safepoint_start_gc(void);
// Can only be called by the thread that have got a `1` return value from
// `jl_safepoint_start_gc()`. This disables the safepoint (for GC,
// the `mprotect` may not be removed if there's pending SIGINT) and wake
// up waiting threads if there's any.
// The caller should restore `gc_state` **AFTER** calling this function.
void jl_safepoint_end_gc(void);
// Wait for the GC to finish
// This function does **NOT** modify the `gc_state` to inform the GC thread
// The caller should set it **BEFORE** calling this function.
void jl_safepoint_wait_gc(void);

// Set pending sigint and enable the mechanisms to deliver the sigint.
void jl_safepoint_enable_sigint(void);
// If the safepoint is enabled to deliver sigint, disable it
// so that the thread won't repeatedly trigger it in a sigatomic region
// while not being able to actually throw the exception.
void jl_safepoint_defer_sigint(void);
// Clear the sigint pending flag and disable the mechanism to deliver sigint.
// Return `1` if the sigint should be delivered and `0` if there's no sigint
// to be delivered.
int jl_safepoint_consume_sigint(void);
void jl_wake_libuv(void) JL_NOTSAFEPOINT;

void jl_set_pgcstack(jl_gcframe_t **) JL_NOTSAFEPOINT;
#if defined(_OS_DARWIN_)
typedef pthread_key_t jl_pgcstack_key_t;
#elif defined(_OS_WINDOWS_)
typedef DWORD jl_pgcstack_key_t;
#else
typedef jl_gcframe_t ***(*jl_pgcstack_key_t)(void) JL_NOTSAFEPOINT;
#endif
JL_DLLEXPORT void jl_pgcstack_getkey(jl_get_pgcstack_func **f, jl_pgcstack_key_t *k) JL_NOTSAFEPOINT;

#if !defined(_OS_WINDOWS_) && !defined(__APPLE__) && !defined(JL_DISABLE_LIBUNWIND)
extern pthread_mutex_t in_signal_lock;
#endif

#if !defined(__clang_gcanalyzer__) && !defined(_OS_DARWIN_)
static inline void jl_set_gc_and_wait(void)
{
    jl_task_t *ct = jl_current_task;
    // reading own gc state doesn't need atomic ops since no one else
    // should store to it.
    int8_t state = jl_atomic_load_relaxed(&ct->ptls->gc_state);
    jl_atomic_store_release(&ct->ptls->gc_state, JL_GC_STATE_WAITING);
    jl_safepoint_wait_gc();
    jl_atomic_store_release(&ct->ptls->gc_state, state);
}
#endif

// Query if a Julia object is if a permalloc region (due to part of a sys- pkg-image)
STATIC_INLINE size_t n_linkage_blobs(void) JL_NOTSAFEPOINT
{
    if (!jl_build_ids)
        return 0;
    assert(jl_is_array(jl_build_ids));
    return jl_array_len(jl_build_ids);
}

// TODO: Makes this a binary search
STATIC_INLINE size_t external_blob_index(jl_value_t *v) JL_NOTSAFEPOINT {
    size_t i, nblobs = n_linkage_blobs();
    assert(jl_linkage_blobs.len == 2*nblobs);
    for (i = 0; i < nblobs; i++) {
        uintptr_t left = (uintptr_t)jl_linkage_blobs.items[2*i];
        uintptr_t right = (uintptr_t)jl_linkage_blobs.items[2*i + 1];
        if (left < (uintptr_t)v && (uintptr_t)v <= right) {
            // the last object may be a singleton (v is shifted by a type tag, so we use exclusive bounds here)
            break;
        }
    }
    return i;
}

STATIC_INLINE uint8_t jl_object_in_image(jl_value_t* v) JL_NOTSAFEPOINT {
    size_t blob = external_blob_index(v);
    if (blob == n_linkage_blobs()) {
        return 0;
    }
    return 1;
}

typedef struct {
    LLVMOrcThreadSafeModuleRef TSM;
    LLVMValueRef F;
} jl_llvmf_dump_t;

JL_DLLEXPORT jl_value_t *jl_dump_method_asm(jl_method_instance_t *linfo, size_t world,
        char raw_mc, char getwrapper, const char* asm_variant, const char *debuginfo, char binary);
JL_DLLEXPORT void jl_get_llvmf_defn(jl_llvmf_dump_t* dump, jl_method_instance_t *linfo, size_t world, char getwrapper, char optimize, const jl_cgparams_t params);
JL_DLLEXPORT jl_value_t *jl_dump_fptr_asm(uint64_t fptr, char raw_mc, const char* asm_variant, const char *debuginfo, char binary);
JL_DLLEXPORT jl_value_t *jl_dump_function_ir(jl_llvmf_dump_t *dump, char strip_ir_metadata, char dump_module, const char *debuginfo);
JL_DLLEXPORT jl_value_t *jl_dump_function_asm(jl_llvmf_dump_t *dump, char raw_mc, const char* asm_variant, const char *debuginfo, char binary);

void *jl_create_native(jl_array_t *methods, LLVMOrcThreadSafeModuleRef llvmmod, const jl_cgparams_t *cgparams, int policy, int imaging_mode, int cache);
void jl_dump_native(void *native_code,
        const char *bc_fname, const char *unopt_bc_fname, const char *obj_fname, const char *asm_fname,
        const char *sysimg_data, size_t sysimg_len, ios_t *s);
void jl_get_llvm_gvs(void *native_code, arraylist_t *gvs);
void jl_get_llvm_external_fns(void *native_code, arraylist_t *gvs);
JL_DLLEXPORT void jl_get_function_id(void *native_code, jl_code_instance_t *ncode,
        int32_t *func_idx, int32_t *specfunc_idx);

// the first argument to jl_idtable_rehash is used to return a value
// make sure it is rooted if it is used after the function returns
JL_DLLEXPORT jl_array_t *jl_idtable_rehash(jl_array_t *a, size_t newsz);
_Atomic(jl_value_t*) *jl_table_peek_bp(jl_array_t *a, jl_value_t *key) JL_NOTSAFEPOINT;

JL_DLLEXPORT jl_method_t *jl_new_method_uninit(jl_module_t*);

JL_DLLEXPORT jl_methtable_t *jl_new_method_table(jl_sym_t *name, jl_module_t *module);
JL_DLLEXPORT jl_method_instance_t *jl_get_specialization1(jl_tupletype_t *types, size_t world, size_t *min_valid, size_t *max_valid, int mt_cache);
jl_method_instance_t *jl_get_specialized(jl_method_t *m, jl_value_t *types, jl_svec_t *sp);
JL_DLLEXPORT jl_value_t *jl_rettype_inferred(jl_method_instance_t *li JL_PROPAGATES_ROOT, size_t min_world, size_t max_world);
JL_DLLEXPORT jl_code_instance_t *jl_method_compiled(jl_method_instance_t *mi JL_PROPAGATES_ROOT, size_t world);
JL_DLLEXPORT jl_value_t *jl_methtable_lookup(jl_methtable_t *mt, jl_value_t *type, size_t world);
JL_DLLEXPORT jl_method_instance_t *jl_specializations_get_linfo(
    jl_method_t *m JL_PROPAGATES_ROOT, jl_value_t *type, jl_svec_t *sparams);
jl_method_instance_t *jl_specializations_get_or_insert(jl_method_instance_t *mi_ins);
JL_DLLEXPORT void jl_method_instance_add_backedge(jl_method_instance_t *callee, jl_value_t *invokesig, jl_method_instance_t *caller);
JL_DLLEXPORT void jl_method_table_add_backedge(jl_methtable_t *mt, jl_value_t *typ, jl_value_t *caller);
JL_DLLEXPORT void jl_mi_cache_insert(jl_method_instance_t *mi JL_ROOTING_ARGUMENT,
                                     jl_code_instance_t *ci JL_ROOTED_ARGUMENT JL_MAYBE_UNROOTED);

uint32_t jl_module_next_counter(jl_module_t *m) JL_NOTSAFEPOINT;
jl_tupletype_t *arg_type_tuple(jl_value_t *arg1, jl_value_t **args, size_t nargs);

JL_DLLEXPORT int jl_has_meta(jl_array_t *body, jl_sym_t *sym) JL_NOTSAFEPOINT;

jl_value_t *jl_parse(const char *text, size_t text_len, jl_value_t *filename,
                     size_t lineno, size_t offset, jl_value_t *options);

//--------------------------------------------------
// Backtraces

// Backtrace buffers:
//
// A backtrace buffer conceptually contains a stack of instruction pointers
// ordered from the inner-most frame to the outermost. We store them in a
// special raw format for two reasons:
//
//   * Efficiency: Every `throw()` must populate the trace so it must be as
//     efficient as possible.
//   * Signal safety: For signal-based exceptions such as StackOverflowError
//     the trace buffer needs to be filled from a signal handler where most
//     operations are not allowed (including malloc) so we choose a flat
//     preallocated buffer.
//
// The raw buffer layout contains "frame entries" composed of one or several
// values of type `jl_bt_element_t`. From the point of view of the GC, an entry
// is either:
//
// 1. A single instruction pointer to native code, not GC-managed.
// 2. An "extended entry": a mixture of raw data and pointers to julia objects
//    which must be treated as GC roots.
//
// A single extended entry is serialized using multiple elements from the raw
// buffer; if `e` is the pointer to the first slot we have:
//
//   e[0]  JL_BT_NON_PTR_ENTRY  - Special marker to distinguish extended entries
//   e[1]  descriptor           - A bit packed uintptr_t containing a tag and
//                                the number of GC- managed and non-managed values
//   e[2+j]                     - GC managed data
//   e[2+ngc+i]                 - Non-GC-managed data
//
// The format of `descriptor` is, from LSB to MSB:
//   0:2     ngc     Number of GC-managed pointers for this frame entry
//   3:5     nptr    Number of non-GC-managed buffer elements
//   6:9     tag     Entry type
//   10:...  header  Entry-specific header data
typedef struct _jl_bt_element_t {
    union {
        uintptr_t   uintptr; // Metadata or native instruction ptr
        jl_value_t* jlvalue; // Pointer to GC-managed value
    };
} jl_bt_element_t;

#define JL_BT_NON_PTR_ENTRY (((uintptr_t)0)-1)
// Maximum size for an extended backtrace entry (likely significantly larger
// than the actual size of 3-4 for an interpreter frame)
#define JL_BT_MAX_ENTRY_SIZE 16

STATIC_INLINE int jl_bt_is_native(jl_bt_element_t *bt_entry) JL_NOTSAFEPOINT
{
    return bt_entry[0].uintptr != JL_BT_NON_PTR_ENTRY;
}

// Extended backtrace entry header packing; the bit packing is done manually
// for precise layout control for interop with julia side.
STATIC_INLINE uintptr_t jl_bt_entry_descriptor(int ngc, int nptr,
                                               int tag, uintptr_t header) JL_NOTSAFEPOINT
{
    assert(((ngc & 0x7) == ngc) && ((nptr & 0x7) == nptr) && ((tag & 0xf) == tag));
    return (ngc & 0x7) | (nptr & 0x7) << 3 | (tag & 0xf) << 6 | header << 10;
}

// Unpacking of extended backtrace entry data
STATIC_INLINE size_t jl_bt_num_jlvals(jl_bt_element_t *bt_entry) JL_NOTSAFEPOINT
{
    assert(!jl_bt_is_native(bt_entry));
    return bt_entry[1].uintptr & 0x7;
}
STATIC_INLINE size_t jl_bt_num_uintvals(jl_bt_element_t *bt_entry) JL_NOTSAFEPOINT
{
    assert(!jl_bt_is_native(bt_entry));
    return (bt_entry[1].uintptr >> 3) & 0x7;
}
STATIC_INLINE int jl_bt_entry_tag(jl_bt_element_t *bt_entry) JL_NOTSAFEPOINT
{
    assert(!jl_bt_is_native(bt_entry));
    return (bt_entry[1].uintptr >> 6) & 0xf;
}
STATIC_INLINE uintptr_t jl_bt_entry_header(jl_bt_element_t *bt_entry) JL_NOTSAFEPOINT
{
    assert(!jl_bt_is_native(bt_entry));
    return bt_entry[1].uintptr >> 10;
}

// Return `i`th GC-managed pointer for extended backtrace entry
// The returned value is rooted for the lifetime of the parent exception stack.
STATIC_INLINE jl_value_t *jl_bt_entry_jlvalue(jl_bt_element_t *bt_entry, size_t i) JL_NOTSAFEPOINT
{
    return bt_entry[2 + i].jlvalue;
}

#define JL_BT_INTERP_FRAME_TAG    1  // An interpreter frame

// Number of bt elements in frame.
STATIC_INLINE size_t jl_bt_entry_size(jl_bt_element_t *bt_entry) JL_NOTSAFEPOINT
{
    return jl_bt_is_native(bt_entry) ?
        1 : 2 + jl_bt_num_jlvals(bt_entry) + jl_bt_num_uintvals(bt_entry);
}

//------------------------------
// Stack walking and debug info lookup

// Function metadata arising from debug info lookup of instruction pointer
typedef struct {
    char *func_name;
    char *file_name;
    int line;
    jl_method_instance_t *linfo;
    int fromC;
    int inlined;
} jl_frame_t;

// Might be called from unmanaged thread
uint64_t jl_getUnwindInfo(uint64_t dwBase);
#ifdef _OS_WINDOWS_
#include <dbghelp.h>
JL_DLLEXPORT EXCEPTION_DISPOSITION NTAPI __julia_personality(
        PEXCEPTION_RECORD ExceptionRecord, void *EstablisherFrame, PCONTEXT ContextRecord, void *DispatcherContext);
extern HANDLE hMainThread;
typedef CONTEXT bt_context_t;
#if defined(_CPU_X86_64_)
typedef CONTEXT bt_cursor_t;
#else
typedef struct {
    STACKFRAME64 stackframe;
    CONTEXT context;
} bt_cursor_t;
#endif
extern JL_DLLEXPORT uv_mutex_t jl_in_stackwalk;
#elif !defined(JL_DISABLE_LIBUNWIND)
// This gives unwind only local unwinding options ==> faster code
#  define UNW_LOCAL_ONLY
#  include <libunwind.h>
typedef unw_context_t bt_context_t;
typedef unw_cursor_t bt_cursor_t;
#  if (!defined(SYSTEM_LIBUNWIND) || UNW_VERSION_MAJOR > 1 ||   \
       (UNW_VERSION_MAJOR == 1 && UNW_VERSION_MINOR != 0 && UNW_VERSION_MINOR != 1))
// Enable our memory manager only for libunwind with our patch or
// on a newer release
#    define JL_UNW_HAS_FORMAT_IP 1
#  endif
#else
// Unwinding is disabled
typedef int bt_context_t;
typedef int bt_cursor_t;
#endif
size_t rec_backtrace(jl_bt_element_t *bt_data, size_t maxsize, int skip) JL_NOTSAFEPOINT;
// Record backtrace from a signal handler. `ctx` is the context of the code
// which was asynchronously interrupted.
size_t rec_backtrace_ctx(jl_bt_element_t *bt_data, size_t maxsize, bt_context_t *ctx,
                         jl_gcframe_t *pgcstack) JL_NOTSAFEPOINT;
#ifdef LLVMLIBUNWIND
size_t rec_backtrace_ctx_dwarf(jl_bt_element_t *bt_data, size_t maxsize, bt_context_t *ctx, jl_gcframe_t *pgcstack) JL_NOTSAFEPOINT;
#endif
JL_DLLEXPORT jl_value_t *jl_get_backtrace(void);
void jl_critical_error(int sig, int si_code, bt_context_t *context, jl_task_t *ct);
JL_DLLEXPORT void jl_raise_debugger(void) JL_NOTSAFEPOINT;
int jl_getFunctionInfo(jl_frame_t **frames, uintptr_t pointer, int skipC, int noInline) JL_NOTSAFEPOINT;
JL_DLLEXPORT void jl_gdblookup(void* ip) JL_NOTSAFEPOINT;
void jl_print_native_codeloc(uintptr_t ip) JL_NOTSAFEPOINT;
void jl_print_bt_entry_codeloc(jl_bt_element_t *bt_data) JL_NOTSAFEPOINT;
#ifdef _OS_WINDOWS_
JL_DLLEXPORT void jl_refresh_dbg_module_list(void);
#endif
// *to is NULL or malloc'd pointer, from is allowed to be NULL
STATIC_INLINE char *jl_copy_str(char **to, const char *from) JL_NOTSAFEPOINT
{
    if (!from) {
        free(*to);
        *to = NULL;
        return NULL;
    }
    size_t len = strlen(from) + 1;
    *to = (char*)realloc_s(*to, len);
    memcpy(*to, from, len);
    return *to;
}

JL_DLLEXPORT size_t jl_capture_interp_frame(jl_bt_element_t *bt_data,
        void *frameend, size_t space_remaining) JL_NOTSAFEPOINT;

//--------------------------------------------------
// Exception stack access and manipulation

// Exception stack: a stack of pairs of (exception,raw_backtrace).
// The stack may be traversed and accessed with the functions below.
struct _jl_excstack_t { // typedef in julia.h
    size_t top;
    size_t reserved_size;
    // Pack all stack entries into a growable buffer to amortize allocation
    // across repeated exception handling.
    // Layout: [bt_data1... bt_size1 exc1  bt_data2... bt_size2 exc2  ..]
    // jl_bt_element_t data[]; // Access with jl_excstack_raw
};

STATIC_INLINE jl_bt_element_t *jl_excstack_raw(jl_excstack_t *stack) JL_NOTSAFEPOINT
{
    return (jl_bt_element_t*)(stack + 1);
}

// Exception stack access
STATIC_INLINE jl_value_t *jl_excstack_exception(jl_excstack_t *stack JL_PROPAGATES_ROOT,
                                                size_t itr) JL_NOTSAFEPOINT
{
    return jl_excstack_raw(stack)[itr-1].jlvalue;
}
STATIC_INLINE size_t jl_excstack_bt_size(jl_excstack_t *stack, size_t itr) JL_NOTSAFEPOINT
{
    return jl_excstack_raw(stack)[itr-2].uintptr;
}
STATIC_INLINE jl_bt_element_t *jl_excstack_bt_data(jl_excstack_t *stack, size_t itr) JL_NOTSAFEPOINT
{
    return jl_excstack_raw(stack) + itr-2 - jl_excstack_bt_size(stack, itr);
}
// Exception stack iteration (start at itr=stack->top, stop at itr=0)
STATIC_INLINE size_t jl_excstack_next(jl_excstack_t *stack, size_t itr) JL_NOTSAFEPOINT
{
    return itr-2 - jl_excstack_bt_size(stack, itr);
}
// Exception stack manipulation
void jl_push_excstack(jl_excstack_t **stack JL_REQUIRE_ROOTED_SLOT JL_ROOTING_ARGUMENT,
                      jl_value_t *exception JL_ROOTED_ARGUMENT,
                      jl_bt_element_t *bt_data, size_t bt_size);

//--------------------------------------------------
// congruential random number generator
// for a small amount of thread-local randomness
STATIC_INLINE void unbias_cong(uint64_t max, uint64_t *unbias) JL_NOTSAFEPOINT
{
    *unbias = UINT64_MAX - ((UINT64_MAX % max) + 1);
}
STATIC_INLINE uint64_t cong(uint64_t max, uint64_t unbias, uint64_t *seed) JL_NOTSAFEPOINT
{
    while ((*seed = 69069 * (*seed) + 362437) > unbias)
        ;
    return *seed % max;
}
JL_DLLEXPORT uint64_t jl_rand(void) JL_NOTSAFEPOINT;
JL_DLLEXPORT void jl_srand(uint64_t) JL_NOTSAFEPOINT;
JL_DLLEXPORT void jl_init_rand(void);

JL_DLLEXPORT extern void *jl_libjulia_internal_handle;
JL_DLLEXPORT extern void *jl_RTLD_DEFAULT_handle;
#if defined(_OS_WINDOWS_)
JL_DLLEXPORT extern void *jl_exe_handle;
JL_DLLEXPORT extern void *jl_libjulia_handle;
JL_DLLEXPORT extern const char *jl_crtdll_basename;
extern void *jl_ntdll_handle;
extern void *jl_kernel32_handle;
extern void *jl_crtdll_handle;
extern void *jl_winsock_handle;
void win32_formatmessage(DWORD code, char *reason, int len) JL_NOTSAFEPOINT;
#endif

JL_DLLEXPORT void *jl_get_library_(const char *f_lib, int throw_err);
#define jl_get_library(f_lib) jl_get_library_(f_lib, 1)
JL_DLLEXPORT void *jl_load_and_lookup(const char *f_lib, const char *f_name, _Atomic(void*) *hnd);
JL_DLLEXPORT void *jl_lazy_load_and_lookup(jl_value_t *lib_val, const char *f_name);
JL_DLLEXPORT jl_value_t *jl_get_cfunction_trampoline(
    jl_value_t *fobj, jl_datatype_t *result, htable_t *cache, jl_svec_t *fill,
    void *(*init_trampoline)(void *tramp, void **nval),
    jl_unionall_t *env, jl_value_t **vals);


// Windows only
#define JL_EXE_LIBNAME                  ((const char*)1)
#define JL_LIBJULIA_DL_LIBNAME          ((const char*)2)
#define JL_LIBJULIA_INTERNAL_DL_LIBNAME ((const char*)3)
JL_DLLEXPORT const char *jl_dlfind_win32(const char *name);

// libuv wrappers:
JL_DLLEXPORT int jl_fs_rename(const char *src_path, const char *dst_path);

// -- Runtime intrinsics -- //
JL_DLLEXPORT const char *jl_intrinsic_name(int f) JL_NOTSAFEPOINT;
JL_DLLEXPORT unsigned jl_intrinsic_nargs(int f) JL_NOTSAFEPOINT;

STATIC_INLINE int is_valid_intrinsic_elptr(jl_value_t *ety)
{
    return ety == (jl_value_t*)jl_any_type || (jl_is_concrete_type(ety) && !jl_is_layout_opaque(((jl_datatype_t*)ety)->layout));
}
JL_DLLEXPORT jl_value_t *jl_bitcast(jl_value_t *ty, jl_value_t *v);
JL_DLLEXPORT jl_value_t *jl_pointerref(jl_value_t *p, jl_value_t *i, jl_value_t *align);
JL_DLLEXPORT jl_value_t *jl_pointerset(jl_value_t *p, jl_value_t *x, jl_value_t *align, jl_value_t *i);
JL_DLLEXPORT jl_value_t *jl_atomic_fence(jl_value_t *order);
JL_DLLEXPORT jl_value_t *jl_atomic_pointerref(jl_value_t *p, jl_value_t *order);
JL_DLLEXPORT jl_value_t *jl_atomic_pointerset(jl_value_t *p, jl_value_t *x, jl_value_t *order);
JL_DLLEXPORT jl_value_t *jl_atomic_pointerswap(jl_value_t *p, jl_value_t *x, jl_value_t *order);
JL_DLLEXPORT jl_value_t *jl_atomic_pointermodify(jl_value_t *p, jl_value_t *f, jl_value_t *x, jl_value_t *order);
JL_DLLEXPORT jl_value_t *jl_atomic_pointerreplace(jl_value_t *p, jl_value_t *x, jl_value_t *expected, jl_value_t *success_order, jl_value_t *failure_order);
JL_DLLEXPORT jl_value_t *jl_cglobal(jl_value_t *v, jl_value_t *ty);
JL_DLLEXPORT jl_value_t *jl_cglobal_auto(jl_value_t *v);

JL_DLLEXPORT jl_value_t *jl_neg_int(jl_value_t *a);
JL_DLLEXPORT jl_value_t *jl_add_int(jl_value_t *a, jl_value_t *b);
JL_DLLEXPORT jl_value_t *jl_sub_int(jl_value_t *a, jl_value_t *b);
JL_DLLEXPORT jl_value_t *jl_mul_int(jl_value_t *a, jl_value_t *b);
JL_DLLEXPORT jl_value_t *jl_sdiv_int(jl_value_t *a, jl_value_t *b);
JL_DLLEXPORT jl_value_t *jl_udiv_int(jl_value_t *a, jl_value_t *b);
JL_DLLEXPORT jl_value_t *jl_srem_int(jl_value_t *a, jl_value_t *b);
JL_DLLEXPORT jl_value_t *jl_urem_int(jl_value_t *a, jl_value_t *b);

JL_DLLEXPORT jl_value_t *jl_add_ptr(jl_value_t *a, jl_value_t *b);
JL_DLLEXPORT jl_value_t *jl_sub_ptr(jl_value_t *a, jl_value_t *b);

JL_DLLEXPORT jl_value_t *jl_neg_float(jl_value_t *a);
JL_DLLEXPORT jl_value_t *jl_add_float(jl_value_t *a, jl_value_t *b);
JL_DLLEXPORT jl_value_t *jl_sub_float(jl_value_t *a, jl_value_t *b);
JL_DLLEXPORT jl_value_t *jl_mul_float(jl_value_t *a, jl_value_t *b);
JL_DLLEXPORT jl_value_t *jl_div_float(jl_value_t *a, jl_value_t *b);
JL_DLLEXPORT jl_value_t *jl_rem_float(jl_value_t *a, jl_value_t *b);
JL_DLLEXPORT jl_value_t *jl_fma_float(jl_value_t *a, jl_value_t *b, jl_value_t *c);
JL_DLLEXPORT jl_value_t *jl_muladd_float(jl_value_t *a, jl_value_t *b, jl_value_t *c);

JL_DLLEXPORT jl_value_t *jl_eq_int(jl_value_t *a, jl_value_t *b);
JL_DLLEXPORT jl_value_t *jl_ne_int(jl_value_t *a, jl_value_t *b);
JL_DLLEXPORT jl_value_t *jl_slt_int(jl_value_t *a, jl_value_t *b);
JL_DLLEXPORT jl_value_t *jl_ult_int(jl_value_t *a, jl_value_t *b);
JL_DLLEXPORT jl_value_t *jl_sle_int(jl_value_t *a, jl_value_t *b);
JL_DLLEXPORT jl_value_t *jl_ule_int(jl_value_t *a, jl_value_t *b);

JL_DLLEXPORT jl_value_t *jl_eq_float(jl_value_t *a, jl_value_t *b);
JL_DLLEXPORT jl_value_t *jl_ne_float(jl_value_t *a, jl_value_t *b);
JL_DLLEXPORT jl_value_t *jl_lt_float(jl_value_t *a, jl_value_t *b);
JL_DLLEXPORT jl_value_t *jl_le_float(jl_value_t *a, jl_value_t *b);
JL_DLLEXPORT jl_value_t *jl_fpiseq(jl_value_t *a, jl_value_t *b);

JL_DLLEXPORT jl_value_t *jl_not_int(jl_value_t *a);
JL_DLLEXPORT jl_value_t *jl_and_int(jl_value_t *a, jl_value_t *b);
JL_DLLEXPORT jl_value_t *jl_or_int(jl_value_t *a, jl_value_t *b);
JL_DLLEXPORT jl_value_t *jl_xor_int(jl_value_t *a, jl_value_t *b);
JL_DLLEXPORT jl_value_t *jl_shl_int(jl_value_t *a, jl_value_t *b);
JL_DLLEXPORT jl_value_t *jl_lshr_int(jl_value_t *a, jl_value_t *b);
JL_DLLEXPORT jl_value_t *jl_ashr_int(jl_value_t *a, jl_value_t *b);
JL_DLLEXPORT jl_value_t *jl_bswap_int(jl_value_t *a);
JL_DLLEXPORT jl_value_t *jl_ctpop_int(jl_value_t *a);
JL_DLLEXPORT jl_value_t *jl_ctlz_int(jl_value_t *a);
JL_DLLEXPORT jl_value_t *jl_cttz_int(jl_value_t *a);

JL_DLLEXPORT jl_value_t *jl_sext_int(jl_value_t *ty, jl_value_t *a);
JL_DLLEXPORT jl_value_t *jl_zext_int(jl_value_t *ty, jl_value_t *a);
JL_DLLEXPORT jl_value_t *jl_trunc_int(jl_value_t *ty, jl_value_t *a);
JL_DLLEXPORT jl_value_t *jl_sitofp(jl_value_t *ty, jl_value_t *a);
JL_DLLEXPORT jl_value_t *jl_uitofp(jl_value_t *ty, jl_value_t *a);

JL_DLLEXPORT jl_value_t *jl_fptoui(jl_value_t *ty, jl_value_t *a);
JL_DLLEXPORT jl_value_t *jl_fptosi(jl_value_t *ty, jl_value_t *a);
JL_DLLEXPORT jl_value_t *jl_fptrunc(jl_value_t *ty, jl_value_t *a);
JL_DLLEXPORT jl_value_t *jl_fpext(jl_value_t *ty, jl_value_t *a);

JL_DLLEXPORT jl_value_t *jl_checked_sadd_int(jl_value_t *a, jl_value_t *b);
JL_DLLEXPORT jl_value_t *jl_checked_uadd_int(jl_value_t *a, jl_value_t *b);
JL_DLLEXPORT jl_value_t *jl_checked_ssub_int(jl_value_t *a, jl_value_t *b);
JL_DLLEXPORT jl_value_t *jl_checked_usub_int(jl_value_t *a, jl_value_t *b);
JL_DLLEXPORT jl_value_t *jl_checked_smul_int(jl_value_t *a, jl_value_t *b);
JL_DLLEXPORT jl_value_t *jl_checked_umul_int(jl_value_t *a, jl_value_t *b);
JL_DLLEXPORT jl_value_t *jl_checked_sdiv_int(jl_value_t *a, jl_value_t *b);
JL_DLLEXPORT jl_value_t *jl_checked_udiv_int(jl_value_t *a, jl_value_t *b);
JL_DLLEXPORT jl_value_t *jl_checked_srem_int(jl_value_t *a, jl_value_t *b);
JL_DLLEXPORT jl_value_t *jl_checked_urem_int(jl_value_t *a, jl_value_t *b);

JL_DLLEXPORT jl_value_t *jl_ceil_llvm(jl_value_t *a);
JL_DLLEXPORT jl_value_t *jl_floor_llvm(jl_value_t *a);
JL_DLLEXPORT jl_value_t *jl_trunc_llvm(jl_value_t *a);
JL_DLLEXPORT jl_value_t *jl_rint_llvm(jl_value_t *a);
JL_DLLEXPORT jl_value_t *jl_sqrt_llvm(jl_value_t *a);
JL_DLLEXPORT jl_value_t *jl_sqrt_llvm_fast(jl_value_t *a);
JL_DLLEXPORT jl_value_t *jl_abs_float(jl_value_t *a);
JL_DLLEXPORT jl_value_t *jl_copysign_float(jl_value_t *a, jl_value_t *b);
JL_DLLEXPORT jl_value_t *jl_flipsign_int(jl_value_t *a, jl_value_t *b);

JL_DLLEXPORT jl_value_t *jl_arraylen(jl_value_t *a);
JL_DLLEXPORT jl_value_t *jl_have_fma(jl_value_t *a);
JL_DLLEXPORT int jl_stored_inline(jl_value_t *el_type);
JL_DLLEXPORT jl_value_t *(jl_array_data_owner)(jl_array_t *a);
JL_DLLEXPORT int jl_array_isassigned(jl_array_t *a, size_t i);
JL_DLLEXPORT jl_array_t *jl_array_copy(jl_array_t *ary);

JL_DLLEXPORT uintptr_t jl_object_id_(jl_value_t *tv, jl_value_t *v) JL_NOTSAFEPOINT;
JL_DLLEXPORT void jl_set_next_task(jl_task_t *task) JL_NOTSAFEPOINT;

// -- synchronization utilities -- //

extern jl_mutex_t typecache_lock;
extern JL_DLLEXPORT jl_mutex_t jl_codegen_lock;

#if defined(__APPLE__)
void jl_mach_gc_end(void);
#endif

// -- smallintset.c -- //

typedef uint_t (*smallintset_hash)(size_t val, jl_svec_t *data);
typedef int (*smallintset_eq)(size_t val, const void *key, jl_svec_t *data, uint_t hv);
ssize_t jl_smallintset_lookup(jl_array_t *cache, smallintset_eq eq, const void *key, jl_svec_t *data, uint_t hv);
void jl_smallintset_insert(_Atomic(jl_array_t*) *pcache, jl_value_t *parent, smallintset_hash hash, size_t val, jl_svec_t *data);

// -- typemap.c -- //

void jl_typemap_insert(_Atomic(jl_typemap_t*) *cache, jl_value_t *parent,
        jl_typemap_entry_t *newrec, int8_t offs);
jl_typemap_entry_t *jl_typemap_alloc(
        jl_tupletype_t *type, jl_tupletype_t *simpletype, jl_svec_t *guardsigs,
        jl_value_t *newvalue, size_t min_world, size_t max_world);

struct jl_typemap_assoc {
    // inputs
    jl_value_t *const types;
    size_t const world;
    // outputs
    jl_svec_t *env; // subtype env (initialize to null to perform intersection without an environment)
    size_t min_valid;
    size_t max_valid;
};

jl_typemap_entry_t *jl_typemap_assoc_by_type(
        jl_typemap_t *ml_or_cache JL_PROPAGATES_ROOT,
        struct jl_typemap_assoc *search,
        int8_t offs, uint8_t subtype);

jl_typemap_entry_t *jl_typemap_level_assoc_exact(jl_typemap_level_t *cache, jl_value_t *arg1, jl_value_t **args, size_t n, int8_t offs, size_t world);
jl_typemap_entry_t *jl_typemap_entry_assoc_exact(jl_typemap_entry_t *mn, jl_value_t *arg1, jl_value_t **args, size_t n, size_t world);
STATIC_INLINE jl_typemap_entry_t *jl_typemap_assoc_exact(
    jl_typemap_t *ml_or_cache JL_PROPAGATES_ROOT,
    jl_value_t *arg1, jl_value_t **args, size_t n, int8_t offs, size_t world)
{
    // NOTE: This function is a huge performance hot spot!!
    if (jl_typeof(ml_or_cache) == (jl_value_t *)jl_typemap_entry_type) {
        return jl_typemap_entry_assoc_exact(
            (jl_typemap_entry_t *)ml_or_cache, arg1, args, n, world);
    }
    else if (jl_typeof(ml_or_cache) == (jl_value_t*)jl_typemap_level_type) {
        return jl_typemap_level_assoc_exact(
            (jl_typemap_level_t *)ml_or_cache, arg1, args, n, offs, world);
    }
    return NULL;
}
typedef int (*jl_typemap_visitor_fptr)(jl_typemap_entry_t *l, void *closure);
int jl_typemap_visitor(jl_typemap_t *a, jl_typemap_visitor_fptr fptr, void *closure);

struct typemap_intersection_env;
typedef int (*jl_typemap_intersection_visitor_fptr)(jl_typemap_entry_t *l, struct typemap_intersection_env *closure);
struct typemap_intersection_env {
    // input values
    jl_typemap_intersection_visitor_fptr const fptr; // fptr to call on a match
    jl_value_t *const type; // type to match
    jl_value_t *const va; // the tparam0 for the vararg in type, if applicable (or NULL)
    // output values
    jl_value_t *ti; // intersection type
    jl_svec_t *env; // intersection env (initialize to null to perform intersection without an environment)
    int issubty;    // if `a <: b` is true in `intersect(a,b)`
};
int jl_typemap_intersection_visitor(jl_typemap_t *a, int offs, struct typemap_intersection_env *closure);

// -- simplevector.c -- //

// For codegen only.
JL_DLLEXPORT size_t (jl_svec_len)(jl_svec_t *t) JL_NOTSAFEPOINT;
JL_DLLEXPORT jl_value_t *jl_svec_ref(jl_svec_t *t JL_PROPAGATES_ROOT, ssize_t i);


JL_DLLEXPORT unsigned jl_special_vector_alignment(size_t nfields, jl_value_t *field_type);

void register_eh_frames(uint8_t *Addr, size_t Size);
void deregister_eh_frames(uint8_t *Addr, size_t Size);

STATIC_INLINE void *jl_get_frame_addr(void)
{
#ifdef __GNUC__
    return __builtin_frame_address(0);
#else
    void *dummy = NULL;
    // The mask is to suppress the compiler warning about returning
    // address of local variable
    return (void*)((uintptr_t)&dummy & ~(uintptr_t)15);
#endif
}

JL_DLLEXPORT jl_array_t *jl_array_cconvert_cstring(jl_array_t *a);

// Log `msg` to the current logger by calling CoreLogging.logmsg_shim() on the
// julia side. If any of module, group, id, file or line are NULL, these will
// be passed to the julia side as `nothing`.  If `kwargs` is NULL an empty set
// of keyword arguments will be passed.
void jl_log(int level, jl_value_t *module, jl_value_t *group, jl_value_t *id,
            jl_value_t *file, jl_value_t *line, jl_value_t *kwargs,
            jl_value_t *msg);

JL_DLLEXPORT int jl_isabspath(const char *in) JL_NOTSAFEPOINT;

extern JL_DLLEXPORT jl_sym_t *jl_call_sym;
extern JL_DLLEXPORT jl_sym_t *jl_invoke_sym;
extern JL_DLLEXPORT jl_sym_t *jl_invoke_modify_sym;
extern JL_DLLEXPORT jl_sym_t *jl_empty_sym;
extern JL_DLLEXPORT jl_sym_t *jl_top_sym;
extern JL_DLLEXPORT jl_sym_t *jl_module_sym;
extern JL_DLLEXPORT jl_sym_t *jl_slot_sym;
extern JL_DLLEXPORT jl_sym_t *jl_export_sym;
extern JL_DLLEXPORT jl_sym_t *jl_import_sym;
extern JL_DLLEXPORT jl_sym_t *jl_toplevel_sym;
extern JL_DLLEXPORT jl_sym_t *jl_quote_sym;
extern JL_DLLEXPORT jl_sym_t *jl_line_sym;
extern JL_DLLEXPORT jl_sym_t *jl_incomplete_sym;
extern JL_DLLEXPORT jl_sym_t *jl_goto_sym;
extern JL_DLLEXPORT jl_sym_t *jl_goto_ifnot_sym;
extern JL_DLLEXPORT jl_sym_t *jl_return_sym;
extern JL_DLLEXPORT jl_sym_t *jl_lineinfo_sym;
extern JL_DLLEXPORT jl_sym_t *jl_lambda_sym;
extern JL_DLLEXPORT jl_sym_t *jl_assign_sym;
extern JL_DLLEXPORT jl_sym_t *jl_binding_sym;
extern JL_DLLEXPORT jl_sym_t *jl_globalref_sym;
extern JL_DLLEXPORT jl_sym_t *jl_do_sym;
extern JL_DLLEXPORT jl_sym_t *jl_method_sym;
extern JL_DLLEXPORT jl_sym_t *jl_core_sym;
extern JL_DLLEXPORT jl_sym_t *jl_enter_sym;
extern JL_DLLEXPORT jl_sym_t *jl_leave_sym;
extern JL_DLLEXPORT jl_sym_t *jl_pop_exception_sym;
extern JL_DLLEXPORT jl_sym_t *jl_exc_sym;
extern JL_DLLEXPORT jl_sym_t *jl_error_sym;
extern JL_DLLEXPORT jl_sym_t *jl_new_sym;
extern JL_DLLEXPORT jl_sym_t *jl_using_sym;
extern JL_DLLEXPORT jl_sym_t *jl_splatnew_sym;
extern JL_DLLEXPORT jl_sym_t *jl_block_sym;
extern JL_DLLEXPORT jl_sym_t *jl_new_opaque_closure_sym;
extern JL_DLLEXPORT jl_sym_t *jl_opaque_closure_method_sym;
extern JL_DLLEXPORT jl_sym_t *jl_const_sym;
extern JL_DLLEXPORT jl_sym_t *jl_thunk_sym;
extern JL_DLLEXPORT jl_sym_t *jl_foreigncall_sym;
extern JL_DLLEXPORT jl_sym_t *jl_as_sym;
extern JL_DLLEXPORT jl_sym_t *jl_global_sym;
extern JL_DLLEXPORT jl_sym_t *jl_list_sym;
extern JL_DLLEXPORT jl_sym_t *jl_dot_sym;
extern JL_DLLEXPORT jl_sym_t *jl_newvar_sym;
extern JL_DLLEXPORT jl_sym_t *jl_boundscheck_sym;
extern JL_DLLEXPORT jl_sym_t *jl_inbounds_sym;
extern JL_DLLEXPORT jl_sym_t *jl_copyast_sym;
extern JL_DLLEXPORT jl_sym_t *jl_cfunction_sym;
extern JL_DLLEXPORT jl_sym_t *jl_pure_sym;
extern JL_DLLEXPORT jl_sym_t *jl_loopinfo_sym;
extern JL_DLLEXPORT jl_sym_t *jl_meta_sym;
extern JL_DLLEXPORT jl_sym_t *jl_inert_sym;
extern JL_DLLEXPORT jl_sym_t *jl_polly_sym;
extern JL_DLLEXPORT jl_sym_t *jl_unused_sym;
extern JL_DLLEXPORT jl_sym_t *jl_static_parameter_sym;
extern JL_DLLEXPORT jl_sym_t *jl_inline_sym;
extern JL_DLLEXPORT jl_sym_t *jl_noinline_sym;
extern JL_DLLEXPORT jl_sym_t *jl_generated_sym;
extern JL_DLLEXPORT jl_sym_t *jl_generated_only_sym;
extern JL_DLLEXPORT jl_sym_t *jl_isdefined_sym;
extern JL_DLLEXPORT jl_sym_t *jl_propagate_inbounds_sym;
extern JL_DLLEXPORT jl_sym_t *jl_specialize_sym;
extern JL_DLLEXPORT jl_sym_t *jl_aggressive_constprop_sym;
extern JL_DLLEXPORT jl_sym_t *jl_no_constprop_sym;
extern JL_DLLEXPORT jl_sym_t *jl_purity_sym;
extern JL_DLLEXPORT jl_sym_t *jl_nospecialize_sym;
extern JL_DLLEXPORT jl_sym_t *jl_macrocall_sym;
extern JL_DLLEXPORT jl_sym_t *jl_colon_sym;
extern JL_DLLEXPORT jl_sym_t *jl_hygienicscope_sym;
extern JL_DLLEXPORT jl_sym_t *jl_throw_undef_if_not_sym;
extern JL_DLLEXPORT jl_sym_t *jl_getfield_undefref_sym;
extern JL_DLLEXPORT jl_sym_t *jl_gc_preserve_begin_sym;
extern JL_DLLEXPORT jl_sym_t *jl_gc_preserve_end_sym;
extern JL_DLLEXPORT jl_sym_t *jl_coverageeffect_sym;
extern JL_DLLEXPORT jl_sym_t *jl_escape_sym;
extern JL_DLLEXPORT jl_sym_t *jl_aliasscope_sym;
extern JL_DLLEXPORT jl_sym_t *jl_popaliasscope_sym;
extern JL_DLLEXPORT jl_sym_t *jl_optlevel_sym;
extern JL_DLLEXPORT jl_sym_t *jl_thismodule_sym;
extern JL_DLLEXPORT jl_sym_t *jl_atom_sym;
extern JL_DLLEXPORT jl_sym_t *jl_statement_sym;
extern JL_DLLEXPORT jl_sym_t *jl_all_sym;
extern JL_DLLEXPORT jl_sym_t *jl_compile_sym;
extern JL_DLLEXPORT jl_sym_t *jl_force_compile_sym;
extern JL_DLLEXPORT jl_sym_t *jl_infer_sym;
extern JL_DLLEXPORT jl_sym_t *jl_max_methods_sym;
extern JL_DLLEXPORT jl_sym_t *jl_atomic_sym;
extern JL_DLLEXPORT jl_sym_t *jl_not_atomic_sym;
extern JL_DLLEXPORT jl_sym_t *jl_unordered_sym;
extern JL_DLLEXPORT jl_sym_t *jl_monotonic_sym;
extern JL_DLLEXPORT jl_sym_t *jl_acquire_sym;
extern JL_DLLEXPORT jl_sym_t *jl_release_sym;
extern JL_DLLEXPORT jl_sym_t *jl_acquire_release_sym;
extern JL_DLLEXPORT jl_sym_t *jl_sequentially_consistent_sym;

JL_DLLEXPORT enum jl_memory_order jl_get_atomic_order(jl_sym_t *order, char loading, char storing);
JL_DLLEXPORT enum jl_memory_order jl_get_atomic_order_checked(jl_sym_t *order, char loading, char storing);

struct _jl_image_fptrs_t;

void jl_register_fptrs(uint64_t image_base, const struct _jl_image_fptrs_t *fptrs,
                       jl_method_instance_t **linfos, size_t n);
void jl_write_coverage_data(const char*);
void jl_write_malloc_log(void);

#if jl_has_builtin(__builtin_unreachable) || defined(_COMPILER_GCC_) || defined(_COMPILER_INTEL_)
#  define jl_unreachable() __builtin_unreachable()
#else
#  define jl_unreachable() ((void)jl_assume(0))
#endif

jl_sym_t *_jl_symbol(const char *str, size_t len) JL_NOTSAFEPOINT;

// Tools for locally disabling spurious compiler warnings
//
// Particular calls which are used elsewhere in the code include:
//
// * JL_GCC_IGNORE_START(-Wclobbered) - gcc misidentifies some variables which
//   are used inside a JL_TRY as being "clobbered" if JL_CATCH is entered. This
//   warning is spurious if the variable is not modified inside the JL_TRY.
//   See https://gcc.gnu.org/bugzilla/show_bug.cgi?id=65041
#ifdef _COMPILER_GCC_
#define JL_DO_PRAGMA(s) _Pragma(#s)
#define JL_GCC_IGNORE_START(warning) \
    JL_DO_PRAGMA(GCC diagnostic push) \
    JL_DO_PRAGMA(GCC diagnostic ignored warning)
#define JL_GCC_IGNORE_STOP \
    JL_DO_PRAGMA(GCC diagnostic pop)
#else
#define JL_GCC_IGNORE_START(w)
#define JL_GCC_IGNORE_STOP
#endif // _COMPILER_GCC_

#ifdef __clang_gcanalyzer__
  // Not a safepoint (so it doesn't free other values), but an artificial use.
  // Usually this is unnecessary because the analyzer can see all real uses,
  // but sometimes real uses are harder for the analyzer to see, or it may
  // give up before it sees it, so this can be helpful to be explicit.
  void JL_GC_ASSERT_LIVE(jl_value_t *v) JL_NOTSAFEPOINT;
#else
  #define JL_GC_ASSERT_LIVE(x) (void)(x)
#endif

JL_DLLEXPORT float julia__gnu_h2f_ieee(uint16_t param) JL_NOTSAFEPOINT;
JL_DLLEXPORT uint16_t julia__gnu_f2h_ieee(float param) JL_NOTSAFEPOINT;
JL_DLLEXPORT uint16_t julia__truncdfhf2(double param) JL_NOTSAFEPOINT;
//JL_DLLEXPORT double julia__extendhfdf2(uint16_t n) JL_NOTSAFEPOINT;
//JL_DLLEXPORT int32_t julia__fixhfsi(uint16_t n) JL_NOTSAFEPOINT;
//JL_DLLEXPORT int64_t julia__fixhfdi(uint16_t n) JL_NOTSAFEPOINT;
//JL_DLLEXPORT uint32_t julia__fixunshfsi(uint16_t n) JL_NOTSAFEPOINT;
//JL_DLLEXPORT uint64_t julia__fixunshfdi(uint16_t n) JL_NOTSAFEPOINT;
//JL_DLLEXPORT uint16_t julia__floatsihf(int32_t n) JL_NOTSAFEPOINT;
//JL_DLLEXPORT uint16_t julia__floatdihf(int64_t n) JL_NOTSAFEPOINT;
//JL_DLLEXPORT uint16_t julia__floatunsihf(uint32_t n) JL_NOTSAFEPOINT;
//JL_DLLEXPORT uint16_t julia__floatundihf(uint64_t n) JL_NOTSAFEPOINT;

JL_DLLEXPORT uint32_t jl_crc32c(uint32_t crc, const char *buf, size_t len);

#ifdef __cplusplus
}
#endif

#ifdef USE_DTRACE
// Generated file, needs to be searched in include paths so that the builddir
// retains priority
#include <uprobes.h.gen>

// uprobes.h.gen on systems with DTrace, is auto-generated to include
// `JL_PROBE_{PROBE}` and `JL_PROBE_{PROBE}_ENABLED()` macros for every probe
// defined in uprobes.d
//
// If the arguments to `JL_PROBE_{PROBE}` are expensive to compute, the call to
// these functions must be guarded by a JL_PROBE_{PROBE}_ENABLED() check, to
// minimize performance impact when probing is off. As an example:
//
//    if (JL_PROBE_GC_STOP_THE_WORLD_ENABLED())
//        JL_PROBE_GC_STOP_THE_WORLD();

#else
// define a dummy version of the probe functions
#define JL_PROBE_GC_BEGIN(collection) do ; while (0)
#define JL_PROBE_GC_STOP_THE_WORLD() do ; while (0)
#define JL_PROBE_GC_MARK_BEGIN() do ; while (0)
#define JL_PROBE_GC_MARK_END(scanned_bytes, perm_scanned_bytes) do ; while (0)
#define JL_PROBE_GC_SWEEP_BEGIN(full) do ; while (0)
#define JL_PROBE_GC_SWEEP_END() do ; while (0)
#define JL_PROBE_GC_END() do ; while (0)
#define JL_PROBE_GC_FINALIZER() do ; while (0)
#define JL_PROBE_RT_RUN_TASK(task) do ; while (0)
#define JL_PROBE_RT_PAUSE_TASK(task) do ; while (0)
#define JL_PROBE_RT_NEW_TASK(parent, child) do ; while (0)
#define JL_PROBE_RT_START_TASK(task) do ; while (0)
#define JL_PROBE_RT_FINISH_TASK(task) do ; while (0)
#define JL_PROBE_RT_START_PROCESS_EVENTS(task) do ; while (0)
#define JL_PROBE_RT_FINISH_PROCESS_EVENTS(task) do ; while (0)
#define JL_PROBE_RT_TASKQ_INSERT(ptls, task) do ; while (0)
#define JL_PROBE_RT_TASKQ_GET(ptls, task) do ; while (0)
#define JL_PROBE_RT_SLEEP_CHECK_WAKE(other, old_state) do ; while (0)
#define JL_PROBE_RT_SLEEP_CHECK_WAKEUP(ptls) do ; while (0)
#define JL_PROBE_RT_SLEEP_CHECK_SLEEP(ptls) do ; while (0)
#define JL_PROBE_RT_SLEEP_CHECK_TASKQ_WAKE(ptls) do ; while (0)
#define JL_PROBE_RT_SLEEP_CHECK_TASK_WAKE(ptls) do ; while (0)
#define JL_PROBE_RT_SLEEP_CHECK_UV_WAKE(ptls) do ; while (0)

#define JL_PROBE_GC_BEGIN_ENABLED() (0)
#define JL_PROBE_GC_STOP_THE_WORLD_ENABLED() (0)
#define JL_PROBE_GC_MARK_BEGIN_ENABLED() (0)
#define JL_PROBE_GC_MARK_END_ENABLED() (0)
#define JL_PROBE_GC_SWEEP_BEGIN_ENABLED() (0)
#define JL_PROBE_GC_SWEEP_END_ENABLED()  (0)
#define JL_PROBE_GC_END_ENABLED() (0)
#define JL_PROBE_GC_FINALIZER_ENABLED() (0)
#define JL_PROBE_RT_RUN_TASK_ENABLED() (0)
#define JL_PROBE_RT_PAUSE_TASK_ENABLED() (0)
#define JL_PROBE_RT_NEW_TASK_ENABLED() (0)
#define JL_PROBE_RT_START_TASK_ENABLED() (0)
#define JL_PROBE_RT_FINISH_TASK_ENABLED() (0)
#define JL_PROBE_RT_START_PROCESS_EVENTS_ENABLED() (0)
#define JL_PROBE_RT_FINISH_PROCESS_EVENTS_ENABLED() (0)
#define JL_PROBE_RT_TASKQ_INSERT_ENABLED() (0)
#define JL_PROBE_RT_TASKQ_GET_ENABLED() (0)
#define JL_PROBE_RT_SLEEP_CHECK_WAKE_ENABLED() (0)
#define JL_PROBE_RT_SLEEP_CHECK_WAKEUP_ENABLED() (0)
#define JL_PROBE_RT_SLEEP_CHECK_SLEEP_ENABLED() (0)
#define JL_PROBE_RT_SLEEP_CHECK_TASKQ_WAKE_ENABLED() (0)
#define JL_PROBE_RT_SLEEP_CHECK_TASK_WAKE_ENABLED() (0)
#define JL_PROBE_RT_SLEEP_CHECK_UV_WAKE_ENABLED() (0)
#endif

#endif<|MERGE_RESOLUTION|>--- conflicted
+++ resolved
@@ -335,10 +335,7 @@
 JL_DLLEXPORT jl_value_t *jl_mmtk_gc_alloc_default(jl_ptls_t ptls, int pool_offset, int osize, void* ty);
 JL_DLLEXPORT jl_value_t *jl_mmtk_gc_alloc_big(jl_ptls_t ptls, size_t allocsz);
 extern void post_alloc(void* mutator, void* obj, size_t bytes, int allocator);
-<<<<<<< HEAD
-=======
 extern uint8_t mmtk_needs_write_barrier(void);
->>>>>>> eb407eb6
 #endif // MMTK_GC
 JL_DLLEXPORT int jl_gc_classify_pools(size_t sz, int *osize) JL_NOTSAFEPOINT;
 extern uv_mutex_t gc_perm_lock;
@@ -623,20 +620,12 @@
 
 STATIC_INLINE void jl_gc_wb_binding(jl_binding_t *bnd, void *val) JL_NOTSAFEPOINT // val isa jl_value_t*
 {
-<<<<<<< HEAD
-    jl_gc_wb(bnd, val);
-=======
     mmtk_gc_wb_full(bnd, val);
->>>>>>> eb407eb6
 }
 
 STATIC_INLINE void jl_gc_wb_buf(void *parent, void *bufptr, size_t minsz) JL_NOTSAFEPOINT // parent isa jl_value_t*
 {
-<<<<<<< HEAD
-    jl_gc_wb(parent, (void*)0);
-=======
     mmtk_gc_wb_full(parent, (void*)0);
->>>>>>> eb407eb6
 }
 #endif // MMTK_GC
 
