--- conflicted
+++ resolved
@@ -395,11 +395,6 @@
 int current_sweep_full = 0;
 
 // Full collection heuristics
-<<<<<<< HEAD
-static int64_t pool_live_bytes = 0;
-=======
-static int64_t live_bytes = 0;
->>>>>>> eae1b683
 static int64_t promoted_bytes = 0;
 static int64_t last_live_bytes = 0; // live_bytes at last collection
 static int64_t t_start = 0; // Time GC starts;
@@ -733,35 +728,6 @@
     }
     gc_time_big_end();
 }
-
-
-
-
-
-<<<<<<< HEAD
-=======
-static void reset_thread_gc_counts(void) JL_NOTSAFEPOINT
-{
-    int gc_n_threads;
-    jl_ptls_t* gc_all_tls_states;
-    gc_n_threads = jl_atomic_load_acquire(&jl_n_threads);
-    gc_all_tls_states = jl_atomic_load_relaxed(&jl_all_tls_states);
-    for (int i = 0; i < gc_n_threads; i++) {
-        jl_ptls_t ptls = gc_all_tls_states[i];
-        if (ptls != NULL) {
-            // don't reset `pool_live_bytes` here
-            jl_atomic_store_relaxed(&ptls->gc_num.allocd, -(int64_t)gc_num.interval);
-            jl_atomic_store_relaxed(&ptls->gc_num.freed, 0);
-            jl_atomic_store_relaxed(&ptls->gc_num.malloc, 0);
-            jl_atomic_store_relaxed(&ptls->gc_num.realloc, 0);
-            jl_atomic_store_relaxed(&ptls->gc_num.poolalloc, 0);
-            jl_atomic_store_relaxed(&ptls->gc_num.bigalloc, 0);
-            jl_atomic_store_relaxed(&ptls->gc_num.freecall, 0);
-        }
-    }
-}
->>>>>>> eae1b683
-
 
 static void jl_gc_free_array(jl_array_t *a) JL_NOTSAFEPOINT
 {
