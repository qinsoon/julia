// This file is a part of Julia. License is MIT: https://julialang.org/license

// utility procedures used in code generation

// Mark our stats as being from cgutils
#undef DEBUG_TYPE
#define DEBUG_TYPE "julia_irgen_cgutils"

STATISTIC(EmittedPointerFromObjref, "Number of emitted pointer_from_objref calls");
STATISTIC(EmittedPointerBitcast, "Number of emitted pointer bitcasts");
STATISTIC(EmittedTypeof, "Number of emitted typeof instructions");
STATISTIC(EmittedErrors, "Number of emitted errors");
STATISTIC(EmittedConditionalErrors, "Number of emitted conditional errors");
STATISTIC(EmittedExceptions, "Number of emitted exceptions");
STATISTIC(EmittedConditionalExceptions, "Number of emitted conditional exceptions");
STATISTIC(EmittedNullchecks, "Number of emitted nullchecks");
STATISTIC(EmittedGuards, "Number of emitted guards");
STATISTIC(EmittedIsaUnions, "Number of emitted isa-union checks");
STATISTIC(EmittedIsa, "Number of emitted isa checks");
STATISTIC(EmittedTypechecks, "Number of emitted typechecks");
STATISTIC(EmittedConcretechecks, "Number of emitted concrete checks");
STATISTIC(EmittedBoundschecks, "Number of emitted boundschecks");
STATISTIC(EmittedLockstates, "Number of emitted lockstate value calls");
STATISTIC(EmittedMemcpys, "Number of emitted memcpy instructions");
STATISTIC(SkippedMemcpys, "Number of skipped memcpy instructions");
STATISTIC(EmittedGetfieldUnknowns, "Number of unknown getfield calls emitted");
STATISTIC(EmittedGetfieldKnowns, "Number of known getfield calls emitted");
STATISTIC(EmittedSetfield, "Number of setfield calls emitted");
STATISTIC(EmittedUnionLoads, "Number of union loads emitted");
STATISTIC(EmittedVarargsLength, "Number of varargs length calls emitted");
STATISTIC(EmittedArraysize, "Number of arraysize calls emitted");
STATISTIC(EmittedArraylen, "Number of array length calls emitted");
STATISTIC(EmittedArrayptr, "Number of array data pointer loads emitted");
STATISTIC(EmittedArrayflags, "Number of arrayflags calls emitted");
STATISTIC(EmittedArrayNDims, "Number of array ndims calls emitted");
STATISTIC(EmittedArrayElsize, "Number of array elsize calls emitted");
STATISTIC(EmittedArrayOffset, "Number of array offset calls emitted");
STATISTIC(EmittedArrayNdIndex, "Number of array nd index calls emitted");
STATISTIC(EmittedBoxes, "Number of box operations emitted");
STATISTIC(EmittedCPointerChecks, "Number of C pointer checks emitted");
STATISTIC(EmittedAllocObjs, "Number of object allocations emitted");
STATISTIC(EmittedWriteBarriers, "Number of write barriers emitted");
STATISTIC(EmittedNewStructs, "Number of new structs emitted");
STATISTIC(EmittedDeferSignal, "Number of deferred signals emitted");

static Value *track_pjlvalue(jl_codectx_t &ctx, Value *V)
{
    assert(V->getType() == ctx.types().T_pjlvalue);
    return ctx.builder.CreateAddrSpaceCast(V, ctx.types().T_prjlvalue);
}

// Take an arbitrary untracked value and make it gc-tracked
static Value *maybe_decay_untracked(jl_codectx_t &ctx, Value *V)
{
    if (V->getType() == ctx.types().T_pjlvalue)
        return ctx.builder.CreateAddrSpaceCast(V, ctx.types().T_prjlvalue);
    assert(V->getType() == ctx.types().T_prjlvalue);
    return V;
}

// Take any value and mark that it may be derived from a rooted value
static Value *decay_derived(jl_codectx_t &ctx, Value *V)
{
    Type *T = V->getType();
    if (cast<PointerType>(T)->getAddressSpace() == AddressSpace::Derived)
        return V;
    // Once llvm deletes pointer element types, we won't need it here any more either.
    Type *NewT = PointerType::getWithSamePointeeType(cast<PointerType>(T), AddressSpace::Derived);
    return ctx.builder.CreateAddrSpaceCast(V, NewT);
}

// Take any value and make it safe to pass to GEP
static Value *maybe_decay_tracked(jl_codectx_t &ctx, Value *V)
{
    Type *T = V->getType();
    if (cast<PointerType>(T)->getAddressSpace() != AddressSpace::Tracked)
        return V;
    Type *NewT = PointerType::getWithSamePointeeType(cast<PointerType>(T), AddressSpace::Derived);
    return ctx.builder.CreateAddrSpaceCast(V, NewT);
}

static Value *mark_callee_rooted(jl_codectx_t &ctx, Value *V)
{
    assert(V->getType() == ctx.types().T_pjlvalue || V->getType() == ctx.types().T_prjlvalue);
    return ctx.builder.CreateAddrSpaceCast(V,
        PointerType::get(ctx.types().T_jlvalue, AddressSpace::CalleeRooted));
}

AtomicOrdering get_llvm_atomic_order(enum jl_memory_order order)
{
    switch (order) {
    case jl_memory_order_notatomic: return AtomicOrdering::NotAtomic;
    case jl_memory_order_unordered: return AtomicOrdering::Unordered;
    case jl_memory_order_monotonic: return AtomicOrdering::Monotonic;
    case jl_memory_order_acquire:   return AtomicOrdering::Acquire;
    case jl_memory_order_release:   return AtomicOrdering::Release;
    case jl_memory_order_acq_rel:   return AtomicOrdering::AcquireRelease;
    case jl_memory_order_seq_cst:   return AtomicOrdering::SequentiallyConsistent;
    default:
        assert("invalid atomic ordering");
        abort();
    }
}

// --- language feature checks ---

#define JL_FEAT_TEST(ctx, feature) ((ctx).params->feature)


// --- string constants ---
static Value *stringConstPtr(
        jl_codegen_params_t &emission_context,
        IRBuilder<> &irbuilder,
        const std::string &txt)
{
    Module *M = jl_builderModule(irbuilder);
    StringRef ctxt(txt.c_str(), txt.size() + 1);
    Constant *Data = ConstantDataArray::get(irbuilder.getContext(), arrayRefFromStringRef(ctxt));
    GlobalVariable *gv = get_pointer_to_constant(emission_context, Data, "_j_str", *M);
    Value *zero = ConstantInt::get(Type::getInt32Ty(irbuilder.getContext()), 0);
    Value *Args[] = { zero, zero };
    return irbuilder.CreateInBoundsGEP(gv->getValueType(),
                                       // Addrspacecast in case globals are in non-0 AS
                                       irbuilder.CreateAddrSpaceCast(gv, gv->getValueType()->getPointerTo(0)),
                                       Args);
}


// --- MDNode ---
Metadata *to_md_tree(jl_value_t *val, LLVMContext &ctxt) {
    if (val == jl_nothing)
        return nullptr;
    Metadata *MD = nullptr;
    if (jl_is_symbol(val)) {
        MD = MDString::get(ctxt, jl_symbol_name((jl_sym_t*)val));
    } else if (jl_is_bool(val)) {
        MD = ConstantAsMetadata::get(ConstantInt::get(getInt1Ty(ctxt), jl_unbox_bool(val)));
    } else if (jl_is_long(val)) {
        MD = ConstantAsMetadata::get(ConstantInt::get(getInt64Ty(ctxt), jl_unbox_long(val)));
    } else if (jl_is_tuple(val)) {
        SmallVector<Metadata *, 8> MDs;
        for (int f = 0, nf = jl_nfields(val); f < nf; ++f) {
            MD = to_md_tree(jl_fieldref(val, f), ctxt);
            if (MD)
                MDs.push_back(MD);
        }
        MD = MDNode::get(ctxt, MDs);
    } else {
        jl_error("LLVM metadata needs to Symbol/Bool/Int or Tuple thereof");
    }
    return MD;
}

// --- Debug info ---

static DIType *_julia_type_to_di(jl_codegen_params_t *ctx, jl_debugcache_t &debuginfo, jl_value_t *jt, DIBuilder *dbuilder, bool isboxed)
{
    jl_datatype_t *jdt = (jl_datatype_t*)jt;
    if (isboxed || !jl_is_datatype(jt) || !jdt->isconcretetype)
        return debuginfo.jl_pvalue_dillvmt;
    assert(jdt->layout);
    DIType* _ditype = NULL;
    DIType* &ditype = (ctx ? ctx->ditypes[jdt] : _ditype);
    if (ditype)
        return ditype;
    const char *tname = jl_symbol_name(jdt->name->name);
    if (jl_is_primitivetype(jt)) {
        uint64_t SizeInBits = jl_datatype_nbits(jdt);
        ditype = dbuilder->createBasicType(tname, SizeInBits, llvm::dwarf::DW_ATE_unsigned);
    }
    else if (jl_is_structtype(jt) && !jl_is_layout_opaque(jdt->layout)) {
        size_t ntypes = jl_datatype_nfields(jdt);
        std::vector<llvm::Metadata*> Elements(ntypes);
        for (unsigned i = 0; i < ntypes; i++) {
            jl_value_t *el = jl_field_type_concrete(jdt, i);
            DIType *di;
            if (jl_field_isptr(jdt, i))
                di = debuginfo.jl_pvalue_dillvmt;
            // TODO: elseif jl_islayout_inline
            else
                di = _julia_type_to_di(ctx, debuginfo, el, dbuilder, false);
            Elements[i] = di;
        }
        DINodeArray ElemArray = dbuilder->getOrCreateArray(Elements);
        std::string unique_name;
        raw_string_ostream(unique_name) << (uintptr_t)jdt;
        ditype = dbuilder->createStructType(
                NULL,                       // Scope
                tname,                      // Name
                NULL,                       // File
                0,                          // LineNumber
                jl_datatype_nbits(jdt),     // SizeInBits
                8 * jl_datatype_align(jdt), // AlignInBits
                DINode::FlagZero,           // Flags
                NULL,                       // DerivedFrom
                ElemArray,                  // Elements
                dwarf::DW_LANG_Julia,       // RuntimeLanguage
                nullptr,                    // VTableHolder
                unique_name                 // UniqueIdentifier
                );
    }
    else {
        // return a typealias for types with hidden content
        ditype = dbuilder->createTypedef(debuginfo.jl_pvalue_dillvmt, tname, NULL, 0, NULL);
    }
    return ditype;
}

static DIType *julia_type_to_di(jl_codectx_t &ctx, jl_debugcache_t &debuginfo, jl_value_t *jt, DIBuilder *dbuilder, bool isboxed)
{
    return _julia_type_to_di(&ctx.emission_context, debuginfo, jt, dbuilder, isboxed);
}

void jl_debugcache_t::initialize(Module *m) {
    if (initialized) {
        return;
    }
    initialized = true;
    // add needed base debugging definitions to our LLVM environment
    DIBuilder dbuilder(*m);
    DIFile *julia_h = dbuilder.createFile("julia.h", "");
    DICompositeType *jl_value_dillvmt = dbuilder.createStructType(nullptr,
        "jl_value_t",
        julia_h,
        71, // At the time of this writing. Not sure if it's worth it to keep this in sync
        0 * 8, // sizeof(jl_value_t) * 8,
        __alignof__(void*) * 8, // __alignof__(jl_value_t) * 8,
        DINode::FlagZero, // Flags
        nullptr,    // Derived from
        nullptr);  // Elements - will be corrected later

    jl_pvalue_dillvmt = dbuilder.createPointerType(jl_value_dillvmt, sizeof(jl_value_t*) * 8,
                                                __alignof__(jl_value_t*) * 8);

    SmallVector<llvm::Metadata *, 1> Elts;
    std::vector<Metadata*> diargs(0);
    Elts.push_back(jl_pvalue_dillvmt);
    dbuilder.replaceArrays(jl_value_dillvmt,
    dbuilder.getOrCreateArray(Elts));

    jl_ppvalue_dillvmt = dbuilder.createPointerType(jl_pvalue_dillvmt, sizeof(jl_value_t**) * 8,
                                                    __alignof__(jl_value_t**) * 8);

    diargs.push_back(jl_pvalue_dillvmt);    // Return Type (ret value)
    diargs.push_back(jl_pvalue_dillvmt);    // First Argument (function)
    diargs.push_back(jl_ppvalue_dillvmt);   // Second Argument (argv)
    // Third argument (length(argv))
    diargs.push_back(_julia_type_to_di(NULL, *this, (jl_value_t*)jl_int32_type, &dbuilder, false));

    jl_di_func_sig = dbuilder.createSubroutineType(
        dbuilder.getOrCreateTypeArray(diargs));
    jl_di_func_null_sig = dbuilder.createSubroutineType(
        dbuilder.getOrCreateTypeArray(None));
}

static Value *emit_pointer_from_objref(jl_codectx_t &ctx, Value *V)
{
    unsigned AS = cast<PointerType>(V->getType())->getAddressSpace();
    if (AS != AddressSpace::Tracked && AS != AddressSpace::Derived)
        return V;
    V = decay_derived(ctx, V);
    Type *T = PointerType::get(ctx.types().T_jlvalue, AddressSpace::Derived);
    if (V->getType() != T)
        V = ctx.builder.CreateBitCast(V, T);
    Function *F = prepare_call(pointer_from_objref_func);
    CallInst *Call = ctx.builder.CreateCall(F, V);
    Call->setAttributes(F->getAttributes());
    ++EmittedPointerFromObjref;
    return Call;
}

static Value *get_gc_root_for(const jl_cgval_t &x)
{
    if (x.Vboxed)
        return x.Vboxed;
    if (x.ispointer() && !x.constant) {
        assert(x.V);
        if (PointerType *T = dyn_cast<PointerType>(x.V->getType())) {
            if (T->getAddressSpace() == AddressSpace::Tracked ||
                T->getAddressSpace() == AddressSpace::Derived) {
                return x.V;
            }
        }
    }
    return nullptr;
}

// --- emitting pointers directly into code ---


static inline Constant *literal_static_pointer_val(const void *p, Type *T);

static Value *julia_pgv(jl_codectx_t &ctx, const char *cname, void *addr)
{
    // emit a GlobalVariable for a jl_value_t named "cname"
    // store the name given so we can reuse it (facilitating merging later)
    // so first see if there already is a GlobalVariable for this address
    GlobalVariable* &gv = ctx.global_targets[addr];
    Module *M = jl_Module;
    StringRef localname;
    std::string gvname;
    if (!gv) {
        raw_string_ostream(gvname) << cname << ctx.global_targets.size();
        localname = StringRef(gvname);
    }
    else {
        localname = gv->getName();
        if (gv->getParent() != M)
            gv = cast_or_null<GlobalVariable>(M->getNamedValue(localname));
    }
    if (gv == nullptr)
        gv = new GlobalVariable(*M, ctx.types().T_pjlvalue,
                                false, GlobalVariable::ExternalLinkage,
                                NULL, localname);
    // LLVM passes sometimes strip metadata when moving load around
    // since the load at the new location satisfy the same condition as the original one.
    // Mark the global as constant to LLVM code using our own metadata
    // which is much less likely to be striped.
    gv->setMetadata("julia.constgv", MDNode::get(gv->getContext(), None));
    assert(localname == gv->getName());
    assert(!gv->hasInitializer());
    return gv;
}

static Value *julia_pgv(jl_codectx_t &ctx, const char *prefix, jl_sym_t *name, jl_module_t *mod, void *addr)
{
    // emit a GlobalVariable for a jl_value_t, using the prefix, name, and module to
    // to create a readable name of the form prefixModA.ModB.name#
    // reverse-of-reverse algorithm
    std::string finalname;
    StringRef name_str(jl_symbol_name(name));
    finalname.resize(name_str.size() + 1);
    finalname[0] = '#';
    std::reverse_copy(name_str.begin(), name_str.end(), finalname.begin() + 1);
    jl_module_t *parent = mod, *prev = NULL;
    while (parent && parent != prev) {
        size_t orig_end = finalname.size() + 1;
        StringRef parent_name(jl_symbol_name(parent->name));
        finalname.resize(orig_end + parent_name.size());
        finalname[orig_end - 1] = '.';
        std::reverse_copy(parent_name.begin(), parent_name.end(), finalname.begin() + orig_end);
        prev = parent;
        parent = parent->parent;
    }
    size_t orig_end = finalname.size();
    StringRef prefix_name(prefix);
    finalname.resize(orig_end + prefix_name.size());
    std::reverse_copy(prefix_name.begin(), prefix_name.end(), finalname.begin() + orig_end);
    std::reverse(finalname.begin(), finalname.end());
    return julia_pgv(ctx, finalname.c_str(), addr);
}

static JuliaVariable *julia_const_gv(jl_value_t *val);
static Value *literal_pointer_val_slot(jl_codectx_t &ctx, jl_value_t *p)
{
    // emit a pointer to a jl_value_t* which will allow it to be valid across reloading code
    // also, try to give it a nice name for gdb, for easy identification
    if (!ctx.emission_context.imaging) {
        // TODO: this is an optimization, but is it useful or premature
        // (it'll block any attempt to cache these, but can be simply deleted)
        Module *M = jl_Module;
        GlobalVariable *gv = new GlobalVariable(
                *M, ctx.types().T_pjlvalue, true, GlobalVariable::PrivateLinkage,
                literal_static_pointer_val(p, ctx.types().T_pjlvalue));
        gv->setUnnamedAddr(GlobalValue::UnnamedAddr::Global);
        return gv;
    }
    if (JuliaVariable *gv = julia_const_gv(p)) {
        // if this is a known special object, use the existing GlobalValue
        return prepare_global_in(jl_Module, gv);
    }
    if (jl_is_datatype(p)) {
        jl_datatype_t *addr = (jl_datatype_t*)p;
        // DataTypes are prefixed with a +
        return julia_pgv(ctx, "+", addr->name->name, addr->name->module, p);
    }
    if (jl_is_method(p)) {
        jl_method_t *m = (jl_method_t*)p;
        // functions are prefixed with a -
        return julia_pgv(ctx, "-", m->name, m->module, p);
    }
    if (jl_is_method_instance(p)) {
        jl_method_instance_t *linfo = (jl_method_instance_t*)p;
        // Type-inferred functions are also prefixed with a -
        if (jl_is_method(linfo->def.method))
            return julia_pgv(ctx, "-", linfo->def.method->name, linfo->def.method->module, p);
    }
    if (jl_is_symbol(p)) {
        jl_sym_t *addr = (jl_sym_t*)p;
        // Symbols are prefixed with jl_sym#
        return julia_pgv(ctx, "jl_sym#", addr, NULL, p);
    }
    // something else gets just a generic name
    return julia_pgv(ctx, "jl_global#", p);
}

static size_t dereferenceable_size(jl_value_t *jt)
{
    if (jl_is_array_type(jt)) {
        // Array has at least this much data
        return sizeof(jl_array_t);
    }
    else if (jl_is_datatype(jt) && jl_struct_try_layout((jl_datatype_t*)jt)) {
        return jl_datatype_size(jt);
    }
    return 0;
}

// Return the min required / expected alignment of jltype (on the stack or heap)
static unsigned julia_alignment(jl_value_t *jt)
{
    if (jl_is_array_type(jt)) {
        // Array always has this alignment
        return JL_SMALL_BYTE_ALIGNMENT;
    }
    if (jt == (jl_value_t*)jl_datatype_type) {
        // types are never allocated in julia code/on the stack
        // and this is the guarantee we have for the GC bits
        return 16;
    }
    assert(jl_is_datatype(jt) && jl_struct_try_layout((jl_datatype_t*)jt));
    unsigned alignment = jl_datatype_align(jt);
    if (alignment > JL_HEAP_ALIGNMENT)
        return JL_HEAP_ALIGNMENT;
    return alignment;
}

static inline void maybe_mark_argument_dereferenceable(AttrBuilder &B, jl_value_t *jt)
{
    B.addAttribute(Attribute::NonNull);
    B.addAttribute(Attribute::NoUndef);
    // The `dereferenceable` below does not imply `nonnull` for non addrspace(0) pointers.
    size_t size = dereferenceable_size(jt);
    if (size) {
        B.addDereferenceableAttr(size);
        B.addAlignmentAttr(julia_alignment(jt));
    }
}

static inline Instruction *maybe_mark_load_dereferenceable(Instruction *LI, bool can_be_null,
                                                           size_t size, size_t align)
{
    if (isa<PointerType>(LI->getType())) {
        if (!can_be_null)
            // The `dereferenceable` below does not imply `nonnull` for non addrspace(0) pointers.
            LI->setMetadata(LLVMContext::MD_nonnull, MDNode::get(LI->getContext(), None));
        if (size) {
            Metadata *OP = ConstantAsMetadata::get(ConstantInt::get(getInt64Ty(LI->getContext()), size));
            LI->setMetadata(can_be_null ? LLVMContext::MD_dereferenceable_or_null : LLVMContext::MD_dereferenceable,
                            MDNode::get(LI->getContext(), { OP }));
            if (align >= 1) {
                Metadata *OP = ConstantAsMetadata::get(ConstantInt::get(getInt64Ty(LI->getContext()), align));
                LI->setMetadata(LLVMContext::MD_align, MDNode::get(LI->getContext(), { OP }));
            }
        }
    }
    return LI;
}

static inline Instruction *maybe_mark_load_dereferenceable(Instruction *LI, bool can_be_null, jl_value_t *jt)
{
    size_t size = dereferenceable_size(jt);
    unsigned alignment = 1;
    if (size > 0)
        alignment = julia_alignment(jt);
    return maybe_mark_load_dereferenceable(LI, can_be_null, size, alignment);
}

// Returns ctx.types().T_pjlvalue
static Value *literal_pointer_val(jl_codectx_t &ctx, jl_value_t *p)
{
    if (p == NULL)
        return Constant::getNullValue(ctx.types().T_pjlvalue);
<<<<<<< HEAD
    if (!ctx.emission_context.imaging) {
        PTR_PIN(p);
        return literal_static_pointer_val(p, ctx.types().T_pjlvalue);
    }
=======
    if (!ctx.emission_context.imaging)
        // literal_static_pointer_val will pin p.
        return literal_static_pointer_val(p, ctx.types().T_pjlvalue);
>>>>>>> 0e318f95
    PTR_PIN(p);
    Value *pgv = literal_pointer_val_slot(ctx, p);
    jl_aliasinfo_t ai = jl_aliasinfo_t::fromTBAA(ctx, ctx.tbaa().tbaa_const);
    return ai.decorateInst(maybe_mark_load_dereferenceable(
            ctx.builder.CreateAlignedLoad(ctx.types().T_pjlvalue, pgv, Align(sizeof(void*))),
            false, jl_typeof(p)));
}

// Returns ctx.types().T_pjlvalue
static Value *literal_pointer_val(jl_codectx_t &ctx, jl_binding_t *p)
{
    // emit a pointer to any jl_value_t which will be valid across reloading code
    if (p == NULL)
        return Constant::getNullValue(ctx.types().T_pjlvalue);
<<<<<<< HEAD
    if (!ctx.emission_context.imaging) {
        PTR_PIN(p);
        return literal_static_pointer_val(p, ctx.types().T_pjlvalue);
    }
=======
    if (!ctx.emission_context.imaging)
        // literal_static_pointer_val will pin p.
        return literal_static_pointer_val(p, ctx.types().T_pjlvalue);
    PTR_PIN(p);
>>>>>>> 0e318f95
    // bindings are prefixed with jl_bnd#
    PTR_PIN(p);
    Value *pgv = julia_pgv(ctx, "jl_bnd#", p->name, p->owner, p);
    jl_aliasinfo_t ai = jl_aliasinfo_t::fromTBAA(ctx, ctx.tbaa().tbaa_const);
    return ai.decorateInst(maybe_mark_load_dereferenceable(
            ctx.builder.CreateAlignedLoad(ctx.types().T_pjlvalue, pgv, Align(sizeof(void*))),
            false, sizeof(jl_binding_t), alignof(jl_binding_t)));
}

// bitcast a value, but preserve its address space when dealing with pointer types
static Value *emit_bitcast(jl_codectx_t &ctx, Value *v, Type *jl_value)
{
    if (isa<PointerType>(jl_value) &&
        v->getType()->getPointerAddressSpace() != jl_value->getPointerAddressSpace()) {
        // Cast to the proper address space
        Type *jl_value_addr = PointerType::getWithSamePointeeType(cast<PointerType>(jl_value), v->getType()->getPointerAddressSpace());
        ++EmittedPointerBitcast;
        return ctx.builder.CreateBitCast(v, jl_value_addr);
    }
    else {
        return ctx.builder.CreateBitCast(v, jl_value);
    }
}

static Value *maybe_bitcast(jl_codectx_t &ctx, Value *V, Type *to) {
    if (to != V->getType())
        return emit_bitcast(ctx, V, to);
    return V;
}

static Value *julia_binding_pvalue(jl_codectx_t &ctx, Value *bv)
{
    bv = emit_bitcast(ctx, bv, ctx.types().T_pprjlvalue);
    Value *offset = ConstantInt::get(getSizeTy(ctx.builder.getContext()), offsetof(jl_binding_t, value) / sizeof(size_t));
    return ctx.builder.CreateInBoundsGEP(ctx.types().T_prjlvalue, bv, offset);
}

static Value *julia_binding_gv(jl_codectx_t &ctx, jl_binding_t *b)
{
    // emit a literal_pointer_val to a jl_binding_t
    // binding->value are prefixed with *
    if (ctx.emission_context.imaging) {
        jl_aliasinfo_t ai = jl_aliasinfo_t::fromTBAA(ctx, ctx.tbaa().tbaa_const);
        return ai.decorateInst(ctx.builder.CreateAlignedLoad(ctx.types().T_pjlvalue,
                    julia_pgv(ctx, "*", b->name, b->owner, b), Align(sizeof(void*))));
    }
    else
        return literal_static_pointer_val(b, ctx.types().T_pjlvalue);
}

// --- mapping between julia and llvm types ---

static bool type_is_permalloc(jl_value_t *typ)
{
    // Singleton should almost always be handled by the later optimization passes.
    // Also do it here since it is cheap and save some effort in LLVM passes.
    if (jl_is_datatype(typ) && jl_is_datatype_singleton((jl_datatype_t*)typ))
        return true;
    return typ == (jl_value_t*)jl_symbol_type ||
        typ == (jl_value_t*)jl_int8_type ||
        typ == (jl_value_t*)jl_uint8_type;
}

static unsigned convert_struct_offset(const llvm::DataLayout &DL, Type *lty, unsigned byte_offset)
{
    const StructLayout *SL = DL.getStructLayout(cast<StructType>(lty));
    unsigned idx = SL->getElementContainingOffset(byte_offset);
    assert(SL->getElementOffset(idx) == byte_offset);
    return idx;
}

static unsigned convert_struct_offset(jl_codectx_t &ctx, Type *lty, unsigned byte_offset)
{
    return convert_struct_offset(ctx.builder.GetInsertBlock()->getModule()->getDataLayout(), lty, byte_offset);
}

static Value *emit_struct_gep(jl_codectx_t &ctx, Type *lty, Value *base, unsigned byte_offset)
{
    unsigned idx = convert_struct_offset(ctx, lty, byte_offset);
    return ctx.builder.CreateConstInBoundsGEP2_32(lty, base, 0, idx);
}

static Type *_julia_struct_to_llvm(jl_codegen_params_t *ctx, LLVMContext &ctxt, jl_value_t *jt, bool *isboxed, bool llvmcall=false);

static Type *_julia_type_to_llvm(jl_codegen_params_t *ctx, LLVMContext &ctxt, jl_value_t *jt, bool *isboxed)
{
    // this function converts a Julia Type into the equivalent LLVM type
    if (isboxed) *isboxed = false;
    if (jt == (jl_value_t*)jl_bottom_type)
        return getVoidTy(ctxt);
    if (jl_is_concrete_immutable(jt)) {
        if (jl_datatype_nbits(jt) == 0)
            return getVoidTy(ctxt);
        Type *t = _julia_struct_to_llvm(ctx, ctxt, jt, isboxed);
        assert(t != NULL);
        return t;
    }
    if (isboxed) *isboxed = true;
    return JuliaType::get_prjlvalue_ty(ctxt);
}

static Type *julia_type_to_llvm(jl_codectx_t &ctx, jl_value_t *jt, bool *isboxed)
{
    return _julia_type_to_llvm(&ctx.emission_context, ctx.builder.getContext(), jt, isboxed);
}

extern "C" JL_DLLEXPORT
Type *jl_type_to_llvm_impl(jl_value_t *jt, LLVMContextRef ctxt, bool *isboxed)
{
    return _julia_type_to_llvm(NULL, *unwrap(ctxt), jt, isboxed);
}


// converts a julia bitstype into the equivalent LLVM bitstype
static Type *bitstype_to_llvm(jl_value_t *bt, LLVMContext &ctxt, bool llvmcall = false)
{
    assert(jl_is_primitivetype(bt));
    if (bt == (jl_value_t*)jl_bool_type)
        return llvmcall ? getInt1Ty(ctxt) : getInt8Ty(ctxt);
    if (bt == (jl_value_t*)jl_int32_type)
        return getInt32Ty(ctxt);
    if (bt == (jl_value_t*)jl_int64_type)
        return getInt64Ty(ctxt);
    if (bt == (jl_value_t*)jl_float16_type)
        return getHalfTy(ctxt);
    if (bt == (jl_value_t*)jl_float32_type)
        return getFloatTy(ctxt);
    if (bt == (jl_value_t*)jl_float64_type)
        return getDoubleTy(ctxt);
    if (jl_is_llvmpointer_type(bt)) {
        jl_value_t *as_param = jl_tparam1(bt);
        int as;
        if (jl_is_int32(as_param))
            as = jl_unbox_int32(as_param);
        else if (jl_is_int64(as_param))
            as = jl_unbox_int64(as_param);
        else
            jl_error("invalid pointer address space");
        return PointerType::get(getInt8Ty(ctxt), as);
    }
    int nb = jl_datatype_size(bt);
    return Type::getIntNTy(ctxt, nb * 8);
}

static bool jl_type_hasptr(jl_value_t* typ)
{ // assumes that jl_stored_inline(typ) is true (and therefore that layout is defined)
    return jl_is_datatype(typ) && ((jl_datatype_t*)typ)->layout->npointers > 0;
}

static unsigned jl_field_align(jl_datatype_t *dt, size_t i)
{
    unsigned al = jl_field_offset(dt, i);
    al |= 16;
    al &= -al;
    return std::min({al, (unsigned)jl_datatype_align(dt), (unsigned)JL_HEAP_ALIGNMENT});
}

static Type *_julia_struct_to_llvm(jl_codegen_params_t *ctx, LLVMContext &ctxt, jl_value_t *jt, bool *isboxed, bool llvmcall)
{
    // this function converts a Julia Type into the equivalent LLVM struct
    // use this where C-compatible (unboxed) structs are desired
    // use julia_type_to_llvm directly when you want to preserve Julia's type semantics
    if (isboxed) *isboxed = false;
    if (jt == (jl_value_t*)jl_bottom_type)
        return getVoidTy(ctxt);
    if (jl_is_primitivetype(jt))
        return bitstype_to_llvm(jt, ctxt, llvmcall);
    jl_datatype_t *jst = (jl_datatype_t*)jt;
    if (jl_is_structtype(jt) && !(jst->layout && jl_is_layout_opaque(jst->layout))) {
        bool isTuple = jl_is_tuple_type(jt);
        jl_svec_t *ftypes = jl_get_fieldtypes(jst);
        size_t i, ntypes = jl_svec_len(ftypes);
        if (!jl_struct_try_layout(jst)) {
            assert(0 && "caller should have checked jl_type_mappable_to_c already");
            abort();
        }
        if (ntypes == 0 || jl_datatype_nbits(jst) == 0)
            return getVoidTy(ctxt);
        Type *_struct_decl = NULL;
        // TODO: we should probably make a temporary root for `jst` somewhere
        // don't use pre-filled struct_decl for llvmcall (f16, etc. may be different)
        Type *&struct_decl = (ctx && !llvmcall ? ctx->llvmtypes[jst] : _struct_decl);
        if (struct_decl)
            return struct_decl;
        std::vector<Type*> latypes(0);
        bool isarray = true;
        bool isvector = true;
        jl_value_t *jlasttype = NULL;
        Type *lasttype = NULL;
        bool allghost = true;
        for (i = 0; i < ntypes; i++) {
            jl_value_t *ty = jl_svecref(ftypes, i);
            if (jlasttype != NULL && ty != jlasttype)
                isvector = false;
            jlasttype = ty;
            if (jl_field_isatomic(jst, i)) {
                // TODO: eventually support this?
                // though it's a bit unclear how the implicit load should be interpreted
                assert(0 && "caller should have checked jl_type_mappable_to_c already");
                abort();
            }
            Type *lty;
            if (jl_field_isptr(jst, i)) {
                lty = JuliaType::get_prjlvalue_ty(ctxt);
                isvector = false;
            }
            else if (ty == (jl_value_t*)jl_bool_type) {
                lty = getInt8Ty(ctxt);
            }
            else if (jl_is_uniontype(ty)) {
                // pick an Integer type size such that alignment will generally be correct,
                // and always end with an Int8 (selector byte).
                // We may need to insert padding first to get to the right offset
                size_t fsz = 0, al = 0;
                bool isptr = !jl_islayout_inline(ty, &fsz, &al);
                assert(!isptr && fsz == jl_field_size(jst, i) - 1); (void)isptr;
                if (fsz > 0) {
                    if (al > MAX_ALIGN) {
                        Type *AlignmentType;
                        AlignmentType = ArrayType::get(FixedVectorType::get(getInt8Ty(ctxt), al), 0);
                        latypes.push_back(AlignmentType);
                        al = MAX_ALIGN;
                    }
                    Type *AlignmentType = IntegerType::get(ctxt, 8 * al);
                    unsigned NumATy = fsz / al;
                    unsigned remainder = fsz % al;
                    assert(al == 1 || NumATy > 0);
                    while (NumATy--)
                        latypes.push_back(AlignmentType);
                    while (remainder--)
                        latypes.push_back(getInt8Ty(ctxt));
                }
                latypes.push_back(getInt8Ty(ctxt));
                isarray = false;
                allghost = false;
                continue;
            }
            else {
                bool isptr;
                lty = _julia_struct_to_llvm(ctx, ctxt, ty, &isptr, llvmcall);
                assert(lty && !isptr);
            }
            if (lasttype != NULL && lasttype != lty)
                isarray = false;
            lasttype = lty;
            if (!type_is_ghost(lty)) {
                allghost = false;
                latypes.push_back(lty);
            }
        }
        if (allghost) {
            assert(jst->layout == NULL); // otherwise should have been caught above
            struct_decl = getVoidTy(ctxt);
        }
        else if (jl_is_vecelement_type(jt) && !jl_is_uniontype(jl_svecref(ftypes, 0))) {
            // VecElement type is unwrapped in LLVM (when possible)
            struct_decl = latypes[0];
        }
        else if (isarray && !type_is_ghost(lasttype)) {
            if (isTuple && isvector && jl_special_vector_alignment(ntypes, jlasttype) != 0)
                struct_decl = FixedVectorType::get(lasttype, ntypes);
            else if (isTuple || !llvmcall)
                struct_decl = ArrayType::get(lasttype, ntypes);
            else
                struct_decl = StructType::get(ctxt, latypes);
        }
        else {
#if 0 // stress-test code that tries to assume julia-index == llvm-index
      // (also requires change to emit_new_struct to not assume 0 == 0)
            if (!isTuple && latypes.size() > 1) {
                Type *NoopType = ArrayType::get(getInt1Ty(ctxt), 0);
                latypes.insert(latypes.begin(), NoopType);
            }
#endif
            struct_decl = StructType::get(ctxt, latypes);
        }
        return struct_decl;
    }
    // TODO: enable this (with tests) to change ccall calling convention for Union:
    // if (jl_is_uniontype(ty)) {
    //  // pick an Integer type size such that alignment will be correct
    //  // and always end with an Int8 (selector byte)
    //  lty = ArrayType::get(IntegerType::get(lty->getContext(), 8 * al), fsz / al);
    //  std::vector<Type*> Elements(2);
    //  Elements[0] = lty;
    //  Elements[1] = getInt8Ty(ctxt);
    //  unsigned remainder = fsz % al;
    //  while (remainder--)
    //      Elements.push_back(getInt8Ty(ctxt));
    //  lty = StructType::get(lty->getContext(), makeArrayRef(Elements));
    // }
    if (isboxed) *isboxed = true;
    return JuliaType::get_prjlvalue_ty(ctxt);
}

static Type *julia_struct_to_llvm(jl_codectx_t &ctx, jl_value_t *jt, bool *isboxed)
{
    return _julia_struct_to_llvm(&ctx.emission_context, ctx.builder.getContext(), jt, isboxed);
}

static bool is_datatype_all_pointers(jl_datatype_t *dt)
{
    size_t i, l = jl_datatype_nfields(dt);
    for (i = 0; i < l; i++) {
        if (!jl_field_isptr(dt, i)) {
            return false;
        }
    }
    return true;
}

static bool is_tupletype_homogeneous(jl_svec_t *t, bool allow_va = false)
{
    size_t i, l = jl_svec_len(t);
    if (l > 0) {
        jl_value_t *t0 = jl_svecref(t, 0);
        if (!jl_is_concrete_type(t0)) {
            if (allow_va && jl_is_vararg(t0) &&
                  jl_is_concrete_type(jl_unwrap_vararg(t0)))
                return true;
            return false;
        }
        for (i = 1; i < l; i++) {
            if (allow_va && i == l - 1 && jl_is_vararg(jl_svecref(t, i))) {
                if (t0 != jl_unwrap_vararg(jl_svecref(t, i)))
                    return false;
                continue;
            }
            if (t0 != jl_svecref(t, i))
                return false;
        }
    }
    return true;
}

static bool for_each_uniontype_small(
        std::function<void(unsigned, jl_datatype_t*)> f,
        jl_value_t *ty,
        unsigned &counter)
{
    if (counter > 127)
        return false;
    if (jl_is_uniontype(ty)) {
        bool allunbox = for_each_uniontype_small(f, ((jl_uniontype_t*)ty)->a, counter);
        allunbox &= for_each_uniontype_small(f, ((jl_uniontype_t*)ty)->b, counter);
        return allunbox;
    }
    else if (jl_is_pointerfree(ty)) {
        f(++counter, (jl_datatype_t*)ty);
        return true;
    }
    return false;
}

static bool is_uniontype_allunboxed(jl_value_t *typ)
{
    unsigned counter = 0;
    return for_each_uniontype_small([&](unsigned, jl_datatype_t*) {}, typ, counter);
}

static Value *emit_typeof_boxed(jl_codectx_t &ctx, const jl_cgval_t &p, bool maybenull=false);

static unsigned get_box_tindex(jl_datatype_t *jt, jl_value_t *ut)
{
    unsigned new_idx = 0;
    unsigned new_counter = 0;
    for_each_uniontype_small(
            // find the corresponding index in the new union-type
            [&](unsigned new_idx_, jl_datatype_t *new_jt) {
                if (jt == new_jt)
                    new_idx = new_idx_;
            },
            ut,
            new_counter);
    return new_idx;
}


// --- generating various field accessors ---

static Constant *julia_const_to_llvm(jl_codectx_t &ctx, jl_value_t *e);

static Value *data_pointer(jl_codectx_t &ctx, const jl_cgval_t &x)
{
    assert(x.ispointer());
    Value *data;
    if (x.constant) {
        Constant *val = julia_const_to_llvm(ctx, x.constant);
        if (val)
            data = get_pointer_to_constant(ctx.emission_context, val, "_j_const", *jl_Module);
        else
            data = literal_pointer_val(ctx, x.constant);
    }
    else if (x.V == NULL) {
        // might be a ghost union with tindex but no actual pointer
        data = NULL;
    }
    else {
        data = maybe_decay_tracked(ctx, x.V);
    }
    return data;
}

static void emit_memcpy_llvm(jl_codectx_t &ctx, Value *dst, jl_aliasinfo_t const &dst_ai, Value *src,
                             jl_aliasinfo_t const &src_ai, uint64_t sz, unsigned align, bool is_volatile)
{
    if (sz == 0)
        return;
    assert(align && "align must be specified");
    // If the types are small and simple, use load and store directly.
    // Going through memcpy can cause LLVM (e.g. SROA) to create bitcasts between float and int
    // that interferes with other optimizations.
#ifndef JL_LLVM_OPAQUE_POINTERS
    // TODO: Restore this for opaque pointers? Needs extra type information from the caller.
    if (sz <= 64) {
        // The size limit is arbitrary but since we mainly care about floating points and
        // machine size vectors this should be enough.
        const DataLayout &DL = jl_Module->getDataLayout();
        auto srcty = cast<PointerType>(src->getType());
        //TODO unsafe nonopaque pointer
        auto srcel = srcty->getPointerElementType();
        auto dstty = cast<PointerType>(dst->getType());
        //TODO unsafe nonopaque pointer
        auto dstel = dstty->getPointerElementType();
        while (srcel->isArrayTy() && srcel->getArrayNumElements() == 1) {
            src = ctx.builder.CreateConstInBoundsGEP2_32(srcel, src, 0, 0);
            srcel = srcel->getArrayElementType();
            srcty = srcel->getPointerTo();
        }
        while (dstel->isArrayTy() && dstel->getArrayNumElements() == 1) {
            dst = ctx.builder.CreateConstInBoundsGEP2_32(dstel, dst, 0, 0);
            dstel = dstel->getArrayElementType();
            dstty = dstel->getPointerTo();
        }

        llvm::Type *directel = nullptr;
        if (srcel->isSized() && srcel->isSingleValueType() && DL.getTypeStoreSize(srcel) == sz) {
            directel = srcel;
            dst = emit_bitcast(ctx, dst, srcty);
        }
        else if (dstel->isSized() && dstel->isSingleValueType() &&
                 DL.getTypeStoreSize(dstel) == sz) {
            directel = dstel;
            src = emit_bitcast(ctx, src, dstty);
        }
        if (directel) {
            auto val = src_ai.decorateInst(ctx.builder.CreateAlignedLoad(directel, src, Align(align), is_volatile));
            dst_ai.decorateInst(ctx.builder.CreateAlignedStore(val, dst, Align(align), is_volatile));
            ++SkippedMemcpys;
            return;
        }
    }
#endif
    ++EmittedMemcpys;

    // the memcpy intrinsic does not allow to specify different alias tags
    // for the load part (x.tbaa) and the store part (ctx.tbaa().tbaa_stack).
    // since the tbaa lattice has to be a tree we have unfortunately
    // x.tbaa ∪ ctx.tbaa().tbaa_stack = tbaa_root if x.tbaa != ctx.tbaa().tbaa_stack

    // Now that we use scoped aliases to label disparate regions of memory, the TBAA
    // metadata should be revisited so that it only represents memory layouts. Once
    // that's done, we can expect that in most cases tbaa(src) == tbaa(dst) and the
    // above problem won't be as serious.

    auto merged_ai = dst_ai.merge(src_ai);
    ctx.builder.CreateMemCpy(dst, MaybeAlign(align), src, MaybeAlign(0), sz, is_volatile,
                             merged_ai.tbaa, merged_ai.tbaa_struct, merged_ai.scope, merged_ai.noalias);
}

static void emit_memcpy_llvm(jl_codectx_t &ctx, Value *dst, jl_aliasinfo_t const &dst_ai, Value *src,
                             jl_aliasinfo_t const &src_ai, Value *sz, unsigned align, bool is_volatile)
{
    if (auto const_sz = dyn_cast<ConstantInt>(sz)) {
        emit_memcpy_llvm(ctx, dst, dst_ai, src, src_ai, const_sz->getZExtValue(), align, is_volatile);
        return;
    }
    ++EmittedMemcpys;

    auto merged_ai = dst_ai.merge(src_ai);
    ctx.builder.CreateMemCpy(dst, MaybeAlign(align), src, MaybeAlign(0), sz, is_volatile,
                             merged_ai.tbaa, merged_ai.tbaa_struct, merged_ai.scope, merged_ai.noalias);
}

template<typename T1>
static void emit_memcpy(jl_codectx_t &ctx, Value *dst, jl_aliasinfo_t const &dst_ai, Value *src,
                        jl_aliasinfo_t const &src_ai, T1 &&sz, unsigned align, bool is_volatile=false)
{
    emit_memcpy_llvm(ctx, dst, dst_ai, src, src_ai, sz, align, is_volatile);
}

template<typename T1>
static void emit_memcpy(jl_codectx_t &ctx, Value *dst, jl_aliasinfo_t const &dst_ai, const jl_cgval_t &src,
                        T1 &&sz, unsigned align, bool is_volatile=false)
{
    auto src_ai = jl_aliasinfo_t::fromTBAA(ctx, src.tbaa);
    emit_memcpy_llvm(ctx, dst, dst_ai, data_pointer(ctx, src), src_ai, sz, align, is_volatile);
}

static LoadInst *emit_nthptr_recast(jl_codectx_t &ctx, Value *v, Value *idx, MDNode *tbaa, Type *type)
{
    // p = (jl_value_t**)v; *(type*)&p[n]
    Value *vptr = ctx.builder.CreateInBoundsGEP(
            ctx.types().T_prjlvalue,
            emit_bitcast(ctx, maybe_decay_tracked(ctx, v), ctx.types().T_pprjlvalue),
            idx);
    LoadInst *load = ctx.builder.CreateLoad(type, emit_bitcast(ctx, vptr, PointerType::get(type, 0)));
    jl_aliasinfo_t ai = jl_aliasinfo_t::fromTBAA(ctx, tbaa);
    ai.decorateInst(load);
    return load;
}

static Value *boxed(jl_codectx_t &ctx, const jl_cgval_t &v,  bool is_promotable=false);

static Value *emit_typeof(jl_codectx_t &ctx, Value *v, bool maybenull);

static jl_cgval_t emit_typeof(jl_codectx_t &ctx, const jl_cgval_t &p, bool maybenull)
{
    // given p, compute its type
    if (p.constant)
        return mark_julia_const(ctx, jl_typeof(p.constant));
    if (p.isboxed && !jl_is_concrete_type(p.typ)) {
        if (jl_is_type_type(p.typ)) {
            jl_value_t *tp = jl_tparam0(p.typ);
            if (!jl_is_type(tp) || jl_is_concrete_type(tp)) {
                // convert 1::Type{1} ==> typeof(1) ==> Int
                return mark_julia_const(ctx, jl_typeof(tp));
            }
        }
        return mark_julia_type(ctx, emit_typeof(ctx, p.V, maybenull), true, jl_datatype_type);
    }
    if (p.TIndex) {
        Value *tindex = ctx.builder.CreateAnd(p.TIndex, ConstantInt::get(getInt8Ty(ctx.builder.getContext()), 0x7f));
        bool allunboxed = is_uniontype_allunboxed(p.typ);
        Value *datatype_or_p = ctx.emission_context.imaging ? Constant::getNullValue(ctx.types().T_ppjlvalue) : Constant::getNullValue(ctx.types().T_prjlvalue);
        unsigned counter = 0;
        for_each_uniontype_small(
            [&](unsigned idx, jl_datatype_t *jt) {
                Value *cmp = ctx.builder.CreateICmpEQ(tindex, ConstantInt::get(getInt8Ty(ctx.builder.getContext()), idx));
                Value *ptr;
                if (ctx.emission_context.imaging) {
                    ptr = literal_pointer_val_slot(ctx, (jl_value_t*)jt);
                }
                else {
                    ptr = track_pjlvalue(ctx, literal_pointer_val(ctx, (jl_value_t*)jt));
                }
                datatype_or_p = ctx.builder.CreateSelect(cmp, ptr, datatype_or_p);
            },
            p.typ,
            counter);
        auto emit_unboxty = [&] () -> Value* {
            jl_aliasinfo_t ai = jl_aliasinfo_t::fromTBAA(ctx, ctx.tbaa().tbaa_const);
            if (ctx.emission_context.imaging)
                return track_pjlvalue(
                    ctx, ai.decorateInst(ctx.builder.CreateAlignedLoad(ctx.types().T_pjlvalue, datatype_or_p, Align(sizeof(void*)))));
            return datatype_or_p;
        };
        Value *res;
        if (!allunboxed) {
            Value *isnull = ctx.builder.CreateIsNull(datatype_or_p);
            BasicBlock *boxBB = BasicBlock::Create(ctx.builder.getContext(), "boxed", ctx.f);
            BasicBlock *unboxBB = BasicBlock::Create(ctx.builder.getContext(), "unboxed", ctx.f);
            BasicBlock *mergeBB = BasicBlock::Create(ctx.builder.getContext(), "merge", ctx.f);
            ctx.builder.CreateCondBr(isnull, boxBB, unboxBB);
            ctx.builder.SetInsertPoint(boxBB);
            auto boxTy = emit_typeof(ctx, p.Vboxed, maybenull);
            ctx.builder.CreateBr(mergeBB);
            boxBB = ctx.builder.GetInsertBlock(); // could have changed
            ctx.builder.SetInsertPoint(unboxBB);
            auto unboxTy = emit_unboxty();
            ctx.builder.CreateBr(mergeBB);
            unboxBB = ctx.builder.GetInsertBlock(); // could have changed
            ctx.builder.SetInsertPoint(mergeBB);
            auto phi = ctx.builder.CreatePHI(ctx.types().T_prjlvalue, 2);
            phi->addIncoming(boxTy, boxBB);
            phi->addIncoming(unboxTy, unboxBB);
            res = phi;
        }
        else {
            res = emit_unboxty();
        }
        return mark_julia_type(ctx, res, true, jl_datatype_type);
    }
    return mark_julia_const(ctx, p.typ);
}

// Returns ctx.types().T_prjlvalue
static Value *emit_typeof_boxed(jl_codectx_t &ctx, const jl_cgval_t &p, bool maybenull)
{
    return boxed(ctx, emit_typeof(ctx, p, maybenull));
}

static Value *emit_datatype_types(jl_codectx_t &ctx, Value *dt)
{
    Value *Ptr = emit_bitcast(ctx, decay_derived(ctx, dt), ctx.types().T_ppjlvalue);
    Value *Idx = ConstantInt::get(getSizeTy(ctx.builder.getContext()), offsetof(jl_datatype_t, types) / sizeof(void*));
    jl_aliasinfo_t ai = jl_aliasinfo_t::fromTBAA(ctx, ctx.tbaa().tbaa_const);
    return ai.decorateInst(ctx.builder.CreateAlignedLoad(
                ctx.types().T_pjlvalue, ctx.builder.CreateInBoundsGEP(ctx.types().T_pjlvalue, Ptr, Idx), Align(sizeof(void*))));
}

static Value *emit_datatype_nfields(jl_codectx_t &ctx, Value *dt)
{
    Value *type_svec = emit_bitcast(ctx, emit_datatype_types(ctx, dt), getSizePtrTy(ctx.builder.getContext()));
    jl_aliasinfo_t ai = jl_aliasinfo_t::fromTBAA(ctx, ctx.tbaa().tbaa_const);
    return ai.decorateInst(ctx.builder.CreateAlignedLoad(getSizeTy(ctx.builder.getContext()), type_svec, Align(sizeof(void*))));
}

static Value *emit_datatype_size(jl_codectx_t &ctx, Value *dt)
{
    jl_aliasinfo_t ai = jl_aliasinfo_t::fromTBAA(ctx, ctx.tbaa().tbaa_const);
    Value *Ptr = emit_bitcast(ctx, decay_derived(ctx, dt), getInt32PtrTy(ctx.builder.getContext())->getPointerTo());
    Value *Idx = ConstantInt::get(getSizeTy(ctx.builder.getContext()), offsetof(jl_datatype_t, layout) / sizeof(int32_t*));
    Ptr = ctx.builder.CreateInBoundsGEP(getInt32PtrTy(ctx.builder.getContext()), Ptr, Idx);
    Ptr = ai.decorateInst(ctx.builder.CreateAlignedLoad(getInt32PtrTy(ctx.builder.getContext()), Ptr, Align(sizeof(int32_t*))));
    Idx = ConstantInt::get(getSizeTy(ctx.builder.getContext()), offsetof(jl_datatype_layout_t, size) / sizeof(int32_t));
    Ptr = ctx.builder.CreateInBoundsGEP(getInt32Ty(ctx.builder.getContext()), Ptr, Idx);
    return ai.decorateInst(ctx.builder.CreateAlignedLoad(getInt32Ty(ctx.builder.getContext()), Ptr, Align(sizeof(int32_t))));
}

/* this is valid code, it's simply unused
static Value *emit_sizeof(jl_codectx_t &ctx, const jl_cgval_t &p)
{
    if (p.TIndex) {
        Value *tindex = ctx.builder.CreateAnd(p.TIndex, ConstantInt::get(getInt8Ty(ctx.builder.getContext()), 0x7f));
        Value *size = ConstantInt::get(getInt32Ty(ctx.builder.getContext()), -1);
        unsigned counter = 0;
        bool allunboxed = for_each_uniontype_small(
                [&](unsigned idx, jl_datatype_t *jt) {
                    Value *cmp = ctx.builder.CreateICmpEQ(tindex, ConstantInt::get(getInt8Ty(ctx.builder.getContext()), idx));
                    size = ctx.builder.CreateSelect(cmp, ConstantInt::get(getInt32Ty(ctx.builder.getContext()), jl_datatype_size(jt)), size);
                },
                p.typ,
                counter);
        if (!allunboxed && p.ispointer() && p.V && !isa<AllocaInst>(p.V)) {
            BasicBlock *currBB = ctx.builder.GetInsertBlock();
            BasicBlock *dynloadBB = BasicBlock::Create(ctx.builder.getContext(), "dyn_sizeof", ctx.f);
            BasicBlock *postBB = BasicBlock::Create(ctx.builder.getContext(), "post_sizeof", ctx.f);
            Value *isboxed = ctx.builder.CreateICmpNE(
                    ctx.builder.CreateAnd(p.TIndex, ConstantInt::get(getInt8Ty(ctx.builder.getContext()), 0x80)),
                    ConstantInt::get(getInt8Ty(ctx.builder.getContext()), 0));
            ctx.builder.CreateCondBr(isboxed, dynloadBB, postBB);
            ctx.builder.SetInsertPoint(dynloadBB);
            Value *datatype = emit_typeof(p.V);
            Value *dyn_size = emit_datatype_size(ctx, datatype);
            ctx.builder.CreateBr(postBB);
            dynloadBB = ctx.builder.GetInsertBlock(); // could have changed
            ctx.builder.SetInsertPoint(postBB);
            PHINode *sizeof_merge = ctx.builder.CreatePHI(getInt32Ty(ctx.builder.getContext()), 2);
            sizeof_merge->addIncoming(dyn_size, dynloadBB);
            sizeof_merge->addIncoming(size, currBB);
            size = sizeof_merge;
        }
#ifndef NDEBUG
        // try to catch codegen errors early, before it uses this to memcpy over the entire stack
        CreateConditionalAbort(ctx.builder, ctx.builder.CreateICmpEQ(size, ConstantInt::get(getInt32Ty(ctx.builder.getContext()), -1)));
#endif
        return size;
    }
    else if (jl_is_concrete_type(p.typ)) {
        return ConstantInt::get(getInt32Ty(ctx.builder.getContext()), jl_datatype_size(p.typ));
    }
    else {
        Value *datatype = emit_typeof_boxed(ctx, p);
        Value *dyn_size = emit_datatype_size(ctx, datatype);
        return dyn_size;
    }
}

static Value *emit_datatype_mutabl(jl_codectx_t &ctx, Value *dt)
{
    jl_aliasinfo_t ai = jl_aliasinfo_t::fromTBAA(ctx, ctx.tbaa().tbaa_const);
    Value *Ptr = emit_bitcast(ctx, decay_derived(ctx, dt), ctx.types().T_ppint8);
    Value *Idx = ConstantInt::get(getSizeTy(ctx.builder.getContext()), offsetof(jl_datatype_t, name));
    Value *Nam = ai.decorateInst(
            ctx.builder.CreateAlignedLoad(getInt8PtrTy(ctx.builder.getContext()), ctx.builder.CreateInBoundsGEP(getInt8PtrTy(ctx.builder.getContext()), Ptr, Idx), Align(sizeof(int8_t*))));
    Value *Idx2 = ConstantInt::get(getSizeTy(ctx.builder.getContext()), offsetof(jl_typename_t, n_uninitialized) + sizeof(((jl_typename_t*)nullptr)->n_uninitialized));
    Value *mutabl = ai.decorateInst(
            ctx.builder.CreateAlignedLoad(getInt8Ty(ctx.builder.getContext()), ctx.builder.CreateInBoundsGEP(getInt8Ty(ctx.builder.getContext()), Nam, Idx2), Align(1)));
    mutabl = ctx.builder.CreateLShr(mutabl, 1);
    return ctx.builder.CreateTrunc(mutabl, getInt1Ty(ctx.builder.getContext()));
}
*/

static Value *emit_datatype_isprimitivetype(jl_codectx_t &ctx, Value *typ)
{
    Value *isprimitive;
    isprimitive = ctx.builder.CreateConstInBoundsGEP1_32(getInt8Ty(ctx.builder.getContext()), emit_bitcast(ctx, decay_derived(ctx, typ), getInt8PtrTy(ctx.builder.getContext())), offsetof(jl_datatype_t, hash) + sizeof(((jl_datatype_t*)nullptr)->hash));
    jl_aliasinfo_t ai = jl_aliasinfo_t::fromTBAA(ctx, ctx.tbaa().tbaa_const);
    isprimitive = ai.decorateInst(ctx.builder.CreateAlignedLoad(getInt8Ty(ctx.builder.getContext()), isprimitive, Align(1)));
    isprimitive = ctx.builder.CreateLShr(isprimitive, 7);
    isprimitive = ctx.builder.CreateTrunc(isprimitive, getInt1Ty(ctx.builder.getContext()));
    return isprimitive;
}

static Value *emit_datatype_name(jl_codectx_t &ctx, Value *dt)
{
    unsigned n = offsetof(jl_datatype_t, name) / sizeof(char*);
    Value *vptr = ctx.builder.CreateInBoundsGEP(
            ctx.types().T_pjlvalue,
            emit_bitcast(ctx, maybe_decay_tracked(ctx, dt), ctx.types().T_ppjlvalue),
            ConstantInt::get(getSizeTy(ctx.builder.getContext()), n));
    jl_aliasinfo_t ai = jl_aliasinfo_t::fromTBAA(ctx, ctx.tbaa().tbaa_const);
    return ai.decorateInst(ctx.builder.CreateAlignedLoad(ctx.types().T_pjlvalue, vptr, Align(sizeof(void*))));
}

// --- generating various error checks ---
// Do not use conditional throw for cases that type inference can know
// the error is always thrown. This may cause non dominated use
// of SSA value error in the verifier.

static void just_emit_error(jl_codectx_t &ctx, Function *F, const std::string &txt)
{
    ++EmittedErrors;
    ctx.builder.CreateCall(F, stringConstPtr(ctx.emission_context, ctx.builder, txt));
}

static void emit_error(jl_codectx_t &ctx, Function *F, const std::string &txt)
{
    just_emit_error(ctx, F, txt);
    ctx.builder.CreateUnreachable();
    BasicBlock *cont = BasicBlock::Create(ctx.builder.getContext(), "after_error", ctx.f);
    ctx.builder.SetInsertPoint(cont);
}

static void emit_error(jl_codectx_t &ctx, const std::string &txt)
{
    emit_error(ctx, prepare_call(jlerror_func), txt);
}

// DO NOT PASS IN A CONST CONDITION!
static void error_unless(jl_codectx_t &ctx, Value *cond, const std::string &msg)
{
    ++EmittedConditionalErrors;
    BasicBlock *failBB = BasicBlock::Create(ctx.builder.getContext(), "fail", ctx.f);
    BasicBlock *passBB = BasicBlock::Create(ctx.builder.getContext(), "pass");
    ctx.builder.CreateCondBr(cond, passBB, failBB);
    ctx.builder.SetInsertPoint(failBB);
    just_emit_error(ctx, prepare_call(jlerror_func), msg);
    ctx.builder.CreateUnreachable();
    ctx.f->getBasicBlockList().push_back(passBB);
    ctx.builder.SetInsertPoint(passBB);
}

static void raise_exception(jl_codectx_t &ctx, Value *exc,
                            BasicBlock *contBB=nullptr)
{
    ++EmittedExceptions;
    ctx.builder.CreateCall(prepare_call(jlthrow_func), { mark_callee_rooted(ctx, exc) });
    ctx.builder.CreateUnreachable();
    if (!contBB) {
        contBB = BasicBlock::Create(ctx.builder.getContext(), "after_throw", ctx.f);
    }
    else {
        ctx.f->getBasicBlockList().push_back(contBB);
    }
    ctx.builder.SetInsertPoint(contBB);
}

// DO NOT PASS IN A CONST CONDITION!
static void raise_exception_unless(jl_codectx_t &ctx, Value *cond, Value *exc)
{
    ++EmittedConditionalExceptions;
    BasicBlock *failBB = BasicBlock::Create(ctx.builder.getContext(),"fail",ctx.f);
    BasicBlock *passBB = BasicBlock::Create(ctx.builder.getContext(),"pass");
    ctx.builder.CreateCondBr(cond, passBB, failBB);
    ctx.builder.SetInsertPoint(failBB);
    raise_exception(ctx, exc, passBB);
}

static Value *null_pointer_cmp(jl_codectx_t &ctx, Value *v)
{
    ++EmittedNullchecks;
    return ctx.builder.CreateICmpNE(v, Constant::getNullValue(v->getType()));
}


// If `nullcheck` is not NULL and a pointer NULL check is necessary
// store the pointer to be checked in `*nullcheck` instead of checking it
static void null_pointer_check(jl_codectx_t &ctx, Value *v, Value **nullcheck = nullptr)
{
    if (nullcheck) {
        *nullcheck = v;
        return;
    }
    raise_exception_unless(ctx, null_pointer_cmp(ctx, v),
            literal_pointer_val(ctx, jl_undefref_exception));
}

template<typename Func>
static Value *emit_guarded_test(jl_codectx_t &ctx, Value *ifnot, Value *defval, Func &&func)
{
    if (auto Cond = dyn_cast<ConstantInt>(ifnot)) {
        if (Cond->isZero())
            return defval;
        return func();
    }
    ++EmittedGuards;
    BasicBlock *currBB = ctx.builder.GetInsertBlock();
    BasicBlock *passBB = BasicBlock::Create(ctx.builder.getContext(), "guard_pass", ctx.f);
    BasicBlock *exitBB = BasicBlock::Create(ctx.builder.getContext(), "guard_exit", ctx.f);
    ctx.builder.CreateCondBr(ifnot, passBB, exitBB);
    ctx.builder.SetInsertPoint(passBB);
    auto res = func();
    passBB = ctx.builder.GetInsertBlock();
    ctx.builder.CreateBr(exitBB);
    ctx.builder.SetInsertPoint(exitBB);
    if (defval == nullptr)
        return nullptr;
    PHINode *phi = ctx.builder.CreatePHI(defval->getType(), 2);
    phi->addIncoming(defval, currBB);
    phi->addIncoming(res, passBB);
    return phi;
}

template<typename Func>
static Value *emit_guarded_test(jl_codectx_t &ctx, Value *ifnot, bool defval, Func &&func)
{
    return emit_guarded_test(ctx, ifnot, ConstantInt::get(getInt1Ty(ctx.builder.getContext()), defval), func);
}

template<typename Func>
static Value *emit_nullcheck_guard(jl_codectx_t &ctx, Value *nullcheck, Func &&func)
{
    if (!nullcheck)
        return func();
    return emit_guarded_test(ctx, null_pointer_cmp(ctx, nullcheck), false, func);
}

template<typename Func>
static Value *emit_nullcheck_guard2(jl_codectx_t &ctx, Value *nullcheck1,
                                    Value *nullcheck2, Func &&func)
{
    if (!nullcheck1)
        return emit_nullcheck_guard(ctx, nullcheck2, func);
    if (!nullcheck2)
        return emit_nullcheck_guard(ctx, nullcheck1, func);
    nullcheck1 = null_pointer_cmp(ctx, nullcheck1);
    nullcheck2 = null_pointer_cmp(ctx, nullcheck2);
    // If both are NULL, return true.
    return emit_guarded_test(ctx, ctx.builder.CreateOr(nullcheck1, nullcheck2), true, [&] {
        return emit_guarded_test(ctx, ctx.builder.CreateAnd(nullcheck1, nullcheck2),
                                 false, func);
    });
}

// Returns typeof(v), or null if v is a null pointer at run time and maybenull is true.
// This is used when the value might have come from an undefined value (a PhiNode),
// yet we try to read its type to compute a union index when moving the value (a PiNode).
// Returns a ctx.types().T_prjlvalue typed Value
static Value *emit_typeof(jl_codectx_t &ctx, Value *v, bool maybenull)
{
    ++EmittedTypeof;
    assert(v != NULL && !isa<AllocaInst>(v) && "expected a conditionally boxed value");
    Function *typeof = prepare_call(jl_typeof_func);
    if (maybenull)
        return emit_guarded_test(ctx, null_pointer_cmp(ctx, v), Constant::getNullValue(typeof->getReturnType()), [&] {
            // e.g. emit_typeof(ctx, v)
            return ctx.builder.CreateCall(typeof, {v});
        });
    return ctx.builder.CreateCall(typeof, {v});
}


static void emit_type_error(jl_codectx_t &ctx, const jl_cgval_t &x, Value *type, const std::string &msg)
{
    Value *msg_val = stringConstPtr(ctx.emission_context, ctx.builder, msg);
    ctx.builder.CreateCall(prepare_call(jltypeerror_func),
                       { msg_val, maybe_decay_untracked(ctx, type), mark_callee_rooted(ctx, boxed(ctx, x))});
}

// Should agree with `emit_isa` below
static bool _can_optimize_isa(jl_value_t *type, int &counter)
{
    if (counter > 127)
        return false;
    if (jl_is_uniontype(type)) {
        counter++;
        return (_can_optimize_isa(((jl_uniontype_t*)type)->a, counter) &&
                _can_optimize_isa(((jl_uniontype_t*)type)->b, counter));
    }
    if (type == (jl_value_t*)jl_type_type)
        return true;
    if (jl_is_type_type(type) && jl_pointer_egal(type))
        return true;
    if (jl_has_intersect_type_not_kind(type))
        return false;
    if (jl_is_concrete_type(type))
        return true;
    jl_datatype_t *dt = (jl_datatype_t*)jl_unwrap_unionall(type);
    if (jl_is_datatype(dt) && !dt->name->abstract && jl_subtype(dt->name->wrapper, type))
        return true;
    return false;
}

static bool can_optimize_isa_union(jl_uniontype_t *type)
{
    int counter = 1;
    return (_can_optimize_isa(type->a, counter) && _can_optimize_isa(type->b, counter));
}

// a simple case of emit_isa that is obvious not to include a safe-point
static Value *emit_exactly_isa(jl_codectx_t &ctx, const jl_cgval_t &arg, jl_value_t *dt)
{
    assert(jl_is_concrete_type(dt));
    return ctx.builder.CreateICmpEQ(
            emit_typeof_boxed(ctx, arg),
            track_pjlvalue(ctx, literal_pointer_val(ctx, dt)));
}

static std::pair<Value*, bool> emit_isa(jl_codectx_t &ctx, const jl_cgval_t &x,
                                        jl_value_t *type, const std::string *msg);

static void emit_isa_union(jl_codectx_t &ctx, const jl_cgval_t &x, jl_value_t *type,
                           SmallVectorImpl<std::pair<std::pair<BasicBlock*,BasicBlock*>,Value*>> &bbs)
{
    ++EmittedIsaUnions;
    if (jl_is_uniontype(type)) {
        emit_isa_union(ctx, x, ((jl_uniontype_t*)type)->a, bbs);
        emit_isa_union(ctx, x, ((jl_uniontype_t*)type)->b, bbs);
        return;
    }
    BasicBlock *enter = ctx.builder.GetInsertBlock();
    Value *v = emit_isa(ctx, x, type, nullptr).first;
    BasicBlock *exit = ctx.builder.GetInsertBlock();
    bbs.emplace_back(std::make_pair(enter, exit), v);
    BasicBlock *isaBB = BasicBlock::Create(ctx.builder.getContext(), "isa", ctx.f);
    ctx.builder.SetInsertPoint(isaBB);
}

// Should agree with `_can_optimize_isa` above
static std::pair<Value*, bool> emit_isa(jl_codectx_t &ctx, const jl_cgval_t &x, jl_value_t *type, const std::string *msg)
{
    ++EmittedIsa;
    // TODO: The subtype check below suffers from incorrectness issues due to broken
    // subtyping for kind types (see https://github.com/JuliaLang/julia/issues/27078). For
    // actual `isa` calls, this optimization should already have been performed upstream
    // anyway, but having this optimization in codegen might still be beneficial for
    // `typeassert`s if we can make it correct.
    Optional<bool> known_isa;
    jl_value_t *intersected_type = type;
    if (x.constant)
        known_isa = jl_isa(x.constant, type);
    else if (jl_is_not_broken_subtype(x.typ, type) && jl_subtype(x.typ, type)) {
        known_isa = true;
    } else {
        intersected_type = jl_type_intersection(x.typ, type);
        if (intersected_type == (jl_value_t*)jl_bottom_type)
            known_isa = false;
    }
    if (known_isa) {
        if (!*known_isa && msg) {
            emit_type_error(ctx, x, literal_pointer_val(ctx, type), *msg);
            ctx.builder.CreateUnreachable();
            BasicBlock *failBB = BasicBlock::Create(ctx.builder.getContext(), "fail", ctx.f);
            ctx.builder.SetInsertPoint(failBB);
        }
        return std::make_pair(ConstantInt::get(getInt1Ty(ctx.builder.getContext()), *known_isa), true);
    }

    if (jl_is_type_type(intersected_type) && jl_pointer_egal(intersected_type)) {
        // Use the check in `jl_pointer_egal` to see if the type enclosed
        // has unique pointer value.
        auto ptr = track_pjlvalue(ctx, literal_pointer_val(ctx, jl_tparam0(intersected_type)));
        return {ctx.builder.CreateICmpEQ(boxed(ctx, x), ptr), false};
    }
    if (intersected_type == (jl_value_t*)jl_type_type) {
        // Inline jl_is_kind(jl_typeof(x))
        // N.B. We do the comparison with untracked pointers, because that gives
        // LLVM more optimization opportunities. That means it is poosible for
        // `typ` to get GC'ed, but we don't actually care, because we don't ever
        // dereference it.
        Value *typ = emit_pointer_from_objref(ctx, emit_typeof_boxed(ctx, x));
        auto val = ctx.builder.CreateOr(
            ctx.builder.CreateOr(
                ctx.builder.CreateICmpEQ(typ, literal_pointer_val(ctx, (jl_value_t*)jl_uniontype_type)),
                ctx.builder.CreateICmpEQ(typ, literal_pointer_val(ctx, (jl_value_t*)jl_datatype_type))),
            ctx.builder.CreateOr(
                ctx.builder.CreateICmpEQ(typ, literal_pointer_val(ctx, (jl_value_t*)jl_unionall_type)),
                ctx.builder.CreateICmpEQ(typ, literal_pointer_val(ctx, (jl_value_t*)jl_typeofbottom_type))));
        return std::make_pair(val, false);
    }
    // intersection with Type needs to be handled specially
    if (jl_has_intersect_type_not_kind(type) || jl_has_intersect_type_not_kind(intersected_type)) {
        Value *vx = boxed(ctx, x);
        Value *vtyp = track_pjlvalue(ctx, literal_pointer_val(ctx, type));
        if (msg && *msg == "typeassert") {
            ctx.builder.CreateCall(prepare_call(jltypeassert_func), { vx, vtyp });
            return std::make_pair(ConstantInt::get(getInt1Ty(ctx.builder.getContext()), 1), true);
        }
        return std::make_pair(ctx.builder.CreateICmpNE(
                ctx.builder.CreateCall(prepare_call(jlisa_func), { vx, vtyp }),
                ConstantInt::get(getInt32Ty(ctx.builder.getContext()), 0)), false);
    }
    // tests for isa concretetype can be handled with pointer comparisons
    if (jl_is_concrete_type(intersected_type)) {
        if (x.TIndex) {
            unsigned tindex = get_box_tindex((jl_datatype_t*)intersected_type, x.typ);
            if (tindex > 0) {
                // optimize more when we know that this is a split union-type where tindex = 0 is invalid
                Value *xtindex = ctx.builder.CreateAnd(x.TIndex, ConstantInt::get(getInt8Ty(ctx.builder.getContext()), 0x7f));
                return std::make_pair(ctx.builder.CreateICmpEQ(xtindex, ConstantInt::get(getInt8Ty(ctx.builder.getContext()), tindex)), false);
            }
            else if (x.Vboxed) {
                // test for (x.TIndex == 0x80 && typeof(x.V) == type)
                Value *isboxed = ctx.builder.CreateICmpEQ(x.TIndex, ConstantInt::get(getInt8Ty(ctx.builder.getContext()), 0x80));
                BasicBlock *currBB = ctx.builder.GetInsertBlock();
                BasicBlock *isaBB = BasicBlock::Create(ctx.builder.getContext(), "isa", ctx.f);
                BasicBlock *postBB = BasicBlock::Create(ctx.builder.getContext(), "post_isa", ctx.f);
                ctx.builder.CreateCondBr(isboxed, isaBB, postBB);
                ctx.builder.SetInsertPoint(isaBB);
                Value *istype_boxed = ctx.builder.CreateICmpEQ(emit_typeof(ctx, x.Vboxed, false),
                    track_pjlvalue(ctx, literal_pointer_val(ctx, intersected_type)));
                ctx.builder.CreateBr(postBB);
                isaBB = ctx.builder.GetInsertBlock(); // could have changed
                ctx.builder.SetInsertPoint(postBB);
                PHINode *istype = ctx.builder.CreatePHI(getInt1Ty(ctx.builder.getContext()), 2);
                istype->addIncoming(ConstantInt::get(getInt1Ty(ctx.builder.getContext()), 0), currBB);
                istype->addIncoming(istype_boxed, isaBB);
                return std::make_pair(istype, false);
            } else {
                // handle the case where we know that `x` is unboxed (but of unknown type), but that concrete type `type` cannot be unboxed
                return std::make_pair(ConstantInt::get(getInt1Ty(ctx.builder.getContext()), 0), false);
            }
        }
        return std::make_pair(emit_exactly_isa(ctx, x, intersected_type), false);
    }
    jl_datatype_t *dt = (jl_datatype_t*)jl_unwrap_unionall(intersected_type);
    if (jl_is_datatype(dt) && !dt->name->abstract && jl_subtype(dt->name->wrapper, type)) {
        // intersection is a supertype of all instances of its constructor,
        // so the isa test reduces to a comparison of the typename by pointer
        return std::make_pair(
                ctx.builder.CreateICmpEQ(
                    emit_datatype_name(ctx, emit_typeof_boxed(ctx, x)),
                    literal_pointer_val(ctx, (jl_value_t*)dt->name)),
                false);
    }
    if (jl_is_uniontype(intersected_type) &&
        can_optimize_isa_union((jl_uniontype_t*)intersected_type)) {
        SmallVector<std::pair<std::pair<BasicBlock*,BasicBlock*>,Value*>,4> bbs;
        emit_isa_union(ctx, x, intersected_type, bbs);
        int nbbs = bbs.size();
        BasicBlock *currBB = ctx.builder.GetInsertBlock();
        PHINode *res = ctx.builder.CreatePHI(getInt1Ty(ctx.builder.getContext()), nbbs);
        for (int i = 0; i < nbbs; i++) {
            auto bb = bbs[i].first.second;
            ctx.builder.SetInsertPoint(bb);
            if (i + 1 < nbbs) {
                ctx.builder.CreateCondBr(bbs[i].second, currBB, bbs[i + 1].first.first);
                res->addIncoming(ConstantInt::get(getInt1Ty(ctx.builder.getContext()), 1), bb);
            }
            else {
                ctx.builder.CreateBr(currBB);
                res->addIncoming(bbs[i].second, bb);
            }
        }
        ctx.builder.SetInsertPoint(currBB);
        return {res, false};
    }
    // everything else can be handled via subtype tests
    return std::make_pair(ctx.builder.CreateICmpNE(
            ctx.builder.CreateCall(prepare_call(jlsubtype_func),
              { emit_typeof_boxed(ctx, x),
                track_pjlvalue(ctx, literal_pointer_val(ctx, type)) }),
            ConstantInt::get(getInt32Ty(ctx.builder.getContext()), 0)), false);
}

// If this might have been sourced from a PhiNode object, it is possible our
// Vboxed pointer itself is null (undef) at runtime even if we thought we should
// know exactly the type of the bytes that should have been inside.
//
// n.b. It is also possible the value is a ghost of some sort, and we will
// declare that the pointer is legal (for zero bytes) even though it might be undef.
static Value *emit_isa_and_defined(jl_codectx_t &ctx, const jl_cgval_t &val, jl_value_t *typ)
{
    return emit_nullcheck_guard(ctx, val.ispointer() ? val.V : nullptr, [&] {
        return emit_isa(ctx, val, typ, nullptr).first;
    });
}


static void emit_typecheck(jl_codectx_t &ctx, const jl_cgval_t &x, jl_value_t *type, const std::string &msg)
{
    Value *istype;
    bool handled_msg;
    std::tie(istype, handled_msg) = emit_isa(ctx, x, type, &msg);
    if (!handled_msg) {
        ++EmittedTypechecks;
        BasicBlock *failBB = BasicBlock::Create(ctx.builder.getContext(), "fail", ctx.f);
        BasicBlock *passBB = BasicBlock::Create(ctx.builder.getContext(), "pass");
        ctx.builder.CreateCondBr(istype, passBB, failBB);
        ctx.builder.SetInsertPoint(failBB);

        emit_type_error(ctx, x, literal_pointer_val(ctx, type), msg);
        ctx.builder.CreateUnreachable();

        ctx.f->getBasicBlockList().push_back(passBB);
        ctx.builder.SetInsertPoint(passBB);
    }
}

static Value *emit_isconcrete(jl_codectx_t &ctx, Value *typ)
{
    Value *isconcrete;
    isconcrete = ctx.builder.CreateConstInBoundsGEP1_32(getInt8Ty(ctx.builder.getContext()), emit_bitcast(ctx, decay_derived(ctx, typ), getInt8PtrTy(ctx.builder.getContext())), offsetof(jl_datatype_t, hash) + sizeof(((jl_datatype_t*)nullptr)->hash));
    jl_aliasinfo_t ai = jl_aliasinfo_t::fromTBAA(ctx, ctx.tbaa().tbaa_const);
    isconcrete = ai.decorateInst(ctx.builder.CreateAlignedLoad(getInt8Ty(ctx.builder.getContext()), isconcrete, Align(1)));
    isconcrete = ctx.builder.CreateLShr(isconcrete, 1);
    isconcrete = ctx.builder.CreateTrunc(isconcrete, getInt1Ty(ctx.builder.getContext()));
    return isconcrete;
}

static void emit_concretecheck(jl_codectx_t &ctx, Value *typ, const std::string &msg)
{
    ++EmittedConcretechecks;
    assert(typ->getType() == ctx.types().T_prjlvalue);
    emit_typecheck(ctx, mark_julia_type(ctx, typ, true, jl_any_type), (jl_value_t*)jl_datatype_type, msg);
    error_unless(ctx, emit_isconcrete(ctx, typ), msg);
}

#define CHECK_BOUNDS 1
static bool bounds_check_enabled(jl_codectx_t &ctx, jl_value_t *inbounds) {
#if CHECK_BOUNDS==1
    if (jl_options.check_bounds == JL_OPTIONS_CHECK_BOUNDS_ON)
        return 1;
    if (jl_options.check_bounds == JL_OPTIONS_CHECK_BOUNDS_OFF)
        return 0;
    if (inbounds == jl_false)
        return 0;
    return 1;
#else
    return 0;
#endif
}

static Value *emit_bounds_check(jl_codectx_t &ctx, const jl_cgval_t &ainfo, jl_value_t *ty, Value *i, Value *len, jl_value_t *boundscheck)
{
    Value *im1 = ctx.builder.CreateSub(i, ConstantInt::get(getSizeTy(ctx.builder.getContext()), 1));
#if CHECK_BOUNDS==1
    if (bounds_check_enabled(ctx, boundscheck)) {
        ++EmittedBoundschecks;
        Value *ok = ctx.builder.CreateICmpULT(im1, len);
        BasicBlock *failBB = BasicBlock::Create(ctx.builder.getContext(), "fail", ctx.f);
        BasicBlock *passBB = BasicBlock::Create(ctx.builder.getContext(), "pass");
        ctx.builder.CreateCondBr(ok, passBB, failBB);
        ctx.builder.SetInsertPoint(failBB);
        if (!ty) { // jl_value_t** tuple (e.g. the vararg)
            ctx.builder.CreateCall(prepare_call(jlvboundserror_func), { ainfo.V, len, i });
        }
        else if (ainfo.isboxed) { // jl_datatype_t or boxed jl_value_t
            ctx.builder.CreateCall(prepare_call(jlboundserror_func), { mark_callee_rooted(ctx, boxed(ctx, ainfo)), i });
        }
        else { // unboxed jl_value_t*
            Value *a = ainfo.V;
            if (ainfo.isghost) {
                a = Constant::getNullValue(getInt8PtrTy(ctx.builder.getContext()));
            }
            else if (!ainfo.ispointer()) {
                // CreateAlloca is OK here since we are on an error branch
                Value *tempSpace = ctx.builder.CreateAlloca(a->getType());
                ctx.builder.CreateStore(a, tempSpace);
                a = tempSpace;
            }
            ctx.builder.CreateCall(prepare_call(jluboundserror_func), {
                    emit_bitcast(ctx, decay_derived(ctx, a), getInt8PtrTy(ctx.builder.getContext())),
                    literal_pointer_val(ctx, ty),
                    i });
        }
        ctx.builder.CreateUnreachable();
        ctx.f->getBasicBlockList().push_back(passBB);
        ctx.builder.SetInsertPoint(passBB);
    }
#endif
    return im1;
}

static Value *emit_unbox(jl_codectx_t &ctx, Type *to, const jl_cgval_t &x, jl_value_t *jt);
static void emit_unbox_store(jl_codectx_t &ctx, const jl_cgval_t &x, Value* dest, MDNode *tbaa_dest, unsigned alignment, bool isVolatile=false);

static void emit_write_barrier(jl_codectx_t&, Value*, ArrayRef<Value*>);
static void emit_write_barrier(jl_codectx_t&, Value*, Value*);
static void emit_write_multibarrier(jl_codectx_t&, Value*, Value*, jl_value_t*);

std::vector<unsigned> first_ptr(Type *T)
{
    if (isa<StructType>(T) || isa<ArrayType>(T) || isa<VectorType>(T)) {
        if (!isa<StructType>(T)) {
            uint64_t num_elements;
            if (auto *AT = dyn_cast<ArrayType>(T))
                num_elements = AT->getNumElements();
            else {
                VectorType *VT = cast<VectorType>(T);
#if JL_LLVM_VERSION >= 120000
                ElementCount EC = VT->getElementCount();
                num_elements = EC.getKnownMinValue();
#else
                num_elements = VT->getNumElements();
#endif
            }
            if (num_elements == 0)
                return {};
        }
        unsigned i = 0;
        for (Type *ElTy : T->subtypes()) {
            if (isa<PointerType>(ElTy) && ElTy->getPointerAddressSpace() == AddressSpace::Tracked) {
                return std::vector<unsigned>{i};
            }
            auto path = first_ptr(ElTy);
            if (!path.empty()) {
                path.push_back(i);
                return path;
            }
            i++;
        }
    }
    return {};
}
Value *extract_first_ptr(jl_codectx_t &ctx, Value *V)
{
    auto path = first_ptr(V->getType());
    if (path.empty())
        return NULL;
    std::reverse(std::begin(path), std::end(path));
    return ctx.builder.CreateExtractValue(V, path);
}


static void emit_lockstate_value(jl_codectx_t &ctx, Value *strct, bool newstate)
{
    ++EmittedLockstates;
    Value *v = mark_callee_rooted(ctx, strct);
    ctx.builder.CreateCall(prepare_call(newstate ? jllockvalue_func : jlunlockvalue_func), v);
}
static void emit_lockstate_value(jl_codectx_t &ctx, const jl_cgval_t &strct, bool newstate)
{
    assert(strct.isboxed);
    emit_lockstate_value(ctx, boxed(ctx, strct), newstate);
}


// If `nullcheck` is not NULL and a pointer NULL check is necessary
// store the pointer to be checked in `*nullcheck` instead of checking it
static jl_cgval_t typed_load(jl_codectx_t &ctx, Value *ptr, Value *idx_0based, jl_value_t *jltype,
                             MDNode *tbaa, MDNode *aliasscope, bool isboxed, AtomicOrdering Order,
                             bool maybe_null_if_boxed = true, unsigned alignment = 0,
                             Value **nullcheck = nullptr)
{
    // TODO: we should use unordered loads for anything with CountTrackedPointers(elty).count > 0 (if not otherwise locked)
    Type *elty = isboxed ? ctx.types().T_prjlvalue : julia_type_to_llvm(ctx, jltype);
    if (type_is_ghost(elty))
        return ghostValue(ctx, jltype);
    unsigned nb = isboxed ? sizeof(void*) : jl_datatype_size(jltype);
    // note that nb == jl_Module->getDataLayout().getTypeAllocSize(elty) or getTypeStoreSize, depending on whether it is a struct or primitive type
    AllocaInst *intcast = NULL;
    if (Order == AtomicOrdering::NotAtomic) {
        if (!isboxed && !aliasscope && elty->isAggregateType() && !CountTrackedPointers(elty).count)
            intcast = emit_static_alloca(ctx, elty);
    }
    else {
        if (!isboxed && !elty->isIntOrPtrTy()) {
            intcast = emit_static_alloca(ctx, elty);
            elty = Type::getIntNTy(ctx.builder.getContext(), 8 * nb);
        }
    }
    Type *realelty = elty;
    if (Order != AtomicOrdering::NotAtomic && isa<IntegerType>(elty)) {
        unsigned nb2 = PowerOf2Ceil(nb);
        if (nb != nb2)
            elty = Type::getIntNTy(ctx.builder.getContext(), 8 * nb2);
    }
    Type *ptrty = PointerType::get(elty, ptr->getType()->getPointerAddressSpace());
    Value *data;
    if (ptr->getType() != ptrty)
        data = emit_bitcast(ctx, ptr, ptrty);
    else
        data = ptr;
    if (idx_0based)
        data = ctx.builder.CreateInBoundsGEP(elty, data, idx_0based);
    Value *instr = nullptr;
    if (isboxed)
        alignment = sizeof(void*);
    else if (!alignment)
        alignment = julia_alignment(jltype);
    if (intcast && Order == AtomicOrdering::NotAtomic) {
        emit_memcpy(ctx, intcast, jl_aliasinfo_t::fromTBAA(ctx, ctx.tbaa().tbaa_stack), data, jl_aliasinfo_t::fromTBAA(ctx, tbaa), nb, alignment);
    }
    else {
        LoadInst *load = ctx.builder.CreateAlignedLoad(elty, data, Align(alignment), false);
        load->setOrdering(Order);
        if (isboxed)
            maybe_mark_load_dereferenceable(load, true, jltype);
        jl_aliasinfo_t ai = jl_aliasinfo_t::fromTBAA(ctx, tbaa);
        ai.scope = MDNode::concatenate(aliasscope, ai.scope);
        ai.decorateInst(load);
        instr = load;
        if (elty != realelty)
            instr = ctx.builder.CreateTrunc(instr, realelty);
        if (intcast) {
            ctx.builder.CreateStore(instr, ctx.builder.CreateBitCast(intcast, instr->getType()->getPointerTo()));
            instr = nullptr;
        }
    }
    if (maybe_null_if_boxed) {
        if (intcast)
            instr = ctx.builder.CreateLoad(intcast->getAllocatedType(), intcast);
        Value *first_ptr = isboxed ? instr : extract_first_ptr(ctx, instr);
        if (first_ptr)
            null_pointer_check(ctx, first_ptr, nullcheck);
        if (intcast && !first_ptr)
            instr = nullptr;
    }
    if (jltype == (jl_value_t*)jl_bool_type) { // "freeze" undef memory to a valid value
        // NOTE: if we zero-initialize arrays, this optimization should become valid
        //load->setMetadata(LLVMContext::MD_range, MDNode::get(ctx.builder.getContext(), {
        //    ConstantAsMetadata::get(ConstantInt::get(T_int8, 0)),
        //    ConstantAsMetadata::get(ConstantInt::get(T_int8, 2)) }));
        if (intcast)
            instr = ctx.builder.CreateLoad(intcast->getAllocatedType(), intcast);
        instr = ctx.builder.CreateTrunc(instr, getInt1Ty(ctx.builder.getContext()));
    }
    if (instr)
        return mark_julia_type(ctx, instr, isboxed, jltype);
    else
        return mark_julia_slot(intcast, jltype, NULL, ctx.tbaa().tbaa_stack);
}

static jl_cgval_t typed_store(jl_codectx_t &ctx,
        Value *ptr, Value *idx_0based, jl_cgval_t rhs, jl_cgval_t cmp,
        jl_value_t *jltype, MDNode *tbaa, MDNode *aliasscope,
        Value *parent,  // for the write barrier, NULL if no barrier needed
        bool isboxed, AtomicOrdering Order, AtomicOrdering FailOrder, unsigned alignment,
        bool needlock, bool issetfield, bool isreplacefield, bool isswapfield, bool ismodifyfield,
        bool maybe_null_if_boxed, const jl_cgval_t *modifyop, const std::string &fname)
{
    auto newval = [&](const jl_cgval_t &lhs) {
        const jl_cgval_t argv[3] = { cmp, lhs, rhs };
        jl_cgval_t ret;
        if (modifyop) {
            ret = emit_invoke(ctx, *modifyop, argv, 3, (jl_value_t*)jl_any_type);
        }
        else {
            Value *callval = emit_jlcall(ctx, jlapplygeneric_func, nullptr, argv, 3, julia_call);
            ret = mark_julia_type(ctx, callval, true, jl_any_type);
        }
        emit_typecheck(ctx, ret, jltype, fname);
        ret = update_julia_type(ctx, ret, jltype);
        return ret;
    };
    assert(!needlock || parent != nullptr);
    Type *elty = isboxed ? ctx.types().T_prjlvalue : julia_type_to_llvm(ctx, jltype);
    if (type_is_ghost(elty)) {
        if (isStrongerThanMonotonic(Order))
            ctx.builder.CreateFence(Order);
        if (issetfield) {
            return rhs;
        }
        else if (isreplacefield) {
            Value *Success = emit_f_is(ctx, cmp, ghostValue(ctx, jltype));
            Success = ctx.builder.CreateZExt(Success, getInt8Ty(ctx.builder.getContext()));
            const jl_cgval_t argv[2] = {ghostValue(ctx, jltype), mark_julia_type(ctx, Success, false, jl_bool_type)};
            jl_datatype_t *rettyp = jl_apply_cmpswap_type(jltype);
            return emit_new_struct(ctx, (jl_value_t*)rettyp, 2, argv);
        }
        else if (isswapfield) {
            return ghostValue(ctx, jltype);
        }
        else { // modifyfield
            jl_cgval_t oldval = ghostValue(ctx, jltype);
            const jl_cgval_t argv[2] = { oldval, newval(oldval) };
            jl_datatype_t *rettyp = jl_apply_modify_type(jltype);
            return emit_new_struct(ctx, (jl_value_t*)rettyp, 2, argv);
        }
    }
    unsigned nb = isboxed ? sizeof(void*) : jl_datatype_size(jltype);
    AllocaInst *intcast = nullptr;
    if (!isboxed && Order != AtomicOrdering::NotAtomic && !elty->isIntOrPtrTy()) {
        if (!issetfield)
            intcast = emit_static_alloca(ctx, elty);
        elty = Type::getIntNTy(ctx.builder.getContext(), 8 * nb);
    }
    Type *realelty = elty;
    if (Order != AtomicOrdering::NotAtomic && isa<IntegerType>(elty)) {
        unsigned nb2 = PowerOf2Ceil(nb);
        if (nb != nb2)
            elty = Type::getIntNTy(ctx.builder.getContext(), 8 * nb2);
    }
    Value *r = nullptr;
    if (issetfield || isswapfield || isreplacefield)  {
        if (isboxed)
            r = boxed(ctx, rhs);
        else if (aliasscope || Order != AtomicOrdering::NotAtomic || CountTrackedPointers(realelty).count) {
            r = emit_unbox(ctx, realelty, rhs, jltype);
            if (realelty != elty)
                r = ctx.builder.CreateZExt(r, elty);
        }
    }
    Type *ptrty = PointerType::get(elty, ptr->getType()->getPointerAddressSpace());
    if (ptr->getType() != ptrty)
        ptr = ctx.builder.CreateBitCast(ptr, ptrty);
    if (idx_0based)
        ptr = ctx.builder.CreateInBoundsGEP(elty, ptr, idx_0based);
    if (isboxed)
        alignment = sizeof(void*);
    else if (!alignment)
        alignment = julia_alignment(jltype);
    Value *instr = nullptr;
    Value *Compare = nullptr;
    Value *Success = nullptr;
    BasicBlock *DoneBB = nullptr;
    if (needlock)
        emit_lockstate_value(ctx, parent, true);
    jl_cgval_t oldval = rhs;
    if (issetfield || (Order == AtomicOrdering::NotAtomic && isswapfield)) {
        if (isswapfield) {
            auto *load = ctx.builder.CreateAlignedLoad(elty, ptr, Align(alignment));
            if (isboxed)
                load->setOrdering(AtomicOrdering::Unordered);
            jl_aliasinfo_t ai = jl_aliasinfo_t::fromTBAA(ctx, tbaa);
            ai.noalias = MDNode::concatenate(aliasscope, ai.noalias);
            ai.decorateInst(load);
            assert(realelty == elty);
            instr = load;
        }
        if (r) {
            StoreInst *store = ctx.builder.CreateAlignedStore(r, ptr, Align(alignment));
            store->setOrdering(Order == AtomicOrdering::NotAtomic && isboxed ? AtomicOrdering::Release : Order);
            jl_aliasinfo_t ai = jl_aliasinfo_t::fromTBAA(ctx, tbaa);
            ai.noalias = MDNode::concatenate(aliasscope, ai.noalias);
            ai.decorateInst(store);
        }
        else {
            assert(Order == AtomicOrdering::NotAtomic && !isboxed && rhs.typ == jltype);
            emit_unbox_store(ctx, rhs, ptr, tbaa, alignment);
        }
    }
    else if (isswapfield && !isboxed) {
        assert(Order != AtomicOrdering::NotAtomic && r);
        // we can't handle isboxed here as a workaround for really bad LLVM
        // design issue: plain Xchg only works with integers
#if JL_LLVM_VERSION >= 130000
        auto *store = ctx.builder.CreateAtomicRMW(AtomicRMWInst::Xchg, ptr, r, Align(alignment), Order);
#else
        auto *store = ctx.builder.CreateAtomicRMW(AtomicRMWInst::Xchg, ptr, r, Order);
        store->setAlignment(Align(alignment));
#endif
        jl_aliasinfo_t ai = jl_aliasinfo_t::fromTBAA(ctx, tbaa);
        ai.noalias = MDNode::concatenate(aliasscope, ai.noalias);
        ai.decorateInst(store);
        instr = store;
    }
    else {
        // replacefield, modifyfield, or swapfield (isboxed && atomic)
        DoneBB = BasicBlock::Create(ctx.builder.getContext(), "done_xchg", ctx.f);
        bool needloop;
        PHINode *Succ = nullptr, *Current = nullptr;
        if (isreplacefield) {
            if (Order == AtomicOrdering::NotAtomic) {
                needloop = false;
            }
            else if (!isboxed) {
                assert(jl_is_concrete_type(jltype));
                needloop = ((jl_datatype_t*)jltype)->layout->haspadding;
                Value *SameType = emit_isa(ctx, cmp, jltype, nullptr).first;
                if (SameType != ConstantInt::getTrue(ctx.builder.getContext())) {
                    BasicBlock *SkipBB = BasicBlock::Create(ctx.builder.getContext(), "skip_xchg", ctx.f);
                    BasicBlock *BB = BasicBlock::Create(ctx.builder.getContext(), "ok_xchg", ctx.f);
                    ctx.builder.CreateCondBr(SameType, BB, SkipBB);
                    ctx.builder.SetInsertPoint(SkipBB);
                    LoadInst *load = ctx.builder.CreateAlignedLoad(elty, ptr, Align(alignment));
                    load->setOrdering(FailOrder == AtomicOrdering::NotAtomic && isboxed ? AtomicOrdering::Monotonic : FailOrder);
                    jl_aliasinfo_t ai = jl_aliasinfo_t::fromTBAA(ctx, tbaa);
                    ai.noalias = MDNode::concatenate(aliasscope, ai.noalias);
                    instr = ai.decorateInst(load);
                    ctx.builder.CreateBr(DoneBB);
                    ctx.builder.SetInsertPoint(DoneBB);
                    Succ = ctx.builder.CreatePHI(getInt1Ty(ctx.builder.getContext()), 2);
                    Succ->addIncoming(ConstantInt::get(getInt1Ty(ctx.builder.getContext()), false), SkipBB);
                    Current = ctx.builder.CreatePHI(instr->getType(), 2);
                    Current->addIncoming(instr, SkipBB);
                    ctx.builder.SetInsertPoint(BB);
                }
                Compare = emit_unbox(ctx, realelty, cmp, jltype);
                if (realelty != elty)
                    Compare = ctx.builder.CreateZExt(Compare, elty);
            }
            else if (cmp.isboxed || cmp.constant || jl_pointer_egal(jltype)) {
                Compare = boxed(ctx, cmp);
                needloop = !jl_pointer_egal(jltype) && !jl_pointer_egal(cmp.typ);
                if (needloop && !cmp.isboxed) // try to use the same box in the compare now and later
                    cmp = mark_julia_type(ctx, Compare, true, cmp.typ);
            }
            else {
                Compare = Constant::getNullValue(ctx.types().T_prjlvalue); // TODO: does this need to be an invalid bit pattern?
                needloop = true;
            }
        }
        else { // swap or modify
            LoadInst *Current = ctx.builder.CreateAlignedLoad(elty, ptr, Align(alignment));
            Current->setOrdering(Order == AtomicOrdering::NotAtomic && !isboxed ? Order : AtomicOrdering::Monotonic);
            jl_aliasinfo_t ai = jl_aliasinfo_t::fromTBAA(ctx, tbaa);
            ai.noalias = MDNode::concatenate(aliasscope, ai.noalias);
            Compare = ai.decorateInst(Current);
            needloop = !isswapfield || Order != AtomicOrdering::NotAtomic;
        }
        BasicBlock *BB = NULL;
        PHINode *CmpPhi = NULL;
        if (needloop) {
            BasicBlock *From = ctx.builder.GetInsertBlock();
            BB = BasicBlock::Create(ctx.builder.getContext(), "xchg", ctx.f);
            ctx.builder.CreateBr(BB);
            ctx.builder.SetInsertPoint(BB);
            CmpPhi = ctx.builder.CreatePHI(elty, 2);
            CmpPhi->addIncoming(Compare, From);
            Compare = CmpPhi;
        }
        if (ismodifyfield) {
            if (needlock)
                emit_lockstate_value(ctx, parent, false);
            Value *realCompare = Compare;
            if (realelty != elty)
                realCompare = ctx.builder.CreateTrunc(realCompare, realelty);
            if (intcast) {
                ctx.builder.CreateStore(realCompare, ctx.builder.CreateBitCast(intcast, realCompare->getType()->getPointerTo()));
                if (maybe_null_if_boxed)
                    realCompare = ctx.builder.CreateLoad(intcast->getAllocatedType(), intcast);
            }
            if (maybe_null_if_boxed) {
                Value *first_ptr = isboxed ? Compare : extract_first_ptr(ctx, Compare);
                if (first_ptr)
                    null_pointer_check(ctx, first_ptr, nullptr);
            }
            if (intcast)
                oldval = mark_julia_slot(intcast, jltype, NULL, ctx.tbaa().tbaa_stack);
            else
                oldval = mark_julia_type(ctx, realCompare, isboxed, jltype);
            rhs = newval(oldval);
            if (isboxed) {
                r = boxed(ctx, rhs);
            }
            else if (Order != AtomicOrdering::NotAtomic || CountTrackedPointers(realelty).count) {
                r = emit_unbox(ctx, realelty, rhs, jltype);
                if (realelty != elty)
                    r = ctx.builder.CreateZExt(r, elty);
            }
            if (needlock)
                emit_lockstate_value(ctx, parent, true);
            cmp = oldval;
        }
        Value *Done;
        if (Order == AtomicOrdering::NotAtomic) {
            // modifyfield or replacefield
            assert(elty == realelty && !intcast);
            auto *load = ctx.builder.CreateAlignedLoad(elty, ptr, Align(alignment));
            jl_aliasinfo_t ai = jl_aliasinfo_t::fromTBAA(ctx, tbaa);
            ai.noalias = MDNode::concatenate(aliasscope, ai.noalias);
            ai.decorateInst(load);
            if (isboxed)
                load->setOrdering(AtomicOrdering::Monotonic);
            Value *first_ptr = nullptr;
            if (maybe_null_if_boxed && !ismodifyfield)
                first_ptr = isboxed ? load : extract_first_ptr(ctx, load);
            oldval = mark_julia_type(ctx, load, isboxed, jltype);
            Success = emit_nullcheck_guard(ctx, first_ptr, [&] {
                return emit_f_is(ctx, oldval, cmp);
            });
            if (needloop && ismodifyfield)
                CmpPhi->addIncoming(load, ctx.builder.GetInsertBlock());
            assert(Succ == nullptr);
            BasicBlock *XchgBB = BasicBlock::Create(ctx.builder.getContext(), "xchg", ctx.f);
            ctx.builder.CreateCondBr(Success, XchgBB, needloop && ismodifyfield ? BB : DoneBB);
            ctx.builder.SetInsertPoint(XchgBB);
            if (r) {
                auto *store = ctx.builder.CreateAlignedStore(r, ptr, Align(alignment));
                jl_aliasinfo_t ai = jl_aliasinfo_t::fromTBAA(ctx, tbaa);
                ai.noalias = MDNode::concatenate(aliasscope, ai.noalias);
                ai.decorateInst(store);
            }
            else {
                assert(!isboxed && rhs.typ == jltype);
                emit_unbox_store(ctx, rhs, ptr, tbaa, alignment);
            }
            ctx.builder.CreateBr(DoneBB);
            instr = load;
        }
        else {
            assert(r);
            if (Order == AtomicOrdering::Unordered)
                Order = AtomicOrdering::Monotonic;
            if (Order == AtomicOrdering::Monotonic && isboxed)
                Order = AtomicOrdering::Release;
            if (!isreplacefield)
                FailOrder = AtomicOrdering::Monotonic;
            else if (FailOrder == AtomicOrdering::Unordered)
                FailOrder = AtomicOrdering::Monotonic;
#if JL_LLVM_VERSION >= 130000
            auto *store = ctx.builder.CreateAtomicCmpXchg(ptr, Compare, r, Align(alignment), Order, FailOrder);
#else
            auto *store = ctx.builder.CreateAtomicCmpXchg(ptr, Compare, r, Order, FailOrder);
            store->setAlignment(Align(alignment));
#endif
            jl_aliasinfo_t ai = jl_aliasinfo_t::fromTBAA(ctx, tbaa);
            ai.noalias = MDNode::concatenate(aliasscope, ai.noalias);
            ai.decorateInst(store);
            instr = ctx.builder.Insert(ExtractValueInst::Create(store, 0));
            Success = ctx.builder.Insert(ExtractValueInst::Create(store, 1));
            Done = Success;
            if (isreplacefield && needloop) {
                Value *realinstr = instr;
                if (realelty != elty)
                    realinstr = ctx.builder.CreateTrunc(realinstr, realelty);
                if (intcast) {
                    ctx.builder.CreateStore(realinstr, ctx.builder.CreateBitCast(intcast, realinstr->getType()->getPointerTo()));
                    oldval = mark_julia_slot(intcast, jltype, NULL, ctx.tbaa().tbaa_stack);
                    if (maybe_null_if_boxed)
                        realinstr = ctx.builder.CreateLoad(intcast->getAllocatedType(), intcast);
                }
                else {
                    oldval = mark_julia_type(ctx, realinstr, isboxed, jltype);
                }
                Done = emit_guarded_test(ctx, ctx.builder.CreateNot(Success), false, [&] {
                    Value *first_ptr = nullptr;
                    if (maybe_null_if_boxed)
                        first_ptr = isboxed ? realinstr : extract_first_ptr(ctx, realinstr);
                    return emit_nullcheck_guard(ctx, first_ptr, [&] {
                        return emit_f_is(ctx, oldval, cmp);
                    });
                });
                Done = ctx.builder.CreateNot(Done);
            }
            if (needloop)
                ctx.builder.CreateCondBr(Done, DoneBB, BB);
            else
                ctx.builder.CreateBr(DoneBB);
            if (needloop)
                CmpPhi->addIncoming(instr, ctx.builder.GetInsertBlock());
        }
        if (Succ != nullptr) {
            Current->addIncoming(instr, ctx.builder.GetInsertBlock());
            instr = Current;
            Succ->addIncoming(Success, ctx.builder.GetInsertBlock());
            Success = Succ;
        }
    }
    if (DoneBB)
        ctx.builder.SetInsertPoint(DoneBB);
    if (needlock)
        emit_lockstate_value(ctx, parent, false);
    if (parent != NULL) {
        if (isreplacefield) {
            // TODO: avoid this branch if we aren't making a write barrier
            BasicBlock *BB = BasicBlock::Create(ctx.builder.getContext(), "xchg_wb", ctx.f);
            DoneBB = BasicBlock::Create(ctx.builder.getContext(), "done_xchg_wb", ctx.f);
            ctx.builder.CreateCondBr(Success, BB, DoneBB);
            ctx.builder.SetInsertPoint(BB);
        }
        if (r) {
            if (!isboxed)
                emit_write_multibarrier(ctx, parent, r, rhs.typ);
            else if (!type_is_permalloc(rhs.typ))
                emit_write_barrier(ctx, parent, r);
        }
        if (isreplacefield) {
            ctx.builder.CreateBr(DoneBB);
            ctx.builder.SetInsertPoint(DoneBB);
        }
    }
    if (ismodifyfield) {
        const jl_cgval_t argv[2] = { oldval, rhs };
        jl_datatype_t *rettyp = jl_apply_modify_type(jltype);
        oldval = emit_new_struct(ctx, (jl_value_t*)rettyp, 2, argv);
    }
    else if (!issetfield) { // swapfield or replacefield
        if (realelty != elty)
            instr = ctx.builder.Insert(CastInst::Create(Instruction::Trunc, instr, realelty));
        if (intcast) {
            ctx.builder.CreateStore(instr, ctx.builder.CreateBitCast(intcast, instr->getType()->getPointerTo()));
            instr = nullptr;
        }
        if (maybe_null_if_boxed) {
            if (intcast)
                instr = ctx.builder.CreateLoad(intcast->getAllocatedType(), intcast);
            Value *first_ptr = isboxed ? instr : extract_first_ptr(ctx, instr);
            if (first_ptr)
                null_pointer_check(ctx, first_ptr, nullptr);
            if (intcast && !first_ptr)
                instr = nullptr;
        }
        if (instr)
            oldval = mark_julia_type(ctx, instr, isboxed, jltype);
        else
            oldval = mark_julia_slot(intcast, jltype, NULL, ctx.tbaa().tbaa_stack);
        if (isreplacefield) {
            Success = ctx.builder.CreateZExt(Success, getInt8Ty(ctx.builder.getContext()));
            const jl_cgval_t argv[2] = {oldval, mark_julia_type(ctx, Success, false, jl_bool_type)};
            jl_datatype_t *rettyp = jl_apply_cmpswap_type(jltype);
            oldval = emit_new_struct(ctx, (jl_value_t*)rettyp, 2, argv);
        }
    }
    return oldval;
}

// --- convert boolean value to julia ---

// Returns ctx.types().T_pjlvalue
static Value *julia_bool(jl_codectx_t &ctx, Value *cond)
{
    return ctx.builder.CreateSelect(cond, literal_pointer_val(ctx, jl_true),
                                          literal_pointer_val(ctx, jl_false));
}

// --- accessing the representations of built-in data types ---

static void emit_atomic_error(jl_codectx_t &ctx, const std::string &msg)
{
    emit_error(ctx, prepare_call(jlatomicerror_func), msg);
}

static jl_cgval_t emit_getfield_knownidx(jl_codectx_t &ctx, const jl_cgval_t &strct,
                                         unsigned idx, jl_datatype_t *jt,
                                         enum jl_memory_order order, Value **nullcheck=nullptr);

static bool emit_getfield_unknownidx(jl_codectx_t &ctx,
        jl_cgval_t *ret, jl_cgval_t strct,
        Value *idx, jl_datatype_t *stt, jl_value_t *inbounds,
        enum jl_memory_order order)
{
    ++EmittedGetfieldUnknowns;
    size_t nfields = jl_datatype_nfields(stt);
    bool maybe_null = (unsigned)stt->name->n_uninitialized != 0;
    auto idx0 = [&]() {
        return emit_bounds_check(ctx, strct, (jl_value_t*)stt, idx, ConstantInt::get(getSizeTy(ctx.builder.getContext()), nfields), inbounds);
    };
    if (nfields == 0) {
        (void)idx0();
        *ret = jl_cgval_t();
        return true;
    }
    if (nfields == 1) {
        if (jl_has_free_typevars(jl_field_type(stt, 0))) {
            return false;
        }
        (void)idx0();
        *ret = emit_getfield_knownidx(ctx, strct, 0, stt, order);
        return true;
    }
    assert(!jl_is_vecelement_type((jl_value_t*)stt));

    if (!strct.ispointer()) { // unboxed
        assert(jl_is_concrete_immutable((jl_value_t*)stt));
        bool isboxed = is_datatype_all_pointers(stt);
        jl_svec_t *types = stt->types;
        bool issame = is_tupletype_homogeneous(types);
        if (issame) {
            jl_value_t *jft = jl_svecref(types, 0);
            if (strct.isghost) {
                (void)idx0();
                *ret = ghostValue(ctx, jft);
                return true;
            }
            if (isa<VectorType>(strct.V->getType())) {
                assert(stt->layout->npointers == 0); // we could, but don't emit this
                idx = idx0();
                if (sizeof(void*) != sizeof(int))
                    idx = ctx.builder.CreateTrunc(idx, getInt32Ty(ctx.builder.getContext())); // llvm3.3 requires this, harmless elsewhere
                Value *fld = ctx.builder.CreateExtractElement(strct.V, idx);
                *ret = mark_julia_type(ctx, fld, isboxed, jft);
                return true;
            }
            else if (isa<ArrayType>(strct.V->getType())) {
                if (!isboxed && nfields > 3) {
                    // For small objects and tracked pointers, emit a set of Select statements,
                    // otherwise emit as a stack load. This keeps LLVM from becoming unhappy
                    // about seeing loads of tracked pointers.
                    strct = value_to_pointer(ctx, strct);
                    assert(strct.ispointer());
                }
                // fall-through to next branch, where we'll handle it
            }
            else {
                llvm_unreachable("homogeneous struct should have had a homogeneous type");
            }
        }
        if (isboxed || (issame && isa<ArrayType>(strct.V->getType()))) {
            assert((cast<ArrayType>(strct.V->getType())->getElementType() == ctx.types().T_prjlvalue) == isboxed);
            Value *idx = idx0();
            unsigned i = 0;
            Value *fld = ctx.builder.CreateExtractValue(strct.V, makeArrayRef(i));
            for (i = 1; i < nfields; i++) {
                fld = ctx.builder.CreateSelect(
                        ctx.builder.CreateICmpEQ(idx, ConstantInt::get(idx->getType(), i)),
                        ctx.builder.CreateExtractValue(strct.V, makeArrayRef(i)),
                        fld);
            }
            jl_value_t *jft = issame ? jl_svecref(types, 0) : (jl_value_t*)jl_any_type;
            if (isboxed && maybe_null)
                null_pointer_check(ctx, fld);
            *ret = mark_julia_type(ctx, fld, isboxed, jft);
            return true;
        }
    }

    bool maybeatomic = stt->name->atomicfields != NULL;
    if (strct.ispointer() && !maybeatomic) { // boxed or stack
        if (order != jl_memory_order_notatomic && order != jl_memory_order_unspecified) {
            emit_atomic_error(ctx, "getfield: non-atomic field cannot be accessed atomically");
            *ret = jl_cgval_t(); // unreachable
            return true;
        }
        if (is_datatype_all_pointers(stt)) {
            size_t minimum_field_size = std::numeric_limits<size_t>::max();
            size_t minimum_align = JL_HEAP_ALIGNMENT;
            for (size_t i = 0; i < nfields; ++i) {
                jl_value_t *ft = jl_field_type(stt, i);
                minimum_field_size = std::min(minimum_field_size,
                    dereferenceable_size(ft));
                if (minimum_field_size == 0) {
                    minimum_align = 1;
                    break;
                }
                minimum_align = std::min(minimum_align,
                    (size_t)julia_alignment(ft));
            }
            Value *fldptr = ctx.builder.CreateInBoundsGEP(
                    ctx.types().T_prjlvalue,
                    emit_bitcast(ctx, data_pointer(ctx, strct), ctx.types().T_pprjlvalue),
                    idx0());
            LoadInst *fld = ctx.builder.CreateAlignedLoad(ctx.types().T_prjlvalue, fldptr, Align(sizeof(void*)));
            fld->setOrdering(AtomicOrdering::Unordered);
            jl_aliasinfo_t ai = jl_aliasinfo_t::fromTBAA(ctx, strct.tbaa);
            ai.decorateInst(fld);
            maybe_mark_load_dereferenceable(fld, maybe_null, minimum_field_size, minimum_align);
            if (maybe_null)
                null_pointer_check(ctx, fld);
            *ret = mark_julia_type(ctx, fld, true, jl_any_type);
            return true;
        }
        else if (is_tupletype_homogeneous(jl_get_fieldtypes(stt))) {
            assert(nfields > 0); // nf == 0 trapped by all_pointers case
            jl_value_t *jft = jl_svecref(stt->types, 0); // n.b. jl_get_fieldtypes assigned stt->types for here
            assert(jl_is_concrete_type(jft));
            idx = idx0();
            Value *ptr = data_pointer(ctx, strct);
            if (!stt->name->mutabl && !(maybe_null && (jft == (jl_value_t*)jl_bool_type ||
                                                 ((jl_datatype_t*)jft)->layout->npointers))) {
                // just compute the pointer and let user load it when necessary
                Type *fty = julia_type_to_llvm(ctx, jft);
                Value *addr = ctx.builder.CreateInBoundsGEP(fty, emit_bitcast(ctx, ptr, PointerType::get(fty, 0)), idx);
                *ret = mark_julia_slot(addr, jft, NULL, strct.tbaa);
                return true;
            }
            *ret = typed_load(ctx, ptr, idx, jft, strct.tbaa, nullptr, false, AtomicOrdering::NotAtomic, maybe_null);
            return true;
        }
        else if (strct.isboxed) {
            idx = ctx.builder.CreateSub(idx, ConstantInt::get(getSizeTy(ctx.builder.getContext()), 1));
            Value *fld = ctx.builder.CreateCall(prepare_call(jlgetnthfieldchecked_func), { boxed(ctx, strct), idx });
            *ret = mark_julia_type(ctx, fld, true, jl_any_type);
            return true;
        }
    }
    return false;
}

static jl_cgval_t emit_unionload(jl_codectx_t &ctx, Value *addr, Value *ptindex,
        jl_value_t *jfty, size_t fsz, size_t al, MDNode *tbaa, bool mutabl,
        unsigned union_max, MDNode *tbaa_ptindex)
{
    ++EmittedUnionLoads;
    jl_aliasinfo_t ai = jl_aliasinfo_t::fromTBAA(ctx, tbaa_ptindex);
    Instruction *tindex0 = ai.decorateInst(ctx.builder.CreateAlignedLoad(getInt8Ty(ctx.builder.getContext()), ptindex, Align(1)));
    tindex0->setMetadata(LLVMContext::MD_range, MDNode::get(ctx.builder.getContext(), {
        ConstantAsMetadata::get(ConstantInt::get(getInt8Ty(ctx.builder.getContext()), 0)),
        ConstantAsMetadata::get(ConstantInt::get(getInt8Ty(ctx.builder.getContext()), union_max)) }));
    Value *tindex = ctx.builder.CreateNUWAdd(ConstantInt::get(getInt8Ty(ctx.builder.getContext()), 1), tindex0);
    if (fsz > 0 && mutabl) {
        // move value to an immutable stack slot (excluding tindex)
        Type *AT = ArrayType::get(IntegerType::get(ctx.builder.getContext(), 8 * al), (fsz + al - 1) / al);
        AllocaInst *lv = emit_static_alloca(ctx, AT);
        if (al > 1)
            lv->setAlignment(Align(al));
        jl_aliasinfo_t ai = jl_aliasinfo_t::fromTBAA(ctx, tbaa);
        emit_memcpy(ctx, lv, ai, addr, ai, fsz, al);
        addr = lv;
    }
    return mark_julia_slot(fsz > 0 ? addr : nullptr, jfty, tindex, tbaa);
}

// If `nullcheck` is not NULL and a pointer NULL check is necessary
// store the pointer to be checked in `*nullcheck` instead of checking it
static jl_cgval_t emit_getfield_knownidx(jl_codectx_t &ctx, const jl_cgval_t &strct,
                                         unsigned idx, jl_datatype_t *jt,
                                         enum jl_memory_order order, Value **nullcheck)
{
    jl_value_t *jfty = jl_field_type(jt, idx);
    bool isatomic = jl_field_isatomic(jt, idx);
    bool needlock = isatomic && !jl_field_isptr(jt, idx) && jl_datatype_size(jfty) > MAX_ATOMIC_SIZE;
    if (!isatomic && order != jl_memory_order_notatomic && order != jl_memory_order_unspecified) {
        emit_atomic_error(ctx, "getfield: non-atomic field cannot be accessed atomically");
        return jl_cgval_t(); // unreachable
    }
    if (isatomic && order == jl_memory_order_notatomic) {
        emit_atomic_error(ctx, "getfield: atomic field cannot be accessed non-atomically");
        return jl_cgval_t(); // unreachable
    }
    if (order == jl_memory_order_unspecified) {
        order = isatomic ? jl_memory_order_unordered : jl_memory_order_notatomic;
    }
    if (jfty == jl_bottom_type) {
        raise_exception(ctx, literal_pointer_val(ctx, jl_undefref_exception));
        return jl_cgval_t(); // unreachable
    }
    if (type_is_ghost(julia_type_to_llvm(ctx, jfty)))
        return ghostValue(ctx, jfty);
    size_t nfields = jl_datatype_nfields(jt);
    bool maybe_null = idx >= nfields - (unsigned)jt->name->n_uninitialized;
    size_t byte_offset = jl_field_offset(jt, idx);
    auto tbaa = strct.tbaa;
    if (tbaa == ctx.tbaa().tbaa_datatype && byte_offset != offsetof(jl_datatype_t, types))
        tbaa = ctx.tbaa().tbaa_const;
    if (strct.ispointer()) {
        Value *staddr = data_pointer(ctx, strct);
        bool isboxed;
        Type *lt = julia_type_to_llvm(ctx, (jl_value_t*)jt, &isboxed);
        Value *addr;
        if (isboxed) {
            // byte_offset == 0 is an important special case here, e.g.
            // for single field wrapper types. Introducing the bitcast
            // can pessimize mem2reg
            if (byte_offset > 0) {
                addr = ctx.builder.CreateInBoundsGEP(
                        getInt8Ty(ctx.builder.getContext()),
                        emit_bitcast(ctx, staddr, getInt8PtrTy(ctx.builder.getContext())),
                        ConstantInt::get(getSizeTy(ctx.builder.getContext()), byte_offset));
            }
            else {
                addr = staddr;
            }
        }
        else {
            staddr = maybe_bitcast(ctx, staddr, lt->getPointerTo());
            if (jl_is_vecelement_type((jl_value_t*)jt))
                addr = staddr; // VecElement types are unwrapped in LLVM.
            else if (isa<StructType>(lt))
                addr = emit_struct_gep(ctx, lt, staddr, byte_offset);
            else
                addr = ctx.builder.CreateConstInBoundsGEP2_32(lt, staddr, 0, idx);
        }
        if (jl_field_isptr(jt, idx)) {
            LoadInst *Load = ctx.builder.CreateAlignedLoad(ctx.types().T_prjlvalue, maybe_bitcast(ctx, addr, ctx.types().T_pprjlvalue), Align(sizeof(void*)));
            Load->setOrdering(order <= jl_memory_order_notatomic ? AtomicOrdering::Unordered : get_llvm_atomic_order(order));
            maybe_mark_load_dereferenceable(Load, maybe_null, jl_field_type(jt, idx));
            jl_aliasinfo_t ai = jl_aliasinfo_t::fromTBAA(ctx, tbaa);
            Value *fldv = ai.decorateInst(Load);
            if (maybe_null)
                null_pointer_check(ctx, fldv, nullcheck);
            return mark_julia_type(ctx, fldv, true, jfty);
        }
        else if (jl_is_uniontype(jfty)) {
            size_t fsz = 0, al = 0;
            int union_max = jl_islayout_inline(jfty, &fsz, &al);
            bool isptr = (union_max == 0);
            assert(!isptr && fsz == jl_field_size(jt, idx) - 1); (void)isptr;
            Value *ptindex;
            if (isboxed) {
                ptindex = ctx.builder.CreateConstInBoundsGEP1_32(
                    getInt8Ty(ctx.builder.getContext()), emit_bitcast(ctx, staddr, getInt8PtrTy(ctx.builder.getContext())), byte_offset + fsz);
            }
            else {
                ptindex = emit_struct_gep(ctx, cast<StructType>(lt), staddr, byte_offset + fsz);
            }
            return emit_unionload(ctx, addr, ptindex, jfty, fsz, al, tbaa, !jl_field_isconst(jt, idx), union_max, ctx.tbaa().tbaa_unionselbyte);
        }
        assert(jl_is_concrete_type(jfty));
        if (jl_field_isconst(jt, idx) && !(maybe_null && (jfty == (jl_value_t*)jl_bool_type ||
                                            ((jl_datatype_t*)jfty)->layout->npointers))) {
            // just compute the pointer and let user load it when necessary
            return mark_julia_slot(addr, jfty, NULL, tbaa);
        }
        unsigned align = jl_field_align(jt, idx);
        if (needlock)
            emit_lockstate_value(ctx, strct, true);
        jl_cgval_t ret = typed_load(ctx, addr, NULL, jfty, tbaa, nullptr, false,
                needlock ? AtomicOrdering::NotAtomic : get_llvm_atomic_order(order),
                maybe_null, align, nullcheck);
        if (needlock)
            emit_lockstate_value(ctx, strct, false);
        return ret;
    }
    else if (isa<UndefValue>(strct.V)) {
        return jl_cgval_t();
    }
    else {
        Value *obj = strct.V; // aka emit_unbox
        Type *T = obj->getType();
        Value *fldv;
        if (jl_is_vecelement_type((jl_value_t*)jt)) {
            // VecElement types are unwrapped in LLVM.
            fldv = obj;
        }
        else if (isa<VectorType>(T)) {
            fldv = ctx.builder.CreateExtractElement(obj, ConstantInt::get(getInt32Ty(ctx.builder.getContext()), idx));
        }
        else if (!jl_field_isptr(jt, idx) && jl_is_uniontype(jfty)) {
            int fsz = jl_field_size(jt, idx) - 1;
            unsigned ptindex = convert_struct_offset(ctx, T, byte_offset + fsz);
            AllocaInst *lv = NULL;
            if (fsz > 0) {
                unsigned st_idx = convert_struct_offset(ctx, T, byte_offset);
                IntegerType *ET = cast<IntegerType>(T->getStructElementType(st_idx));
                unsigned align = (ET->getBitWidth() + 7) / 8;
                lv = emit_static_alloca(ctx, ET);
                lv->setOperand(0, ConstantInt::get(getInt32Ty(ctx.builder.getContext()), (fsz + align - 1) / align));
                // emit all of the align-sized words
                unsigned i = 0;
                for (; i < fsz / align; i++) {
                    unsigned fld = st_idx + i;
                    Value *fldv = ctx.builder.CreateExtractValue(obj, makeArrayRef(fld));
                    Value *fldp = ctx.builder.CreateConstInBoundsGEP1_32(ET, lv, i);
                    ctx.builder.CreateAlignedStore(fldv, fldp, Align(align));
                }
                // emit remaining bytes up to tindex
                if (i < ptindex - st_idx) {
                    Value *staddr = ctx.builder.CreateConstInBoundsGEP1_32(ET, lv, i);
                    staddr = ctx.builder.CreateBitCast(staddr, getInt8PtrTy(ctx.builder.getContext()));
                    for (; i < ptindex - st_idx; i++) {
                        Value *fldv = ctx.builder.CreateExtractValue(obj, makeArrayRef(st_idx + i));
                        Value *fldp = ctx.builder.CreateConstInBoundsGEP1_32(getInt8Ty(ctx.builder.getContext()), staddr, i);
                        ctx.builder.CreateAlignedStore(fldv, fldp, Align(1));
                    }
                }
            }
            Value *tindex0 = ctx.builder.CreateExtractValue(obj, makeArrayRef(ptindex));
            Value *tindex = ctx.builder.CreateNUWAdd(ConstantInt::get(getInt8Ty(ctx.builder.getContext()), 1), tindex0);
            return mark_julia_slot(lv, jfty, tindex, ctx.tbaa().tbaa_stack);
        }
        else {
            unsigned st_idx;
            if (isa<ArrayType>(T))
                st_idx = idx;
            else if (isa<StructType>(T))
                st_idx = convert_struct_offset(ctx, T, byte_offset);
            else
                llvm_unreachable("encountered incompatible type for a struct");
            fldv = ctx.builder.CreateExtractValue(obj, makeArrayRef(st_idx));
        }
        if (maybe_null) {
            Value *first_ptr = jl_field_isptr(jt, idx) ? fldv : extract_first_ptr(ctx, fldv);
            if (first_ptr)
                null_pointer_check(ctx, first_ptr, nullcheck);
        }
        return mark_julia_type(ctx, fldv, jl_field_isptr(jt, idx), jfty);
    }
}

// emit length of vararg tuple
static Value *emit_n_varargs(jl_codectx_t &ctx)
{
    ++EmittedVarargsLength;
    Value *valen = NULL;
    if (ctx.nvargs != -1) {
        valen = ConstantInt::get(getInt32Ty(ctx.builder.getContext()), ctx.nvargs);
    } else {
        assert(ctx.argCount);
        int nreq = ctx.nReqArgs;
        valen = ctx.builder.CreateSub((Value*)ctx.argCount,
                                        ConstantInt::get(getInt32Ty(ctx.builder.getContext()), nreq));
    }
#ifdef _P64
    return ctx.builder.CreateSExt(valen, getInt64Ty(ctx.builder.getContext()));
#else
    return valen;
#endif
}

static bool arraytype_constdim(jl_value_t *ty, size_t *dim)
{
    if (jl_is_array_type(ty) && jl_is_long(jl_tparam1(ty))) {
        *dim = jl_unbox_long(jl_tparam1(ty));
        return true;
    }
    return false;
}

static bool arraytype_constshape(jl_value_t *ty)
{
    size_t dim;
    if (!arraytype_constdim(ty, &dim))
        return false;
    return dim != 1;
}

static bool arraytype_constelsize(jl_datatype_t *ty, size_t *elsz)
{
    assert(jl_is_array_type(ty));
    jl_value_t *ety = jl_tparam0(ty);
    if (jl_has_free_typevars(ety))
        return false;
    // `jl_islayout_inline` requires `*elsz` and `al` to be initialized.
    size_t al = 0;
    *elsz = 0;
    int union_max = jl_islayout_inline(ety, elsz, &al);
    bool isboxed = (union_max == 0);
    if (isboxed) {
        *elsz = sizeof(void*);
    }
    else if (jl_is_primitivetype(ety)) {
        // Primitive types should use the array element size, but
        // this can be different from the type's size
        *elsz = LLT_ALIGN(*elsz, al);
    }
    return true;
}

static intptr_t arraytype_maxsize(jl_value_t *ty)
{
    if (!jl_is_array_type(ty))
        return INTPTR_MAX;
    size_t elsz;
    if (arraytype_constelsize((jl_datatype_t*)ty, &elsz) || elsz == 0)
        return INTPTR_MAX;
    return INTPTR_MAX / elsz;
}

static Value *emit_arraylen(jl_codectx_t &ctx, const jl_cgval_t &tinfo);

static Value *emit_arraysize(jl_codectx_t &ctx, const jl_cgval_t &tinfo, Value *dim)
{
    size_t ndim;
    MDNode *tbaa = ctx.tbaa().tbaa_arraysize;
    if (arraytype_constdim(tinfo.typ, &ndim)) {
        if (ndim == 0)
            return ConstantInt::get(getSizeTy(ctx.builder.getContext()), 1);
        if (ndim == 1) {
            if (auto d = dyn_cast<ConstantInt>(dim)) {
                if (d->getZExtValue() == 1) {
                    return emit_arraylen(ctx, tinfo);
                }
            }
        }
        if (ndim > 1) {
            if (tinfo.constant && isa<ConstantInt>(dim)) {
                auto n = cast<ConstantInt>(dim)->getZExtValue() - 1;
                return ConstantInt::get(getSizeTy(ctx.builder.getContext()), jl_array_dim(tinfo.constant, n));
            }
            tbaa = ctx.tbaa().tbaa_const;
        }
    }
    ++EmittedArraysize;
    Value *t = boxed(ctx, tinfo);
    int o = offsetof(jl_array_t, nrows) / sizeof(void*) - 1;
    auto load = emit_nthptr_recast(ctx,
            t,
            ctx.builder.CreateAdd(dim, ConstantInt::get(dim->getType(), o)),
            tbaa, getSizeTy(ctx.builder.getContext()));
    MDBuilder MDB(ctx.builder.getContext());
    auto rng = MDB.createRange(Constant::getNullValue(getSizeTy(ctx.builder.getContext())), ConstantInt::get(getSizeTy(ctx.builder.getContext()), arraytype_maxsize(tinfo.typ)));
    load->setMetadata(LLVMContext::MD_range, rng);
    return load;
}

static Value *emit_arraysize(jl_codectx_t &ctx, const jl_cgval_t &tinfo, int dim)
{
    return emit_arraysize(ctx, tinfo, ConstantInt::get(getInt32Ty(ctx.builder.getContext()), dim));
}

static Value *emit_vectormaxsize(jl_codectx_t &ctx, const jl_cgval_t &ary)
{
    return emit_arraysize(ctx, ary, 2); // maxsize aliases ncols in memory layout for vector
}

static Value *emit_arraylen_prim(jl_codectx_t &ctx, const jl_cgval_t &tinfo)
{
    size_t ndim;
    jl_value_t *ty = tinfo.typ;
    MDNode *tbaa = ctx.tbaa().tbaa_arraylen;
    if (arraytype_constdim(ty, &ndim)) {
        if (ndim == 0)
            return ConstantInt::get(getSizeTy(ctx.builder.getContext()), 1);
        if (ndim != 1) {
            if (tinfo.constant)
                return ConstantInt::get(getSizeTy(ctx.builder.getContext()), jl_array_len(tinfo.constant));
            tbaa = ctx.tbaa().tbaa_const;
        }
    }
    ++EmittedArraylen;
    Value *t = boxed(ctx, tinfo);
    Value *addr = ctx.builder.CreateStructGEP(ctx.types().T_jlarray,
            emit_bitcast(ctx, decay_derived(ctx, t), ctx.types().T_pjlarray),
            1); //index (not offset) of length field in ctx.types().T_pjlarray
    LoadInst *len = ctx.builder.CreateAlignedLoad(getSizeTy(ctx.builder.getContext()), addr, Align(sizeof(size_t)));
    len->setOrdering(AtomicOrdering::NotAtomic);
    MDBuilder MDB(ctx.builder.getContext());
    auto rng = MDB.createRange(Constant::getNullValue(getSizeTy(ctx.builder.getContext())), ConstantInt::get(getSizeTy(ctx.builder.getContext()), arraytype_maxsize(tinfo.typ)));
    len->setMetadata(LLVMContext::MD_range, rng);
    jl_aliasinfo_t ai = jl_aliasinfo_t::fromTBAA(ctx, tbaa);
    return ai.decorateInst(len);
}

static Value *emit_arraylen(jl_codectx_t &ctx, const jl_cgval_t &tinfo)
{
    return emit_arraylen_prim(ctx, tinfo);
}

static Value *emit_arrayptr_internal(jl_codectx_t &ctx, const jl_cgval_t &tinfo, Value *t, unsigned AS, bool isboxed)
{
    ++EmittedArrayptr;
    Value *addr = ctx.builder.CreateStructGEP(ctx.types().T_jlarray,
                                              emit_bitcast(ctx, t, ctx.types().T_pjlarray), 0);
    // Normally allocated array of 0 dimension always have a inline pointer.
    // However, we can't rely on that here since arrays can also be constructed from C pointers.
    PointerType *PT = cast<PointerType>(addr->getType());
    PointerType *PPT = cast<PointerType>(ctx.types().T_jlarray->getElementType(0));
    PointerType *LoadT = PPT;

    if (isboxed) {
        LoadT = PointerType::get(ctx.types().T_prjlvalue, AS);
    }
    else if (AS != PPT->getAddressSpace()) {
        LoadT = PointerType::getWithSamePointeeType(PPT, AS);
    }
    if (LoadT != PPT) {
        const auto Ty = PointerType::get(LoadT, PT->getAddressSpace());
        addr = ctx.builder.CreateBitCast(addr, Ty);
    }

    LoadInst *LI = ctx.builder.CreateAlignedLoad(LoadT, addr, Align(sizeof(char *)));
    LI->setOrdering(AtomicOrdering::NotAtomic);
    LI->setMetadata(LLVMContext::MD_nonnull, MDNode::get(ctx.builder.getContext(), None));
    jl_aliasinfo_t aliasinfo = jl_aliasinfo_t::fromTBAA(ctx, arraytype_constshape(tinfo.typ) ? ctx.tbaa().tbaa_const : ctx.tbaa().tbaa_arrayptr);
    aliasinfo.decorateInst(LI);

    return LI;
}

static Value *emit_arrayptr(jl_codectx_t &ctx, const jl_cgval_t &tinfo, bool isboxed = false)
{
    Value *t = boxed(ctx, tinfo);
    return emit_arrayptr_internal(ctx, tinfo, decay_derived(ctx, t), AddressSpace::Loaded, isboxed);
}

static Value *emit_unsafe_arrayptr(jl_codectx_t &ctx, const jl_cgval_t &tinfo, bool isboxed = false)
{
    Value *t = boxed(ctx, tinfo);
    t = emit_pointer_from_objref(ctx, decay_derived(ctx, t));
    return emit_arrayptr_internal(ctx, tinfo, t, 0, isboxed);
}

static Value *emit_arrayptr(jl_codectx_t &ctx, const jl_cgval_t &tinfo, jl_value_t *ex, bool isboxed = false)
{
    return emit_arrayptr(ctx, tinfo, isboxed);
}

static Value *emit_arraysize(jl_codectx_t &ctx, const jl_cgval_t &tinfo, jl_value_t *ex, int dim)
{
    return emit_arraysize(ctx, tinfo, dim);
}

static Value *emit_arrayflags(jl_codectx_t &ctx, const jl_cgval_t &tinfo)
{
    ++EmittedArrayflags;
    Value *t = boxed(ctx, tinfo);
    int arrayflag_field = 2;
    Value *addr = ctx.builder.CreateStructGEP(
            ctx.types().T_jlarray,
            emit_bitcast(ctx, decay_derived(ctx, t), ctx.types().T_pjlarray),
            arrayflag_field);
    jl_aliasinfo_t ai = jl_aliasinfo_t::fromTBAA(ctx, ctx.tbaa().tbaa_arrayflags);
    return ai.decorateInst(ctx.builder.CreateAlignedLoad(getInt16Ty(ctx.builder.getContext()), addr, Align(sizeof(int16_t))));
}

static Value *emit_arrayndims(jl_codectx_t &ctx, const jl_cgval_t &ary)
{
    ++EmittedArrayNDims;
    Value *flags = emit_arrayflags(ctx, ary);
    cast<LoadInst>(flags)->setMetadata(LLVMContext::MD_invariant_load, MDNode::get(ctx.builder.getContext(), None));
    flags = ctx.builder.CreateLShr(flags, 2);
    flags = ctx.builder.CreateAnd(flags, 0x1FF); // (1<<9) - 1
    return flags;
}

static Value *emit_arrayelsize(jl_codectx_t &ctx, const jl_cgval_t &tinfo)
{
    ++EmittedArrayElsize;
    Value *t = boxed(ctx, tinfo);
    int elsize_field = 3;
    Value *addr = ctx.builder.CreateStructGEP(ctx.types().T_jlarray,
            emit_bitcast(ctx, decay_derived(ctx, t), ctx.types().T_pjlarray),
            elsize_field);
    jl_aliasinfo_t ai = jl_aliasinfo_t::fromTBAA(ctx, ctx.tbaa().tbaa_const);
    return ai.decorateInst(ctx.builder.CreateAlignedLoad(getInt16Ty(ctx.builder.getContext()), addr, Align(sizeof(int16_t))));
}

static Value *emit_arrayoffset(jl_codectx_t &ctx, const jl_cgval_t &tinfo, int nd)
{
    ++EmittedArrayOffset;
    if (nd != -1 && nd != 1) // only Vector can have an offset
        return ConstantInt::get(getInt32Ty(ctx.builder.getContext()), 0);
    Value *t = boxed(ctx, tinfo);
    int offset_field = 4;

    Value *addr = ctx.builder.CreateStructGEP(
            ctx.types().T_jlarray,
            emit_bitcast(ctx, decay_derived(ctx, t), ctx.types().T_pjlarray),
            offset_field);
    jl_aliasinfo_t ai = jl_aliasinfo_t::fromTBAA(ctx, ctx.tbaa().tbaa_arrayoffset);
    return ai.decorateInst(ctx.builder.CreateAlignedLoad(getInt32Ty(ctx.builder.getContext()), addr, Align(sizeof(int32_t))));
}

// Returns the size of the array represented by `tinfo` for the given dimension `dim` if
// `dim` is a valid dimension, otherwise returns constant one.
static Value *emit_arraysize_for_unsafe_dim(jl_codectx_t &ctx,
        const jl_cgval_t &tinfo, jl_value_t *ex, size_t dim, size_t nd)
{
    return dim > nd ? ConstantInt::get(getSizeTy(ctx.builder.getContext()), 1) : emit_arraysize(ctx, tinfo, ex, dim);
}

// `nd == -1` means the dimension is unknown.
static Value *emit_array_nd_index(
        jl_codectx_t &ctx, const jl_cgval_t &ainfo, jl_value_t *ex, ssize_t nd,
        const jl_cgval_t *argv, size_t nidxs, jl_value_t *inbounds)
{
    ++EmittedArrayNdIndex;
    Value *a = boxed(ctx, ainfo);
    Value *i = Constant::getNullValue(getSizeTy(ctx.builder.getContext()));
    Value *stride = ConstantInt::get(getSizeTy(ctx.builder.getContext()), 1);
#if CHECK_BOUNDS==1
    bool bc = bounds_check_enabled(ctx, inbounds);
    BasicBlock *failBB = NULL, *endBB = NULL;
    if (bc) {
        failBB = BasicBlock::Create(ctx.builder.getContext(), "oob");
        endBB = BasicBlock::Create(ctx.builder.getContext(), "idxend");
    }
#endif
    Value **idxs = (Value**)alloca(sizeof(Value*) * nidxs);
    for (size_t k = 0; k < nidxs; k++) {
        idxs[k] = emit_unbox(ctx, getSizeTy(ctx.builder.getContext()), argv[k], (jl_value_t*)jl_long_type); // type asserted by caller
    }
    Value *ii = NULL;
    for (size_t k = 0; k < nidxs; k++) {
        ii = ctx.builder.CreateSub(idxs[k], ConstantInt::get(getSizeTy(ctx.builder.getContext()), 1));
        i = ctx.builder.CreateAdd(i, ctx.builder.CreateMul(ii, stride));
        if (k < nidxs - 1) {
            assert(nd >= 0);
            Value *d = emit_arraysize_for_unsafe_dim(ctx, ainfo, ex, k + 1, nd);
#if CHECK_BOUNDS==1
            if (bc) {
                BasicBlock *okBB = BasicBlock::Create(ctx.builder.getContext(), "ib");
                // if !(i < d) goto error
                ctx.builder.CreateCondBr(ctx.builder.CreateICmpULT(ii, d), okBB, failBB);
                ctx.f->getBasicBlockList().push_back(okBB);
                ctx.builder.SetInsertPoint(okBB);
            }
#endif
            stride = ctx.builder.CreateMul(stride, d);
        }
    }
#if CHECK_BOUNDS==1
    if (bc) {
        // We have already emitted a bounds check for each index except for
        // the last one which we therefore have to do here.
        if (nidxs == 1) {
            // Linear indexing: Check against the entire linear span of the array
            Value *alen = emit_arraylen(ctx, ainfo);
            ctx.builder.CreateCondBr(ctx.builder.CreateICmpULT(i, alen), endBB, failBB);
        } else if (nidxs >= (size_t)nd){
            // No dimensions were omitted; just check the last remaining index
            assert(nd >= 0);
            Value *last_index = ii;
            Value *last_dimension = emit_arraysize_for_unsafe_dim(ctx, ainfo, ex, nidxs, nd);
            ctx.builder.CreateCondBr(ctx.builder.CreateICmpULT(last_index, last_dimension), endBB, failBB);
        } else {
            // There were fewer indices than dimensions; check the last remaining index
            BasicBlock *checktrailingdimsBB = BasicBlock::Create(ctx.builder.getContext(), "dimsib");
            assert(nd >= 0);
            Value *last_index = ii;
            Value *last_dimension = emit_arraysize_for_unsafe_dim(ctx, ainfo, ex, nidxs, nd);
            ctx.builder.CreateCondBr(ctx.builder.CreateICmpULT(last_index, last_dimension), checktrailingdimsBB, failBB);
            ctx.f->getBasicBlockList().push_back(checktrailingdimsBB);
            ctx.builder.SetInsertPoint(checktrailingdimsBB);
            // And then also make sure that all dimensions that weren't explicitly
            // indexed into have size 1
            for (size_t k = nidxs+1; k < (size_t)nd; k++) {
                BasicBlock *dimsokBB = BasicBlock::Create(ctx.builder.getContext(), "dimsok");
                Value *dim = emit_arraysize_for_unsafe_dim(ctx, ainfo, ex, k, nd);
                ctx.builder.CreateCondBr(ctx.builder.CreateICmpEQ(dim, ConstantInt::get(getSizeTy(ctx.builder.getContext()), 1)), dimsokBB, failBB);
                ctx.f->getBasicBlockList().push_back(dimsokBB);
                ctx.builder.SetInsertPoint(dimsokBB);
            }
            Value *dim = emit_arraysize_for_unsafe_dim(ctx, ainfo, ex, nd, nd);
            ctx.builder.CreateCondBr(ctx.builder.CreateICmpEQ(dim, ConstantInt::get(getSizeTy(ctx.builder.getContext()), 1)), endBB, failBB);
        }

        ctx.f->getBasicBlockList().push_back(failBB);
        ctx.builder.SetInsertPoint(failBB);
        // CreateAlloca is OK here since we are on an error branch
        Value *tmp = ctx.builder.CreateAlloca(getSizeTy(ctx.builder.getContext()), ConstantInt::get(getSizeTy(ctx.builder.getContext()), nidxs));
        for (size_t k = 0; k < nidxs; k++) {
            ctx.builder.CreateAlignedStore(idxs[k], ctx.builder.CreateInBoundsGEP(getSizeTy(ctx.builder.getContext()), tmp, ConstantInt::get(getSizeTy(ctx.builder.getContext()), k)), Align(sizeof(size_t)));
        }
        ctx.builder.CreateCall(prepare_call(jlboundserrorv_func),
            { mark_callee_rooted(ctx, a), tmp, ConstantInt::get(getSizeTy(ctx.builder.getContext()), nidxs) });
        ctx.builder.CreateUnreachable();

        ctx.f->getBasicBlockList().push_back(endBB);
        ctx.builder.SetInsertPoint(endBB);
    }
#endif

    return i;
}

// --- boxing ---

static Value *emit_allocobj(jl_codectx_t &ctx, size_t static_size, Value *jt);

static void init_bits_value(jl_codectx_t &ctx, Value *newv, Value *v, MDNode *tbaa,
                            unsigned alignment = sizeof(void*)) // min alignment in julia's gc is pointer-aligned
{
    jl_aliasinfo_t ai = jl_aliasinfo_t::fromTBAA(ctx, tbaa);
    // newv should already be tagged
    ai.decorateInst(ctx.builder.CreateAlignedStore(v, emit_bitcast(ctx, newv,
        PointerType::get(v->getType(), 0)), Align(alignment)));
}

static void init_bits_cgval(jl_codectx_t &ctx, Value *newv, const jl_cgval_t& v, MDNode *tbaa)
{
    // newv should already be tagged
    if (v.ispointer()) {
        emit_memcpy(ctx, newv, jl_aliasinfo_t::fromTBAA(ctx, tbaa), v, jl_datatype_size(v.typ), sizeof(void*));
    }
    else {
        init_bits_value(ctx, newv, v.V, tbaa);
    }
}

static jl_value_t *static_constant_instance(const llvm::DataLayout &DL, Constant *constant, jl_value_t *jt)
{
    assert(constant != NULL && jl_is_concrete_type(jt));
    jl_datatype_t *jst = (jl_datatype_t*)jt;

    if (isa<UndefValue>(constant))
        return NULL;

    if (ConstantInt *cint = dyn_cast<ConstantInt>(constant)) {
        if (jst == jl_bool_type)
            return cint->isZero() ? jl_false : jl_true;
        return jl_new_bits(jt,
            const_cast<uint64_t *>(cint->getValue().getRawData()));
    }

    if (ConstantFP *cfp = dyn_cast<ConstantFP>(constant)) {
        return jl_new_bits(jt,
            const_cast<uint64_t *>(cfp->getValueAPF().bitcastToAPInt().getRawData()));
    }

    if (isa<ConstantPointerNull>(constant)) {
        uint64_t val = 0;
        return jl_new_bits(jt, &val);
    }

    // issue #8464
    if (ConstantExpr *ce = dyn_cast<ConstantExpr>(constant)) {
        unsigned OpCode = ce->getOpcode();
        if (OpCode == Instruction::BitCast || OpCode == Instruction::PtrToInt || OpCode == Instruction::IntToPtr) {
            return static_constant_instance(DL, ce->getOperand(0), jt);
        }
        return NULL;
    }

    if (isa<GlobalValue>(constant))
        return NULL;

    size_t nargs;
    if (const auto *CC = dyn_cast<ConstantAggregate>(constant))
        nargs = CC->getNumOperands();
    else if (const auto *CAZ = dyn_cast<ConstantAggregateZero>(constant)) {
#if JL_LLVM_VERSION >= 130000
        // SVE: Elsewhere we use `getMinKownValue`
        nargs = CAZ->getElementCount().getFixedValue();
#else
        nargs = CAZ->getNumElements();
#endif
    }
    else if (const auto *CDS = dyn_cast<ConstantDataSequential>(constant))
        nargs = CDS->getNumElements();
    else
        return NULL;
    assert(nargs > 0 && jst->instance == NULL);
    if (nargs != jl_datatype_nfields(jst))
        return NULL;

    jl_value_t **flds;
    JL_GC_PUSHARGS(flds, nargs);
    for (size_t i = 0; i < nargs; i++) {
        jl_value_t *ft = jl_field_type(jst, i);
        if (jl_field_isptr(jst, i) || jl_is_uniontype(ft)) {
            JL_GC_POP();
            return NULL; // TODO: handle this?
        }
        unsigned llvm_idx = i;
        if (i > 0 && isa<StructType>(constant->getType()))
            llvm_idx = convert_struct_offset(DL, constant->getType(), jl_field_offset(jst, i));
        Constant *fld = constant->getAggregateElement(llvm_idx);
        flds[i] = static_constant_instance(DL, fld, ft);
        if (flds[i] == NULL) {
            JL_GC_POP();
            return NULL; // must have been unreachable
        }
    }
    jl_value_t *obj = jl_new_structv(jst, flds, nargs);
    JL_GC_POP();
    return obj;
}

static Value *call_with_attrs(jl_codectx_t &ctx, JuliaFunction *intr, Value *v)
{
    Function *F = prepare_call(intr);
    CallInst *Call = ctx.builder.CreateCall(F, v);
    Call->setAttributes(F->getAttributes());
    return Call;
}

static jl_value_t *jl_ensure_rooted(jl_codectx_t &ctx, jl_value_t *val);

static Value *as_value(jl_codectx_t &ctx, Type *to, const jl_cgval_t &v)
{
    assert(!v.isboxed);
    return emit_unbox(ctx, to, v, v.typ);
}

static Value *load_i8box(jl_codectx_t &ctx, Value *v, jl_datatype_t *ty)
{
    auto jvar = ty == jl_int8_type ? jlboxed_int8_cache : jlboxed_uint8_cache;
    GlobalVariable *gv = prepare_global_in(jl_Module, jvar);
    Value *idx[] = {ConstantInt::get(getInt32Ty(ctx.builder.getContext()), 0), ctx.builder.CreateZExt(v, getInt32Ty(ctx.builder.getContext()))};
    auto slot = ctx.builder.CreateInBoundsGEP(gv->getValueType(), gv, idx);
    jl_aliasinfo_t ai = jl_aliasinfo_t::fromTBAA(ctx, ctx.tbaa().tbaa_const);
    return ai.decorateInst(maybe_mark_load_dereferenceable(
            ctx.builder.CreateAlignedLoad(ctx.types().T_pjlvalue, slot, Align(sizeof(void*))), false,
            (jl_value_t*)ty));
}

// some types have special boxing functions with small-value caches
// Returns ctx.types().T_prjlvalue
static Value *_boxed_special(jl_codectx_t &ctx, const jl_cgval_t &vinfo, Type *t)
{
    jl_value_t *jt = vinfo.typ;
    if (jt == (jl_value_t*)jl_bool_type)
        return track_pjlvalue(ctx, julia_bool(ctx, ctx.builder.CreateTrunc(as_value(ctx, t, vinfo), getInt1Ty(ctx.builder.getContext()))));
    if (t == getInt1Ty(ctx.builder.getContext()))
        return track_pjlvalue(ctx, julia_bool(ctx, as_value(ctx, t, vinfo)));

    if (ctx.linfo && jl_is_method(ctx.linfo->def.method) && !vinfo.ispointer()) { // don't bother codegen pre-boxing for toplevel
        if (Constant *c = dyn_cast<Constant>(vinfo.V)) {
            jl_value_t *s = static_constant_instance(jl_Module->getDataLayout(), c, jt);
            if (s) {
                s = jl_ensure_rooted(ctx, s);
                return track_pjlvalue(ctx, literal_pointer_val(ctx, s));
            }
        }
    }

    jl_datatype_t *jb = (jl_datatype_t*)jt;
    assert(jl_is_datatype(jb));
    Value *box = NULL;
    if (jb == jl_int8_type)
        box = track_pjlvalue(ctx, load_i8box(ctx, as_value(ctx, t, vinfo), jb));
    else if (jb == jl_int16_type)
        box = call_with_attrs(ctx, box_int16_func, as_value(ctx, t, vinfo));
    else if (jb == jl_int32_type)
        box = call_with_attrs(ctx, box_int32_func, as_value(ctx, t, vinfo));
    else if (jb == jl_int64_type)
        box = call_with_attrs(ctx, box_int64_func, as_value(ctx, t, vinfo));
    else if (jb == jl_float32_type)
        box = ctx.builder.CreateCall(prepare_call(box_float32_func), as_value(ctx, t, vinfo));
    //if (jb == jl_float64_type)
    //  box = ctx.builder.CreateCall(box_float64_func, as_value(ctx, t, vinfo);
    // for Float64, fall through to generic case below, to inline alloc & init of Float64 box. cheap, I know.
    else if (jb == jl_uint8_type)
        box = track_pjlvalue(ctx, load_i8box(ctx, as_value(ctx, t, vinfo), jb));
    else if (jb == jl_uint16_type)
        box = call_with_attrs(ctx, box_uint16_func, as_value(ctx, t, vinfo));
    else if (jb == jl_uint32_type)
        box = call_with_attrs(ctx, box_uint32_func, as_value(ctx, t, vinfo));
    else if (jb == jl_uint64_type)
        box = call_with_attrs(ctx, box_uint64_func, as_value(ctx, t, vinfo));
    else if (jb == jl_char_type)
        box = call_with_attrs(ctx, box_char_func, as_value(ctx, t, vinfo));
    else if (jb == jl_ssavalue_type) {
        unsigned zero = 0;
        Value *v = as_value(ctx, t, vinfo);
        assert(v->getType() == ctx.emission_context.llvmtypes[jl_ssavalue_type]);
        v = ctx.builder.CreateExtractValue(v, makeArrayRef(&zero, 1));
        box = call_with_attrs(ctx, box_ssavalue_func, v);
    }
    else if (!jb->name->abstract && jl_datatype_nbits(jb) == 0) {
        // singleton
        assert(jb->instance != NULL);
        return track_pjlvalue(ctx, literal_pointer_val(ctx, jb->instance));
    }
    return box;
}

static Value *compute_box_tindex(jl_codectx_t &ctx, Value *datatype, jl_value_t *supertype, jl_value_t *ut)
{
    Value *tindex = ConstantInt::get(getInt8Ty(ctx.builder.getContext()), 0);
    unsigned counter = 0;
    for_each_uniontype_small(
            [&](unsigned idx, jl_datatype_t *jt) {
                if (jl_subtype((jl_value_t*)jt, supertype)) {
                    Value *cmp = ctx.builder.CreateICmpEQ(track_pjlvalue(ctx, literal_pointer_val(ctx, (jl_value_t*)jt)), datatype);
                    tindex = ctx.builder.CreateSelect(cmp, ConstantInt::get(getInt8Ty(ctx.builder.getContext()), idx), tindex);
                }
            },
            ut,
            counter);
    return tindex;
}

// get the runtime tindex value, assuming val is already converted to type typ if it has a TIndex
static Value *compute_tindex_unboxed(jl_codectx_t &ctx, const jl_cgval_t &val, jl_value_t *typ, bool maybenull=false)
{
    if (val.typ == jl_bottom_type)
        return UndefValue::get(getInt8Ty(ctx.builder.getContext()));
    if (val.constant)
        return ConstantInt::get(getInt8Ty(ctx.builder.getContext()), get_box_tindex((jl_datatype_t*)jl_typeof(val.constant), typ));
    if (val.TIndex)
        return ctx.builder.CreateAnd(val.TIndex, ConstantInt::get(getInt8Ty(ctx.builder.getContext()), 0x7f));
    Value *typof = emit_typeof_boxed(ctx, val, maybenull);
    return compute_box_tindex(ctx, typof, val.typ, typ);
}

static void union_alloca_type(jl_uniontype_t *ut,
        bool &allunbox, size_t &nbytes, size_t &align, size_t &min_align)
{
    nbytes = 0;
    align = 0;
    min_align = MAX_ALIGN;
    // compute the size of the union alloca that could hold this type
    unsigned counter = 0;
    allunbox = for_each_uniontype_small(
            [&](unsigned idx, jl_datatype_t *jt) {
                if (!jl_is_datatype_singleton(jt)) {
                    size_t nb1 = jl_datatype_size(jt);
                    size_t align1 = jl_datatype_align(jt);
                    if (nb1 > nbytes)
                        nbytes = nb1;
                    if (align1 > align)
                        align = align1;
                    if (align1 < min_align)
                        min_align = align1;
                }
            },
            (jl_value_t*)ut,
            counter);
}

static AllocaInst *try_emit_union_alloca(jl_codectx_t &ctx, jl_uniontype_t *ut, bool &allunbox, size_t &min_align, size_t &nbytes)
{
    size_t align;
    union_alloca_type(ut, allunbox, nbytes, align, min_align);
    if (nbytes > 0) {
        // at least some of the values can live on the stack
        // try to pick an Integer type size such that SROA will emit reasonable code
        Type *AT = ArrayType::get(IntegerType::get(ctx.builder.getContext(), 8 * min_align), (nbytes + min_align - 1) / min_align);
        AllocaInst *lv = emit_static_alloca(ctx, AT);
        if (align > 1)
            lv->setAlignment(Align(align));
        return lv;
    }
    return NULL;
}

/*
 * Box unboxed values in a union. Optionally, skip certain unboxed values,
 * returning `Constant::getNullValue(ctx.types().T_pjlvalue)` in one of the skipped cases. If `skip` is not empty,
 * skip[0] (corresponding to unknown boxed) must always be set. In that
 * case, the calling code must separately deal with the case where
 * `vinfo` is already an unknown boxed union (union tag 0x80).
 */
// Returns ctx.types().T_prjlvalue
static Value *box_union(jl_codectx_t &ctx, const jl_cgval_t &vinfo, const SmallBitVector &skip)
{
    // given vinfo::Union{T, S}, emit IR of the form:
    //   ...
    //   switch <tindex>, label <box_union_isboxed> [ 1, label <box_union_1>
    //                                                2, label <box_union_2> ]
    // box_union_1:
    //   box1 = create_box(T)
    //   br post_box_union
    // box_union_2:
    //   box2 = create_box(S)
    //   br post_box_union
    // box_union_isboxed:
    //   br post_box_union
    // post_box_union:
    //   box = phi [ box1, box_union_1 ], [ box2, box_union_2 ], [ vinfo, box_union_isboxed ]
    //   ...
    Value *tindex = vinfo.TIndex;
    BasicBlock *defaultBB = BasicBlock::Create(ctx.builder.getContext(), "box_union_isboxed", ctx.f);
    SwitchInst *switchInst = ctx.builder.CreateSwitch(tindex, defaultBB);
    BasicBlock *postBB = BasicBlock::Create(ctx.builder.getContext(), "post_box_union", ctx.f);
    ctx.builder.SetInsertPoint(postBB);
    PHINode *box_merge = ctx.builder.CreatePHI(ctx.types().T_prjlvalue, 2);
    unsigned counter = 0;
    for_each_uniontype_small(
            [&](unsigned idx, jl_datatype_t *jt) {
                if (idx < skip.size() && skip[idx])
                    return;
                Type *t = julia_type_to_llvm(ctx, (jl_value_t*)jt);
                BasicBlock *tempBB = BasicBlock::Create(ctx.builder.getContext(), "box_union", ctx.f);
                ctx.builder.SetInsertPoint(tempBB);
                switchInst->addCase(ConstantInt::get(getInt8Ty(ctx.builder.getContext()), idx), tempBB);
                Value *box;
                if (type_is_ghost(t)) {
                    box = track_pjlvalue(ctx, literal_pointer_val(ctx, jt->instance));
                }
                else {
                    jl_cgval_t vinfo_r = jl_cgval_t(vinfo, (jl_value_t*)jt, NULL);
                    box = _boxed_special(ctx, vinfo_r, t);
                    if (!box) {
                        box = emit_allocobj(ctx, jl_datatype_size(jt), literal_pointer_val(ctx, (jl_value_t*)jt));
                        init_bits_cgval(ctx, box, vinfo_r, jl_is_mutable(jt) ? ctx.tbaa().tbaa_mutab : ctx.tbaa().tbaa_immut);
                    }
                }
                tempBB = ctx.builder.GetInsertBlock(); // could have changed
                box_merge->addIncoming(box, tempBB);
                ctx.builder.CreateBr(postBB);
            },
            vinfo.typ,
            counter);
    ctx.builder.SetInsertPoint(defaultBB);
    if (skip.size() > 0) {
        assert(skip[0]);
        box_merge->addIncoming(Constant::getNullValue(ctx.types().T_prjlvalue), defaultBB);
        ctx.builder.CreateBr(postBB);
    }
    else if (!vinfo.Vboxed) {
        Function *trap_func = Intrinsic::getDeclaration(
                ctx.f->getParent(),
                Intrinsic::trap);
        ctx.builder.CreateCall(trap_func);
        ctx.builder.CreateUnreachable();
    }
    else {
        box_merge->addIncoming(vinfo.Vboxed, defaultBB);
        ctx.builder.CreateBr(postBB);
    }
    ctx.builder.SetInsertPoint(postBB);
    return box_merge;
}

static Function *mangleIntrinsic(IntrinsicInst *call) //mangling based on replaceIntrinsicUseWith
{
    Intrinsic::ID ID = call->getIntrinsicID();
    auto nargs = call->arg_size();
    SmallVector<Type*, 8> argTys(nargs);
    auto oldfType = call->getFunctionType();
    for (unsigned i = 0; i < oldfType->getNumParams(); i++) {
        auto argi = call->getArgOperand(i);
        argTys[i] = argi->getType();
    }

    auto newfType = FunctionType::get(
            oldfType->getReturnType(),
            makeArrayRef(argTys).slice(0, oldfType->getNumParams()),
            oldfType->isVarArg());

    // Accumulate an array of overloaded types for the given intrinsic
    // and compute the new name mangling schema
    SmallVector<Type*, 4> overloadTys;
    {
        SmallVector<Intrinsic::IITDescriptor, 8> Table;
        getIntrinsicInfoTableEntries(ID, Table);
        ArrayRef<Intrinsic::IITDescriptor> TableRef = Table;
        auto res = Intrinsic::matchIntrinsicSignature(newfType, TableRef, overloadTys);
        assert(res == Intrinsic::MatchIntrinsicTypes_Match);
        (void)res;
        bool matchvararg = !Intrinsic::matchIntrinsicVarArg(newfType->isVarArg(), TableRef);
        assert(matchvararg);
        (void)matchvararg;
    }
    auto newF = Intrinsic::getDeclaration(call->getModule(), ID, overloadTys);
    assert(newF->getFunctionType() == newfType);
    newF->setCallingConv(call->getCallingConv());
    return newF;
}


//Used for allocation hoisting in *boxed
static void recursively_adjust_ptr_type(llvm::Value *Val, unsigned FromAS, unsigned ToAS)
{
    for (auto *User : Val->users()) {
        if (isa<GetElementPtrInst>(User)) {
            GetElementPtrInst *Inst = cast<GetElementPtrInst>(User);
            Inst->mutateType(PointerType::getWithSamePointeeType(cast<PointerType>(Inst->getType()), ToAS));
            recursively_adjust_ptr_type(Inst, FromAS, ToAS);
        }
        else if (isa<IntrinsicInst>(User)) {
            IntrinsicInst *call = cast<IntrinsicInst>(User);
            call->setCalledFunction(mangleIntrinsic(call));
        }
#ifndef JL_LLVM_OPAQUE_POINTERS
        else if (isa<BitCastInst>(User)) {
            BitCastInst *Inst = cast<BitCastInst>(User);
            Inst->mutateType(PointerType::getWithSamePointeeType(cast<PointerType>(Inst->getType()), ToAS));
            recursively_adjust_ptr_type(Inst, FromAS, ToAS);
        }
#endif
    }
}

// this is used to wrap values for generic contexts, where a
// dynamically-typed value is required (e.g. argument to unknown function).
// if it's already a pointer it's left alone.
// Returns ctx.types().T_prjlvalue
static Value *boxed(jl_codectx_t &ctx, const jl_cgval_t &vinfo, bool is_promotable)
{
    jl_value_t *jt = vinfo.typ;
    if (jt == jl_bottom_type || jt == NULL)
        // We have an undef value on a (hopefully) dead branch
        return UndefValue::get(ctx.types().T_prjlvalue);
    if (vinfo.constant)
        return track_pjlvalue(ctx, literal_pointer_val(ctx, vinfo.constant));
    // This can happen in early bootstrap for `gc_preserve_begin` return value.
    if (jt == (jl_value_t*)jl_nothing_type)
        return track_pjlvalue(ctx, literal_pointer_val(ctx, jl_nothing));
    if (vinfo.isboxed) {
        assert(vinfo.V == vinfo.Vboxed && vinfo.V != nullptr);
        assert(vinfo.V->getType() == ctx.types().T_prjlvalue);
        return vinfo.V;
    }

    Value *box;
    if (vinfo.TIndex) {
        SmallBitVector skip_none;
        box = box_union(ctx, vinfo, skip_none);
    }
    else {
        assert(vinfo.V && "Missing data for unboxed value.");
        assert(jl_is_concrete_immutable(jt) && "This type shouldn't have been unboxed.");
        Type *t = julia_type_to_llvm(ctx, jt);
        assert(!type_is_ghost(t)); // ghost values should have been handled by vinfo.constant above!
        box = _boxed_special(ctx, vinfo, t);
        if (!box) {
            bool do_promote = vinfo.promotion_point;
            if (do_promote && is_promotable) {
                auto IP = ctx.builder.saveIP();
                ctx.builder.SetInsertPoint(vinfo.promotion_point);
                box = emit_allocobj(ctx, jl_datatype_size(jt), literal_pointer_val(ctx, (jl_value_t*)jt));
                Value *decayed = decay_derived(ctx, box);
                AllocaInst *originalAlloca = cast<AllocaInst>(vinfo.V);
#ifndef JL_LLVM_OPAQUE_POINTERS
                decayed = maybe_bitcast(ctx, decayed, PointerType::get(originalAlloca->getType()->getPointerElementType(), AddressSpace::Derived));
#endif
                // Warning: Very illegal IR here temporarily
                originalAlloca->mutateType(decayed->getType());
                recursively_adjust_ptr_type(originalAlloca, 0, AddressSpace::Derived);
                originalAlloca->replaceAllUsesWith(decayed);
                // end illegal IR
                originalAlloca->eraseFromParent();
                ctx.builder.restoreIP(IP);
            } else {
                box = emit_allocobj(ctx, jl_datatype_size(jt), literal_pointer_val(ctx, (jl_value_t*)jt));
                init_bits_cgval(ctx, box, vinfo, jl_is_mutable(jt) ? ctx.tbaa().tbaa_mutab : ctx.tbaa().tbaa_immut);
            }
        }
    }
    return box;
}

// copy src to dest, if src is justbits. if skip is true, the value of dest is undefined
static void emit_unionmove(jl_codectx_t &ctx, Value *dest, MDNode *tbaa_dst, const jl_cgval_t &src, Value *skip, bool isVolatile=false)
{
    if (AllocaInst *ai = dyn_cast<AllocaInst>(dest))
        // TODO: make this a lifetime_end & dereferenceable annotation?
        ctx.builder.CreateAlignedStore(UndefValue::get(ai->getAllocatedType()), ai, ai->getAlign());
    if (jl_is_concrete_type(src.typ) || src.constant) {
        jl_value_t *typ = src.constant ? jl_typeof(src.constant) : src.typ;
        assert(skip || jl_is_pointerfree(typ));
        if (jl_is_pointerfree(typ)) {
            unsigned alignment = julia_alignment(typ);
            if (!src.ispointer() || src.constant) {
                emit_unbox_store(ctx, src, dest, tbaa_dst, alignment, isVolatile);
            }
            else {
                Value *src_ptr = data_pointer(ctx, src);
                unsigned nb = jl_datatype_size(typ);
                // TODO: this branch may be bad for performance, but is necessary to work around LLVM bugs with the undef option that we want to use:
                //   select copy dest -> dest to simulate an undef value / conditional copy
                // if (skip) src_ptr = ctx.builder.CreateSelect(skip, dest, src_ptr);
                auto f = [&] {
                    (void)emit_memcpy(ctx, dest, jl_aliasinfo_t::fromTBAA(ctx, tbaa_dst), src_ptr,
                                      jl_aliasinfo_t::fromTBAA(ctx, src.tbaa), nb, alignment, isVolatile);
                    return nullptr;
                };
                if (skip)
                    emit_guarded_test(ctx, skip, nullptr, f);
                else
                    f();
            }
        }
    }
    else if (src.TIndex) {
        Value *tindex = ctx.builder.CreateAnd(src.TIndex, ConstantInt::get(getInt8Ty(ctx.builder.getContext()), 0x7f));
        if (skip)
            tindex = ctx.builder.CreateSelect(skip, ConstantInt::get(getInt8Ty(ctx.builder.getContext()), 0), tindex);
        Value *src_ptr = data_pointer(ctx, src);
        src_ptr = src_ptr ? maybe_bitcast(ctx, src_ptr, getInt8PtrTy(ctx.builder.getContext())) : src_ptr;
        dest = maybe_bitcast(ctx, dest, getInt8PtrTy(ctx.builder.getContext()));
        BasicBlock *defaultBB = BasicBlock::Create(ctx.builder.getContext(), "union_move_skip", ctx.f);
        SwitchInst *switchInst = ctx.builder.CreateSwitch(tindex, defaultBB);
        BasicBlock *postBB = BasicBlock::Create(ctx.builder.getContext(), "post_union_move", ctx.f);
        unsigned counter = 0;
        bool allunboxed = for_each_uniontype_small(
                [&](unsigned idx, jl_datatype_t *jt) {
                    unsigned nb = jl_datatype_size(jt);
                    unsigned alignment = julia_alignment((jl_value_t*)jt);
                    BasicBlock *tempBB = BasicBlock::Create(ctx.builder.getContext(), "union_move", ctx.f);
                    ctx.builder.SetInsertPoint(tempBB);
                    switchInst->addCase(ConstantInt::get(getInt8Ty(ctx.builder.getContext()), idx), tempBB);
                    if (nb > 0) {
                        if (!src_ptr) {
                            Function *trap_func =
                                Intrinsic::getDeclaration(ctx.f->getParent(), Intrinsic::trap);
                            ctx.builder.CreateCall(trap_func);
                            ctx.builder.CreateUnreachable();
                            return;
                        } else {
                            emit_memcpy(ctx, dest, jl_aliasinfo_t::fromTBAA(ctx, tbaa_dst), src_ptr,
                                        jl_aliasinfo_t::fromTBAA(ctx, src.tbaa), nb, alignment, isVolatile);
                        }
                    }
                    ctx.builder.CreateBr(postBB);
                },
                src.typ,
                counter);
        ctx.builder.SetInsertPoint(defaultBB);
        if (!skip && allunboxed && (src.V == NULL || isa<AllocaInst>(src.V))) {
            Function *trap_func = Intrinsic::getDeclaration(
                    ctx.f->getParent(),
                    Intrinsic::trap);
            ctx.builder.CreateCall(trap_func);
            ctx.builder.CreateUnreachable();
        }
        else {
            ctx.builder.CreateBr(postBB);
        }
        ctx.builder.SetInsertPoint(postBB);
    }
    else {
        assert(src.isboxed && "expected boxed value for sizeof/alignment computation");
        auto f = [&] {
            Value *datatype = emit_typeof_boxed(ctx, src);
            Value *copy_bytes = emit_datatype_size(ctx, datatype);
            emit_memcpy(ctx, dest, jl_aliasinfo_t::fromTBAA(ctx, tbaa_dst), src, copy_bytes, /*TODO: min-align*/1, isVolatile);
            return nullptr;
        };
        if (skip)
            emit_guarded_test(ctx, skip, nullptr, f);
        else
            f();
    }
}


static void emit_cpointercheck(jl_codectx_t &ctx, const jl_cgval_t &x, const std::string &msg)
{
    ++EmittedCPointerChecks;
    Value *t = emit_typeof_boxed(ctx, x);
    emit_typecheck(ctx, mark_julia_type(ctx, t, true, jl_any_type), (jl_value_t*)jl_datatype_type, msg);

    Value *istype =
        ctx.builder.CreateICmpEQ(emit_datatype_name(ctx, t),
                                 literal_pointer_val(ctx, (jl_value_t*)jl_pointer_typename));
    BasicBlock *failBB = BasicBlock::Create(ctx.builder.getContext(), "fail", ctx.f);
    BasicBlock *passBB = BasicBlock::Create(ctx.builder.getContext(), "pass");
    ctx.builder.CreateCondBr(istype, passBB, failBB);
    ctx.builder.SetInsertPoint(failBB);

    emit_type_error(ctx, x, literal_pointer_val(ctx, (jl_value_t*)jl_pointer_type), msg);
    ctx.builder.CreateUnreachable();

    ctx.f->getBasicBlockList().push_back(passBB);
    ctx.builder.SetInsertPoint(passBB);
}

// allocation for known size object
// returns a prjlvalue
static Value *emit_allocobj(jl_codectx_t &ctx, size_t static_size, Value *jt)
{
    ++EmittedAllocObjs;
    Value *current_task = get_current_task(ctx);
    Function *F = prepare_call(jl_alloc_obj_func);
    auto call = ctx.builder.CreateCall(F, {current_task, ConstantInt::get(getSizeTy(ctx.builder.getContext()), static_size), maybe_decay_untracked(ctx, jt)});
    call->setAttributes(F->getAttributes());
    return call;
}

// allocation for unknown object from an untracked pointer
static Value *emit_new_bits(jl_codectx_t &ctx, Value *jt, Value *pval)
{
    pval = ctx.builder.CreateBitCast(pval, getInt8PtrTy(ctx.builder.getContext()));
    Function *F = prepare_call(jl_newbits_func);
    auto call = ctx.builder.CreateCall(F, { jt, pval });
    call->setAttributes(F->getAttributes());
    return call;
}

// if ptr is NULL this emits a write barrier _back_
static void emit_write_barrier(jl_codectx_t &ctx, Value *parent, Value *ptr)
{
    emit_write_barrier(ctx, parent, makeArrayRef(ptr));
}

static void emit_write_barrier(jl_codectx_t &ctx, Value *parent, ArrayRef<Value*> ptrs)
{
    ++EmittedWriteBarriers;
    // if there are no child objects we can skip emission
    if (ptrs.empty())
        return;
    SmallVector<Value*, 8> decay_ptrs;
    decay_ptrs.push_back(maybe_decay_untracked(ctx, emit_bitcast(ctx, parent, ctx.types().T_prjlvalue)));
    for (auto ptr : ptrs) {
        decay_ptrs.push_back(maybe_decay_untracked(ctx, emit_bitcast(ctx, ptr, ctx.types().T_prjlvalue)));
    }
    ctx.builder.CreateCall(prepare_call(jl_write_barrier_func), decay_ptrs);
}

static void emit_write_barrier_binding(jl_codectx_t &ctx, Value *parent, Value *ptr)
{
    SmallVector<Value*, 8> decay_ptrs;
    decay_ptrs.push_back(maybe_decay_untracked(ctx, emit_bitcast(ctx, parent, ctx.types().T_prjlvalue)));
    decay_ptrs.push_back(maybe_decay_untracked(ctx, emit_bitcast(ctx, ptr, ctx.types().T_prjlvalue)));
    ctx.builder.CreateCall(prepare_call(jl_write_barrier_binding_func), decay_ptrs);
}

static void find_perm_offsets(jl_datatype_t *typ, SmallVector<unsigned,4> &res, unsigned offset)
{
    // This is a inlined field at `offset`.
    if (!typ->layout || typ->layout->npointers == 0)
        return;
    jl_svec_t *types = jl_get_fieldtypes(typ);
    size_t nf = jl_svec_len(types);
    for (size_t i = 0; i < nf; i++) {
        jl_value_t *_fld = jl_svecref(types, i);
        if (!jl_is_datatype(_fld))
            continue;
        jl_datatype_t *fld = (jl_datatype_t*)_fld;
        if (jl_field_isptr(typ, i)) {
            // pointer field, check if field is perm-alloc
            if (type_is_permalloc((jl_value_t*)fld))
                res.push_back(offset + jl_field_offset(typ, i));
            continue;
        }
        // inline field
        find_perm_offsets(fld, res, offset + jl_field_offset(typ, i));
    }
}

static void emit_write_multibarrier(jl_codectx_t &ctx, Value *parent, Value *agg,
                                    jl_value_t *jltype)
{
    SmallVector<unsigned,4> perm_offsets;
    if (jltype && jl_is_datatype(jltype) && ((jl_datatype_t*)jltype)->layout)
        find_perm_offsets((jl_datatype_t*)jltype, perm_offsets, 0);
    auto ptrs = ExtractTrackedValues(agg, agg->getType(), false, ctx.builder, perm_offsets);
    emit_write_barrier(ctx, parent, ptrs);
}

static jl_cgval_t emit_setfield(jl_codectx_t &ctx,
        jl_datatype_t *sty, const jl_cgval_t &strct, size_t idx0,
        jl_cgval_t rhs, jl_cgval_t cmp,
        bool wb, AtomicOrdering Order, AtomicOrdering FailOrder,
        bool needlock, bool issetfield, bool isreplacefield, bool isswapfield, bool ismodifyfield,
        const jl_cgval_t *modifyop, const std::string &fname)
{
    ++EmittedSetfield;
    assert(strct.ispointer());
    size_t byte_offset = jl_field_offset(sty, idx0);
    Value *addr = data_pointer(ctx, strct);
    if (byte_offset > 0) {
        addr = ctx.builder.CreateInBoundsGEP(
                getInt8Ty(ctx.builder.getContext()),
                emit_bitcast(ctx, addr, getInt8PtrTy(ctx.builder.getContext())),
                ConstantInt::get(getSizeTy(ctx.builder.getContext()), byte_offset)); // TODO: use emit_struct_gep
    }
    jl_value_t *jfty = jl_field_type(sty, idx0);
    if (!jl_field_isptr(sty, idx0) && jl_is_uniontype(jfty)) {
        size_t fsz = 0, al = 0;
        int union_max = jl_islayout_inline(jfty, &fsz, &al);
        bool isptr = (union_max == 0);
        assert(!isptr && fsz == jl_field_size(sty, idx0) - 1); (void)isptr;
        // compute tindex from rhs
        jl_cgval_t rhs_union = convert_julia_type(ctx, rhs, jfty);
        if (rhs_union.typ == jl_bottom_type)
            return jl_cgval_t();
        Value *ptindex = ctx.builder.CreateInBoundsGEP(getInt8Ty(ctx.builder.getContext()),
                emit_bitcast(ctx, addr, getInt8PtrTy(ctx.builder.getContext())),
                ConstantInt::get(getSizeTy(ctx.builder.getContext()), fsz));
        if (needlock)
            emit_lockstate_value(ctx, strct, true);
        BasicBlock *ModifyBB = NULL;
        if (ismodifyfield) {
            ModifyBB = BasicBlock::Create(ctx.builder.getContext(), "modify_xchg", ctx.f);
            ctx.builder.CreateBr(ModifyBB);
            ctx.builder.SetInsertPoint(ModifyBB);
        }
        jl_cgval_t oldval = rhs;
        if (!issetfield)
            oldval = emit_unionload(ctx, addr, ptindex, jfty, fsz, al, strct.tbaa, true, union_max, ctx.tbaa().tbaa_unionselbyte);
        Value *Success = NULL;
        BasicBlock *DoneBB = NULL;
        if (isreplacefield || ismodifyfield) {
            if (ismodifyfield) {
                if (needlock)
                    emit_lockstate_value(ctx, strct, false);
                const jl_cgval_t argv[3] = { cmp, oldval, rhs };
                if (modifyop) {
                    rhs = emit_invoke(ctx, *modifyop, argv, 3, (jl_value_t*)jl_any_type);
                }
                else {
                    Value *callval = emit_jlcall(ctx, jlapplygeneric_func, nullptr, argv, 3, julia_call);
                    rhs = mark_julia_type(ctx, callval, true, jl_any_type);
                }
                emit_typecheck(ctx, rhs, jfty, fname);
                rhs = update_julia_type(ctx, rhs, jfty);
                rhs_union = convert_julia_type(ctx, rhs, jfty);
                if (rhs_union.typ == jl_bottom_type)
                    return jl_cgval_t();
                if (needlock)
                    emit_lockstate_value(ctx, strct, true);
                cmp = oldval;
                oldval = emit_unionload(ctx, addr, ptindex, jfty, fsz, al, strct.tbaa, true, union_max, ctx.tbaa().tbaa_unionselbyte);
            }
            BasicBlock *XchgBB = BasicBlock::Create(ctx.builder.getContext(), "xchg", ctx.f);
            DoneBB = BasicBlock::Create(ctx.builder.getContext(), "done_xchg", ctx.f);
            Success = emit_f_is(ctx, oldval, cmp);
            ctx.builder.CreateCondBr(Success, XchgBB, ismodifyfield ? ModifyBB : DoneBB);
            ctx.builder.SetInsertPoint(XchgBB);
        }
        Value *tindex = compute_tindex_unboxed(ctx, rhs_union, jfty);
        tindex = ctx.builder.CreateNUWSub(tindex, ConstantInt::get(getInt8Ty(ctx.builder.getContext()), 1));
        jl_aliasinfo_t ai = jl_aliasinfo_t::fromTBAA(ctx, ctx.tbaa().tbaa_unionselbyte);
        ai.decorateInst(ctx.builder.CreateAlignedStore(tindex, ptindex, Align(1)));
        // copy data
        if (!rhs.isghost) {
            emit_unionmove(ctx, addr, strct.tbaa, rhs, nullptr);
        }
        if (isreplacefield || ismodifyfield) {
            ctx.builder.CreateBr(DoneBB);
            ctx.builder.SetInsertPoint(DoneBB);
        }
        if (needlock)
            emit_lockstate_value(ctx, strct, false);
        if (isreplacefield) {
            Success = ctx.builder.CreateZExt(Success, getInt8Ty(ctx.builder.getContext()));
            jl_cgval_t argv[2] = {oldval, mark_julia_type(ctx, Success, false, jl_bool_type)};
            jl_datatype_t *rettyp = jl_apply_cmpswap_type(jfty);
            oldval = emit_new_struct(ctx, (jl_value_t*)rettyp, 2, argv);
        }
        else if (ismodifyfield) {
            jl_cgval_t argv[2] = {oldval, rhs};
            jl_datatype_t *rettyp = jl_apply_modify_type(jfty);
            oldval = emit_new_struct(ctx, (jl_value_t*)rettyp, 2, argv);
        }
        return oldval;
    }
    else {
        unsigned align = jl_field_align(sty, idx0);
        bool isboxed = jl_field_isptr(sty, idx0);
        size_t nfields = jl_datatype_nfields(sty);
        bool maybe_null = idx0 >= nfields - (unsigned)sty->name->n_uninitialized;
        return typed_store(ctx, addr, NULL, rhs, cmp, jfty, strct.tbaa, nullptr,
            wb ? boxed(ctx, strct) : nullptr,
            isboxed, Order, FailOrder, align,
            needlock, issetfield, isreplacefield, isswapfield, ismodifyfield, maybe_null, modifyop, fname);
    }
}

static jl_cgval_t emit_new_struct(jl_codectx_t &ctx, jl_value_t *ty, size_t nargs, const jl_cgval_t *argv, bool is_promotable)
{
    ++EmittedNewStructs;
    assert(jl_is_datatype(ty));
    assert(jl_is_concrete_type(ty));
    jl_datatype_t *sty = (jl_datatype_t*)ty;
    size_t nf = jl_datatype_nfields(sty);
    if (nf > 0 || sty->name->mutabl) {
        if (deserves_stack(ty)) {
            Type *lt = julia_type_to_llvm(ctx, ty);
            unsigned na = nargs < nf ? nargs : nf;

            // whether we should perform the initialization with the struct as a IR value
            // or instead initialize the stack buffer with stores
            auto tracked = CountTrackedPointers(lt);
            bool init_as_value = false;
            if (lt->isVectorTy() || jl_is_vecelement_type(ty)) { // maybe also check the size ?
                init_as_value = true;
            }
            else if (tracked.count) {
                init_as_value = true;
            }

            Instruction *promotion_point = nullptr;
            ssize_t promotion_ssa = -1;
            Value *strct;
            if (type_is_ghost(lt)) {
                strct = NULL;
            }
            else if (init_as_value) {
                if (tracked.count)
                    strct = Constant::getNullValue(lt);
                else
                    strct = UndefValue::get(lt);
            }
            else {
                strct = emit_static_alloca(ctx, lt);
                if (tracked.count)
                    undef_derived_strct(ctx, strct, sty, ctx.tbaa().tbaa_stack);
            }

            for (unsigned i = 0; i < na; i++) {
                jl_value_t *jtype = jl_svecref(sty->types, i); // n.b. ty argument must be concrete
                jl_cgval_t fval_info = argv[i];

                IRBuilderBase::InsertPoint savedIP;
                emit_typecheck(ctx, fval_info, jtype, "new");
                fval_info = update_julia_type(ctx, fval_info, jtype);
                if (fval_info.typ == jl_bottom_type)
                    return jl_cgval_t();
                // TODO: Use (post-)domination instead.
                bool field_promotable = !jl_is_uniontype(jtype) && !init_as_value && fval_info.promotion_ssa != -1 &&
                    fval_info.promotion_point && fval_info.promotion_point->getParent() == ctx.builder.GetInsertBlock();
                if (field_promotable) {
                    savedIP = ctx.builder.saveIP();
                    ctx.builder.SetInsertPoint(fval_info.promotion_point);
                }
                if (type_is_ghost(lt))
                    continue;
                Type *fty = julia_type_to_llvm(ctx, jtype);
                if (type_is_ghost(fty))
                    continue;
                Value *dest = NULL;
                unsigned offs = jl_field_offset(sty, i);
                unsigned llvm_idx = (i > 0 && isa<StructType>(lt)) ? convert_struct_offset(ctx, lt, offs) : i;
                if (!init_as_value) {
                    // avoid unboxing the argument explicitly
                    // and use memcpy instead
                    Instruction *inst;
#ifndef JL_LLVM_OPAQUE_POINTERS
                    dest = inst = cast<Instruction>(ctx.builder.CreateConstInBoundsGEP2_32(lt, strct, 0, llvm_idx));
#else
                    dest = inst = cast<Instruction>(ctx.builder.CreateConstInBoundsGEP1_32(getInt8Ty(ctx.builder.getContext()), strct, offs));
#endif
                    // Our promotion point needs to come before
                    //  A) All of our arguments' promotion points
                    //  B) Any instructions we insert at any of our arguments' promotion points
                    // N.B.: Do not use Instruction::comesBefore here. LLVM invalidates its instruction numbering after
                    // every insert, so querying it here makes code generation accidentally quadartic.
                    if (field_promotable) {
                        if (promotion_ssa == -1 || fval_info.promotion_ssa < promotion_ssa) {
                            promotion_point = inst;
                            promotion_ssa = fval_info.promotion_ssa;
                        }
                    }
                    else if (!promotion_point) {
                        promotion_point = inst;
                    }
                }
                Value *fval = NULL;
                if (jl_field_isptr(sty, i)) {
                    fval = boxed(ctx, fval_info, field_promotable);
                    if (!init_as_value) {
                        jl_aliasinfo_t ai = jl_aliasinfo_t::fromTBAA(ctx, ctx.tbaa().tbaa_stack);
                        StoreInst *SI = cast<StoreInst>(ai.decorateInst(
                                ctx.builder.CreateAlignedStore(fval, dest, Align(jl_field_align(sty, i)))));
                        SI->setOrdering(AtomicOrdering::Unordered);
                    }
                }
                else if (jl_is_uniontype(jtype)) {
                    // compute tindex from rhs
                    jl_cgval_t rhs_union = convert_julia_type(ctx, fval_info, jtype);
                    if (rhs_union.typ == jl_bottom_type)
                        return jl_cgval_t();
                    Value *tindex = compute_tindex_unboxed(ctx, rhs_union, jtype);
                    tindex = ctx.builder.CreateNUWSub(tindex, ConstantInt::get(getInt8Ty(ctx.builder.getContext()), 1));
                    size_t fsz = 0, al = 0;
                    bool isptr = !jl_islayout_inline(jtype, &fsz, &al);
                    assert(!isptr && fsz == jl_field_size(sty, i) - 1); (void)isptr;
                    if (init_as_value) {
                        // If you wanted to implement init_as_value,
                        // would need to emit the union-move into temporary memory,
                        // then load it and combine with the tindex.
                        // But more efficient to just store it directly.
                        unsigned ptindex = convert_struct_offset(ctx, lt, offs + fsz);
                        if (fsz > 0 && !fval_info.isghost) {
                            Type *ET = IntegerType::get(ctx.builder.getContext(), 8 * al);
                            assert(lt->getStructElementType(llvm_idx) == ET);
                            AllocaInst *lv = emit_static_alloca(ctx, ET);
                            lv->setOperand(0, ConstantInt::get(getInt32Ty(ctx.builder.getContext()), (fsz + al - 1) / al));
                            emit_unionmove(ctx, lv, ctx.tbaa().tbaa_stack, fval_info, nullptr);
                            // emit all of the align-sized words
                            unsigned i = 0;
                            for (; i < fsz / al; i++) {
                                Value *fldp = ctx.builder.CreateConstInBoundsGEP1_32(ET, lv, i);
                                jl_aliasinfo_t ai = jl_aliasinfo_t::fromTBAA(ctx, ctx.tbaa().tbaa_stack);
                                Value *fldv = ai.decorateInst(ctx.builder.CreateAlignedLoad(ET, fldp, Align(al)));
                                strct = ctx.builder.CreateInsertValue(strct, fldv, makeArrayRef(llvm_idx + i));
                            }
                            // emit remaining bytes up to tindex
                            if (i < ptindex - llvm_idx) {
                                Value *staddr = ctx.builder.CreateConstInBoundsGEP1_32(ET, lv, i);
                                staddr = ctx.builder.CreateBitCast(staddr, getInt8PtrTy(ctx.builder.getContext()));
                                for (; i < ptindex - llvm_idx; i++) {
                                    Value *fldp = ctx.builder.CreateConstInBoundsGEP1_32(getInt8Ty(ctx.builder.getContext()), staddr, i);
                                    jl_aliasinfo_t ai = jl_aliasinfo_t::fromTBAA(ctx, ctx.tbaa().tbaa_stack);
                                    Value *fldv = ai.decorateInst(ctx.builder.CreateAlignedLoad(getInt8Ty(ctx.builder.getContext()), fldp, Align(1)));
                                    strct = ctx.builder.CreateInsertValue(strct, fldv, makeArrayRef(llvm_idx + i));
                                }
                            }
                        }
                        llvm_idx = ptindex;
                        fval = tindex;
                        if (jl_is_vecelement_type(ty))
                            fval = ctx.builder.CreateInsertValue(strct, fval, makeArrayRef(llvm_idx));
                    }
                    else {
                        Value *ptindex = emit_struct_gep(ctx, lt, strct, offs + fsz);
                        jl_aliasinfo_t ai = jl_aliasinfo_t::fromTBAA(ctx, ctx.tbaa().tbaa_unionselbyte);
                        ai.decorateInst(ctx.builder.CreateAlignedStore(tindex, ptindex, Align(1)));
                        if (!rhs_union.isghost)
                            emit_unionmove(ctx, dest, ctx.tbaa().tbaa_stack, fval_info, nullptr);
                    }
                }
                else {
                    if (field_promotable) {
                        fval_info.V->replaceAllUsesWith(dest);
                        cast<Instruction>(fval_info.V)->eraseFromParent();
                    } else if (init_as_value) {
                        fval = emit_unbox(ctx, fty, fval_info, jtype);
                    } else {
                        emit_unbox_store(ctx, fval_info, dest, ctx.tbaa().tbaa_stack, jl_field_align(sty, i));
                    }
                }
                if (init_as_value) {
                    assert(fval);
                    if (jl_is_vecelement_type(ty))
                        strct = fval;  // VecElement type comes unwrapped in LLVM.
                    else if (lt->isVectorTy())
                        strct = ctx.builder.CreateInsertElement(strct, fval, ConstantInt::get(getInt32Ty(ctx.builder.getContext()), llvm_idx));
                    else if (lt->isAggregateType())
                        strct = ctx.builder.CreateInsertValue(strct, fval, makeArrayRef(llvm_idx));
                    else
                        assert(false);
                }
                if (field_promotable) {
                    ctx.builder.restoreIP(savedIP);
                }
            }
            for (size_t i = nargs; i < nf; i++) {
                if (!jl_field_isptr(sty, i) && jl_is_uniontype(jl_field_type(sty, i))) {
                    unsigned offs = jl_field_offset(sty, i);
                    int fsz = jl_field_size(sty, i) - 1;
                    unsigned llvm_idx = convert_struct_offset(ctx, cast<StructType>(lt), offs + fsz);
                    if (init_as_value)
                        strct = ctx.builder.CreateInsertValue(strct, ConstantInt::get(getInt8Ty(ctx.builder.getContext()), 0), makeArrayRef(llvm_idx));
                    else {
                        jl_aliasinfo_t ai = jl_aliasinfo_t::fromTBAA(ctx, ctx.tbaa().tbaa_unionselbyte);
                        ai.decorateInst(ctx.builder.CreateAlignedStore(
                                ConstantInt::get(getInt8Ty(ctx.builder.getContext()), 0),
                                ctx.builder.CreateConstInBoundsGEP2_32(lt, strct, 0, llvm_idx),
                                Align(1)));
                    }
                }
            }
            if (type_is_ghost(lt))
                return mark_julia_const(ctx, sty->instance);
            else if (init_as_value)
                return mark_julia_type(ctx, strct, false, ty);
            else {
                jl_cgval_t ret = mark_julia_slot(strct, ty, NULL, ctx.tbaa().tbaa_stack);
                if (is_promotable && promotion_point) {
                    ret.promotion_point = promotion_point;
                    ret.promotion_ssa = promotion_ssa;
                }
                return ret;
            }
        }
        Value *strct = emit_allocobj(ctx, jl_datatype_size(sty),
                                     literal_pointer_val(ctx, (jl_value_t*)ty));
        jl_cgval_t strctinfo = mark_julia_type(ctx, strct, true, ty);
        strct = decay_derived(ctx, strct);
        undef_derived_strct(ctx, strct, sty, strctinfo.tbaa);
        for (size_t i = nargs; i < nf; i++) {
            if (!jl_field_isptr(sty, i) && jl_is_uniontype(jl_field_type(sty, i))) {
                jl_aliasinfo_t ai = jl_aliasinfo_t::fromTBAA(ctx, ctx.tbaa().tbaa_unionselbyte);
                ai.decorateInst(ctx.builder.CreateAlignedStore(
                        ConstantInt::get(getInt8Ty(ctx.builder.getContext()), 0),
                        ctx.builder.CreateInBoundsGEP(getInt8Ty(ctx.builder.getContext()), emit_bitcast(ctx, strct, getInt8PtrTy(ctx.builder.getContext())),
                                ConstantInt::get(getSizeTy(ctx.builder.getContext()), jl_field_offset(sty, i) + jl_field_size(sty, i) - 1)),
                        Align(1)));
            }
        }
        // TODO: verify that nargs <= nf (currently handled by front-end)
        for (size_t i = 0; i < nargs; i++) {
            jl_cgval_t rhs = argv[i];
            bool need_wb; // set to true if the store might cause the allocation of a box newer than the struct
            if (jl_field_isptr(sty, i))
                need_wb = !rhs.isboxed;
            else
                need_wb = false;
            jl_value_t *ft = jl_svecref(sty->types, i);
            emit_typecheck(ctx, rhs, ft, "new"); // n.b. ty argument must be concrete
            rhs = update_julia_type(ctx, rhs, ft);
            if (rhs.typ == jl_bottom_type)
                return jl_cgval_t();
            emit_setfield(ctx, sty, strctinfo, i, rhs, jl_cgval_t(), need_wb, AtomicOrdering::NotAtomic, AtomicOrdering::NotAtomic, false, true, false, false, false, nullptr, "");
        }
        return strctinfo;
    }
    else {
        // 0 fields, ghost or bitstype
        if (jl_datatype_nbits(sty) == 0)
            return ghostValue(ctx, sty);
        bool isboxed;
        Type *lt = julia_type_to_llvm(ctx, ty, &isboxed);
        assert(!isboxed);
        return mark_julia_type(ctx, UndefValue::get(lt), false, ty);
    }
}

static void emit_signal_fence(jl_codectx_t &ctx)
{
    emit_signal_fence(ctx.builder);
}

static Value *emit_defer_signal(jl_codectx_t &ctx)
{
    ++EmittedDeferSignal;
    Value *ptls = emit_bitcast(ctx, get_current_ptls(ctx),
                               PointerType::get(ctx.types().T_sigatomic, 0));
    Constant *offset = ConstantInt::getSigned(getInt32Ty(ctx.builder.getContext()),
            offsetof(jl_tls_states_t, defer_signal) / sizeof(sig_atomic_t));
    return ctx.builder.CreateInBoundsGEP(ctx.types().T_sigatomic, ptls, ArrayRef<Value*>(offset), "jl_defer_signal");
}

#ifndef JL_NDEBUG
static int compare_cgparams(const jl_cgparams_t *a, const jl_cgparams_t *b)
{
    return
           (a->track_allocations == b->track_allocations) &&
           (a->code_coverage == b->code_coverage) &&
           (a->prefer_specsig == b->prefer_specsig) &&
           (a->gnu_pubnames == b->gnu_pubnames) &&
           (a->debug_info_kind == b->debug_info_kind) &&
           (a->lookup == b->lookup) &&
           (a->generic_context == b->generic_context);
}
#endif

// Reset us back to codegen debug type
#undef DEBUG_TYPE
#define DEBUG_TYPE "julia_irgen_codegen"<|MERGE_RESOLUTION|>--- conflicted
+++ resolved
@@ -471,16 +471,9 @@
 {
     if (p == NULL)
         return Constant::getNullValue(ctx.types().T_pjlvalue);
-<<<<<<< HEAD
-    if (!ctx.emission_context.imaging) {
-        PTR_PIN(p);
-        return literal_static_pointer_val(p, ctx.types().T_pjlvalue);
-    }
-=======
     if (!ctx.emission_context.imaging)
         // literal_static_pointer_val will pin p.
         return literal_static_pointer_val(p, ctx.types().T_pjlvalue);
->>>>>>> 0e318f95
     PTR_PIN(p);
     Value *pgv = literal_pointer_val_slot(ctx, p);
     jl_aliasinfo_t ai = jl_aliasinfo_t::fromTBAA(ctx, ctx.tbaa().tbaa_const);
@@ -495,17 +488,9 @@
     // emit a pointer to any jl_value_t which will be valid across reloading code
     if (p == NULL)
         return Constant::getNullValue(ctx.types().T_pjlvalue);
-<<<<<<< HEAD
-    if (!ctx.emission_context.imaging) {
-        PTR_PIN(p);
-        return literal_static_pointer_val(p, ctx.types().T_pjlvalue);
-    }
-=======
     if (!ctx.emission_context.imaging)
         // literal_static_pointer_val will pin p.
         return literal_static_pointer_val(p, ctx.types().T_pjlvalue);
-    PTR_PIN(p);
->>>>>>> 0e318f95
     // bindings are prefixed with jl_bnd#
     PTR_PIN(p);
     Value *pgv = julia_pgv(ctx, "jl_bnd#", p->name, p->owner, p);
