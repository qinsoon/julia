--- conflicted
+++ resolved
@@ -477,11 +477,7 @@
     if (!ctx.emission_context.imaging)
         // literal_static_pointer_val will pin p.
         return literal_static_pointer_val(p, ctx.types().T_pjlvalue);
-<<<<<<< HEAD
     OBJ_PIN(p);
-=======
-    PTR_PIN(p);
->>>>>>> f5f8510c
     Value *pgv = literal_pointer_val_slot(ctx, p);
     jl_aliasinfo_t ai = jl_aliasinfo_t::fromTBAA(ctx, ctx.tbaa().tbaa_const);
     return ai.decorateInst(maybe_mark_load_dereferenceable(
@@ -498,11 +494,7 @@
     if (!ctx.emission_context.imaging)
         // literal_static_pointer_val will pin p.
         return literal_static_pointer_val(p, ctx.types().T_pjlvalue);
-<<<<<<< HEAD
     OBJ_PIN(p);
-=======
-    PTR_PIN(p);
->>>>>>> f5f8510c
     // bindings are prefixed with jl_bnd#
     Value *pgv = julia_pgv(ctx, "jl_bnd#", p->name, p->owner, p);
     jl_aliasinfo_t ai = jl_aliasinfo_t::fromTBAA(ctx, ctx.tbaa().tbaa_const);
