--- conflicted
+++ resolved
@@ -368,15 +368,9 @@
     // TODO: We just assume mark threads means GC threads, and ignore the number of concurrent sweep threads.
     uintptr_t gcthreads = jl_options.nmarkthreads;
     if (max_size_def != NULL || (max_size_gb != NULL && (min_size_def == NULL && min_size_gb == NULL))) {
-<<<<<<< HEAD
-        mmtk_gc_init(0, max_heap_size, gcthreads, &mmtk_upcalls, (sizeof(jl_taggedvalue_t)));
-    } else {
-        mmtk_gc_init(min_heap_size, max_heap_size, gcthreads, &mmtk_upcalls, (sizeof(jl_taggedvalue_t)));
-=======
         mmtk_gc_init(0, max_heap_size, jl_options.ngcthreads, &mmtk_upcalls, (sizeof(jl_taggedvalue_t)), jl_buff_tag);
     } else {
         mmtk_gc_init(min_heap_size, max_heap_size, jl_options.ngcthreads, &mmtk_upcalls, (sizeof(jl_taggedvalue_t)), jl_buff_tag);
->>>>>>> 5733c287
     }
 }
 
