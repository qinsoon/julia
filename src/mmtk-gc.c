// This file is a part of Julia. License is MIT: https://julialang.org/license

#ifdef MMTK_GC

#include "gc.h"
#include "mmtk_julia.h"
#include "julia_gcext.h"

// callbacks
// ---

typedef void (*jl_gc_cb_func_t)(void);

JL_DLLEXPORT void jl_gc_set_cb_root_scanner(jl_gc_cb_root_scanner_t cb, int enable)
{
}
JL_DLLEXPORT void jl_gc_set_cb_task_scanner(jl_gc_cb_task_scanner_t cb, int enable)
{
}
JL_DLLEXPORT void jl_gc_set_cb_pre_gc(jl_gc_cb_pre_gc_t cb, int enable)
{
}
JL_DLLEXPORT void jl_gc_set_cb_post_gc(jl_gc_cb_post_gc_t cb, int enable)
{
}
JL_DLLEXPORT void jl_gc_set_cb_notify_external_alloc(jl_gc_cb_notify_external_alloc_t cb, int enable)
{
}
JL_DLLEXPORT void jl_gc_set_cb_notify_external_free(jl_gc_cb_notify_external_free_t cb, int enable)
{
}


inline void maybe_collect(jl_ptls_t ptls)
{
    // Just do a safe point for general maybe_collect
    jl_gc_safepoint_(ptls);
}

// This is only used for malloc. We need to know if we need to do GC. However, keeping checking with MMTk (mmtk_gc_poll),
// is expensive. So we only check for every few allocations.
static inline void malloc_maybe_collect(jl_ptls_t ptls, size_t sz)
{
    // We do not need to carefully maintain malloc_sz_since_last_poll. We just need to
    // avoid using mmtk_gc_poll too frequently, and try to be precise on our heap usage
    // as much as we can.
    if (ptls->malloc_sz_since_last_poll > 4096) {
        jl_atomic_store_relaxed(&ptls->malloc_sz_since_last_poll, 0);
        mmtk_gc_poll(ptls);
    } else {
        jl_atomic_fetch_add_relaxed(&ptls->malloc_sz_since_last_poll, sz);
        jl_gc_safepoint_(ptls);
    }
}

// malloc wrappers, aligned allocation
// We currently just duplicate what Julia GC does. We will in the future replace the malloc calls with MMTK's malloc.

#if defined(_OS_WINDOWS_)
inline void *jl_malloc_aligned(size_t sz, size_t align)
{
    return _aligned_malloc(sz ? sz : 1, align);
}
inline void *jl_realloc_aligned(void *p, size_t sz, size_t oldsz,
                                       size_t align)
{
    (void)oldsz;
    return _aligned_realloc(p, sz ? sz : 1, align);
}
inline void jl_free_aligned(void *p) JL_NOTSAFEPOINT
{
    _aligned_free(p);
}
#else
inline void *jl_malloc_aligned(size_t sz, size_t align)
{
#if defined(_P64) || defined(__APPLE__)
    if (align <= 16)
        return malloc(sz);
#endif
    void *ptr;
    if (posix_memalign(&ptr, align, sz))
        return NULL;
    return ptr;
}
inline void *jl_realloc_aligned(void *d, size_t sz, size_t oldsz,
                                       size_t align)
{
#if defined(_P64) || defined(__APPLE__)
    if (align <= 16)
        return realloc(d, sz);
#endif
    void *b = jl_malloc_aligned(sz, align);
    if (b != NULL) {
        memcpy(b, d, oldsz > sz ? sz : oldsz);
        free(d);
    }
    return b;
}
inline void jl_free_aligned(void *p) JL_NOTSAFEPOINT
{
    free(p);
}
#endif

<<<<<<< HEAD
=======
// ---

JL_DLLEXPORT void jl_gc_run_pending_finalizers(jl_task_t *ct)
{
    if (ct == NULL)
        ct = jl_current_task;
    mmtk_jl_run_pending_finalizers(ct->ptls);
}

JL_DLLEXPORT void jl_gc_add_ptr_finalizer(jl_ptls_t ptls, jl_value_t *v, void *f) JL_NOTSAFEPOINT
{
    mmtk_register_finalizer(v, f, 1);
}

// schedule f(v) to call at the next quiescent interval (aka after the next safepoint/region on all threads)
JL_DLLEXPORT void jl_gc_add_quiescent(jl_ptls_t ptls, void **v, void *f) JL_NOTSAFEPOINT
{
    /* TODO: unsupported? */
}

JL_DLLEXPORT void jl_gc_add_finalizer_th(jl_ptls_t ptls, jl_value_t *v, jl_function_t *f) JL_NOTSAFEPOINT
{
    if (__unlikely(jl_typeis(f, jl_voidpointer_type))) {
        jl_gc_add_ptr_finalizer(ptls, v, jl_unbox_voidpointer(f));
    }
    else {
        mmtk_register_finalizer(v, f, 0);
    }
}

JL_DLLEXPORT void jl_finalize_th(jl_task_t *ct, jl_value_t *o)
{
    mmtk_run_finalizers_for_obj(o);
}

void jl_gc_run_all_finalizers(jl_task_t *ct)
{
    mmtk_jl_gc_run_all_finalizers();
}

void jl_gc_add_finalizer_(jl_ptls_t ptls, void *v, void *f) JL_NOTSAFEPOINT
{
    mmtk_register_finalizer(v, f, 0);
}


>>>>>>> 67c5c32e
// weak references
// ---
JL_DLLEXPORT jl_weakref_t *jl_gc_new_weakref_th(jl_ptls_t ptls, jl_value_t *value)
{
    jl_weakref_t *wr = (jl_weakref_t*)jl_gc_alloc(ptls, sizeof(void*), jl_weakref_type);
    wr->value = value;  // NOTE: wb not needed here
    mmtk_add_weak_candidate(wr);
    return wr;
}


// big values
// ---

// Size includes the tag and the tag is not cleared!!
inline jl_value_t *jl_gc_big_alloc_inner(jl_ptls_t ptls, size_t sz)
{
    // TODO: assertion needed here?
    assert(jl_atomic_load_relaxed(&ptls->gc_state) == 0);
    // TODO: drop this okay?
    // maybe_collect(ptls);

    jl_value_t *v = jl_mmtk_gc_alloc_big(ptls, sz);
    // TODO: this is done (without atomic operations) in jl_mmtk_gc_alloc_big; enable
    // here when that's edited?
    /*
    jl_atomic_store_relaxed(&ptls->gc_num.allocd,
        jl_atomic_load_relaxed(&ptls->gc_num.allocd) + allocsz);
    jl_atomic_store_relaxed(&ptls->gc_num.bigalloc,
        jl_atomic_load_relaxed(&ptls->gc_num.bigalloc) + 1);
    */
    // TODO: move to jl_mmtk_gc_alloc_big if needed.
/*
#ifdef MEMDEBUG
    memset(v, 0xee, allocsz);
#endif
*/
    // TODO: need to set this? have to move to jl_mmtk_gc_alloc_big then.
    // v->age = 0;
    // TODO: dropping this; confirm okay? `sweep_big` no longer needed?
    // gc_big_object_link(v, &ptls->heap.big_objects);
    return v;
}

// Size includes the tag and the tag is not cleared!!
inline jl_value_t *jl_gc_pool_alloc_inner(jl_ptls_t ptls, int pool_offset, int osize)
{
    assert(jl_atomic_load_relaxed(&ptls->gc_state) == 0);
#ifdef MEMDEBUG
    return jl_gc_big_alloc(ptls, osize);
#endif
    // TODO: drop this okay?
    // maybe_collect(ptls);

    jl_value_t *v = jl_mmtk_gc_alloc_default(ptls, pool_offset, osize, NULL);
    // TODO: this is done (without atomic operations) in jl_mmtk_gc_alloc_default; enable
    // here when that's edited?
    /*
    jl_atomic_store_relaxed(&ptls->gc_num.allocd,
        jl_atomic_load_relaxed(&ptls->gc_num.allocd) + osize);
    jl_atomic_store_relaxed(&ptls->gc_num.poolalloc,
        jl_atomic_load_relaxed(&ptls->gc_num.poolalloc) + 1);
    */
   return v;
}

void jl_gc_free_array(jl_array_t *a) JL_NOTSAFEPOINT
{
    if (a->flags.how == 2) {
        char *d = (char*)a->data - a->offset*a->elsize;
        if (a->flags.isaligned)
            jl_free_aligned(d);
        else
            free(d);
        gc_num.freed += jl_array_nbytes(a);
        gc_num.freecall++;
    }
}

// roots
// ---

JL_DLLEXPORT void jl_gc_queue_root(const jl_value_t *ptr)
{
    mmtk_unreachable();
}

// TODO: exported, but not MMTk-specific?
JL_DLLEXPORT void jl_gc_queue_multiroot(const jl_value_t *parent, const jl_value_t *ptr) JL_NOTSAFEPOINT
{
    mmtk_unreachable();
}


// marking
// ---

JL_DLLEXPORT int jl_gc_mark_queue_obj(jl_ptls_t ptls, jl_value_t *obj)
{
    mmtk_unreachable();
    return 0;
}
JL_DLLEXPORT void jl_gc_mark_queue_objarray(jl_ptls_t ptls, jl_value_t *parent,
                                            jl_value_t **objs, size_t nobjs)
{
    mmtk_unreachable();
}


// GC control
// ---

JL_DLLEXPORT void jl_gc_collect(jl_gc_collection_t collection)
{
    jl_task_t *ct = jl_current_task;
    jl_ptls_t ptls = ct->ptls;
    if (jl_atomic_load_relaxed(&jl_gc_disable_counter)) {
        size_t localbytes = jl_atomic_load_relaxed(&ptls->gc_num.allocd) + gc_num.interval;
        jl_atomic_store_relaxed(&ptls->gc_num.allocd, -(int64_t)gc_num.interval);
        static_assert(sizeof(_Atomic(uint64_t)) == sizeof(gc_num.deferred_alloc), "");
        jl_atomic_fetch_add((_Atomic(uint64_t)*)&gc_num.deferred_alloc, localbytes);
        return;
    }
    mmtk_handle_user_collection_request(ptls, collection);
}

// Per-thread initialization
// TODO: remove `norm_pools`, `weak_refs`, etc. from `heap`?
// TODO: remove `gc_cache`?
void jl_init_thread_heap(jl_ptls_t ptls)
{
    jl_thread_heap_t *heap = &ptls->heap;
    jl_gc_pool_t *p = heap->norm_pools;
    for (int i = 0; i < JL_GC_N_POOLS; i++) {
        p[i].osize = jl_gc_sizeclasses[i];
        p[i].freelist = NULL;
        p[i].newpages = NULL;
    }
    arraylist_new(&heap->weak_refs, 0);
    arraylist_new(&heap->live_tasks, 0);
    heap->mallocarrays = NULL;
    heap->mafreelist = NULL;
    heap->big_objects = NULL;
    heap->remset = &heap->_remset[0];
    heap->last_remset = &heap->_remset[1];
    arraylist_new(heap->remset, 0);
    arraylist_new(heap->last_remset, 0);
    arraylist_new(&ptls->finalizers, 0);
    arraylist_new(&ptls->sweep_objs, 0);

    jl_gc_mark_cache_t *gc_cache = &ptls->gc_cache;
    gc_cache->perm_scanned_bytes = 0;
    gc_cache->scanned_bytes = 0;
    gc_cache->nbig_obj = 0;

    memset(&ptls->gc_num, 0, sizeof(ptls->gc_num));
    jl_atomic_store_relaxed(&ptls->gc_num.allocd, -(int64_t)gc_num.interval);

    // Clear the malloc sz count
    jl_atomic_store_relaxed(&ptls->malloc_sz_since_last_poll, 0);

    // Create mutator
    MMTk_Mutator mmtk_mutator = mmtk_bind_mutator((void *)ptls, ptls->tid);
    // Copy the mutator to the thread local storage
    memcpy(&ptls->mmtk_mutator, mmtk_mutator, sizeof(MMTkMutatorContext));
    // Call post_bind to maintain a list of active mutators and to reclaim the old mutator (which is no longer needed)
    mmtk_post_bind_mutator(&ptls->mmtk_mutator, mmtk_mutator);
}

void jl_deinit_thread_heap(jl_ptls_t ptls)
{
    mmtk_destroy_mutator(&ptls->mmtk_mutator);
}

extern jl_mutex_t finalizers_lock;
extern arraylist_t to_finalize;
extern arraylist_t finalizer_list_marked;

// System-wide initialization
// TODO: remove locks? remove anything else?
void jl_gc_init(void)
{
    if (jl_options.heap_size_hint)
        jl_gc_set_max_memory(jl_options.heap_size_hint);

    JL_MUTEX_INIT(&heapsnapshot_lock, "heapsnapshot_lock");
    JL_MUTEX_INIT(&finalizers_lock, "finalizers_lock");
    uv_mutex_init(&gc_perm_lock);

    arraylist_new(&to_finalize, 0);
    arraylist_new(&finalizer_list_marked, 0);

    gc_num.interval = default_collect_interval;
    last_long_collect_interval = default_collect_interval;
    gc_num.allocd = 0;
    gc_num.max_pause = 0;
    gc_num.max_memory = 0;

#ifdef _P64
    total_mem = uv_get_total_memory();
    uint64_t constrained_mem = uv_get_constrained_memory();
    if (constrained_mem > 0 && constrained_mem < total_mem)
        total_mem = constrained_mem;
#endif

    // We allocate with abandon until we get close to the free memory on the machine.
    uint64_t free_mem = uv_get_available_memory();
    uint64_t high_water_mark = free_mem / 10 * 7;  // 70% high water mark

    if (high_water_mark < max_total_memory)
       max_total_memory = high_water_mark;

    // MMTk-specific
    long long min_heap_size;
    long long max_heap_size;
    char* min_size_def = getenv("MMTK_MIN_HSIZE");
    char* min_size_gb = getenv("MMTK_MIN_HSIZE_G");

    char* max_size_def = getenv("MMTK_MAX_HSIZE");
    char* max_size_gb = getenv("MMTK_MAX_HSIZE_G");

    // default min heap currently set as Julia's default_collect_interval
    if (min_size_def != NULL) {
        char *p;
        double min_size = strtod(min_size_def, &p);
        min_heap_size = (long) 1024 * 1024 * min_size;
    } else if (min_size_gb != NULL) {
        char *p;
        double min_size = strtod(min_size_gb, &p);
        min_heap_size = (long) 1024 * 1024 * 1024 * min_size;
    } else {
        min_heap_size = default_collect_interval;
    }

    // default max heap currently set as 70% the free memory in the system
    if (max_size_def != NULL) {
        char *p;
        double max_size = strtod(max_size_def, &p);
        max_heap_size = (long) 1024 * 1024 * max_size;
    } else if (max_size_gb != NULL) {
        char *p;
        double max_size = strtod(max_size_gb, &p);
        max_heap_size = (long) 1024 * 1024 * 1024 * max_size;
    } else {
        max_heap_size = uv_get_free_memory() * 70 / 100;
    }

    // If the two values are the same, we can use either. Otherwise, we need to be careful.
    assert(jl_n_gcthreads == jl_options.ngcthreads);

    // if only max size is specified initialize MMTk with a fixed size heap
    if (max_size_def != NULL || (max_size_gb != NULL && (min_size_def == NULL && min_size_gb == NULL))) {
        mmtk_gc_init(0, max_heap_size, jl_options.ngcthreads, &mmtk_upcalls, (sizeof(jl_taggedvalue_t)));
    } else {
        mmtk_gc_init(min_heap_size, max_heap_size, jl_options.ngcthreads, &mmtk_upcalls, (sizeof(jl_taggedvalue_t)));
    }
}

// allocation wrappers that track allocation and let collection run

JL_DLLEXPORT void *jl_gc_counted_malloc(size_t sz)
{
    jl_gcframe_t **pgcstack = jl_get_pgcstack();
    jl_task_t *ct = jl_current_task;
    if (pgcstack && ct->world_age) {
        jl_ptls_t ptls = ct->ptls;
        malloc_maybe_collect(ptls, sz);
        jl_atomic_fetch_add_relaxed(&JULIA_MALLOC_BYTES, sz);
    }
    return malloc(sz);
}

JL_DLLEXPORT void *jl_gc_counted_calloc(size_t nm, size_t sz)
{
    jl_gcframe_t **pgcstack = jl_get_pgcstack();
    jl_task_t *ct = jl_current_task;
    if (pgcstack && ct->world_age) {
        jl_ptls_t ptls = ct->ptls;
        malloc_maybe_collect(ptls, nm * sz);
        jl_atomic_fetch_add_relaxed(&JULIA_MALLOC_BYTES, nm * sz);
    }
    return calloc(nm, sz);
}

JL_DLLEXPORT void jl_gc_counted_free_with_size(void *p, size_t sz)
{
    jl_gcframe_t **pgcstack = jl_get_pgcstack();
    jl_task_t *ct = jl_current_task;
    free(p);
    if (pgcstack && ct->world_age) {
        jl_atomic_fetch_add_relaxed(&JULIA_MALLOC_BYTES, -sz);
    }
}

JL_DLLEXPORT void *jl_gc_counted_realloc_with_old_size(void *p, size_t old, size_t sz)
{
    jl_gcframe_t **pgcstack = jl_get_pgcstack();
    jl_task_t *ct = jl_current_task;
    if (pgcstack && ct->world_age) {
        jl_ptls_t ptls = ct->ptls;
        malloc_maybe_collect(ptls, sz);
        if (sz < old)
            jl_atomic_fetch_add_relaxed(&JULIA_MALLOC_BYTES, old - sz);
        else
            jl_atomic_fetch_add_relaxed(&JULIA_MALLOC_BYTES, sz - old);
    }
    return realloc(p, sz);
}

jl_value_t *jl_gc_realloc_string(jl_value_t *s, size_t sz)
{
    size_t len = jl_string_len(s);
    jl_value_t *snew = jl_alloc_string(sz);
    memcpy(jl_string_data(snew), jl_string_data(s), sz <= len ? sz : len);
    return snew;
}

JL_DLLEXPORT int jl_gc_enable_conservative_gc_support(void)
{
    return 0;
}

JL_DLLEXPORT int jl_gc_conservative_gc_support_enabled(void)
{
    return 0;
}

// TODO: if this is needed, it can be added in MMTk
JL_DLLEXPORT jl_value_t *jl_gc_internal_obj_base_ptr(void *p)
{
    return NULL;
}


// gc-debug functions
// ---

jl_gc_pagemeta_t *jl_gc_page_metadata(void *data)
{
    return NULL;
}

JL_DLLEXPORT jl_taggedvalue_t *jl_gc_find_taggedvalue_pool(char *p, size_t *osize_p)
{
    return NULL;
}

void jl_gc_debug_critical_error(void) JL_NOTSAFEPOINT
{
}

void jl_gc_debug_print_status(void) JL_NOTSAFEPOINT
{
    // May not be accurate but should be helpful enough
    uint64_t pool_count = gc_num.poolalloc;
    uint64_t big_count = gc_num.bigalloc;
    jl_safe_printf("Allocations: %" PRIu64 " "
                   "(Pool: %" PRIu64 "; Big: %" PRIu64 "); GC: %d\n",
                   pool_count + big_count, pool_count, big_count, gc_num.pause);
}

void jl_print_gc_stats(JL_STREAM *s)
{
}

#ifdef OBJPROFILE
void objprofile_count(void *ty, int old, int sz) JL_NOTSAFEPOINT
{
}

void objprofile_printall(void)
{
}

void objprofile_reset(void)
{
}
#endif

// gc thread function
void jl_gc_threadfun(void *arg)
{
    mmtk_unreachable();
}

// added for MMTk integration
void enable_collection(void)
{
    mmtk_enable_collection();
}
void disable_collection(void)
{
    mmtk_disable_collection();
}

JL_DLLEXPORT void jl_gc_array_ptr_copy(jl_array_t *dest, void **dest_p, jl_array_t *src, void **src_p, ssize_t n) JL_NOTSAFEPOINT
{
    jl_ptls_t ptls = jl_current_task->ptls;
    mmtk_memory_region_copy(&ptls->mmtk_mutator, jl_array_owner(src), src_p, jl_array_owner(dest), dest_p, n);
}

// No inline write barrier -- only used for debugging
JL_DLLEXPORT void jl_gc_wb1_noinline(const void *parent) JL_NOTSAFEPOINT
{
    jl_gc_wb_back(parent);
}

JL_DLLEXPORT void jl_gc_wb2_noinline(const void *parent, const void *ptr) JL_NOTSAFEPOINT
{
    jl_gc_wb(parent, ptr);
}

JL_DLLEXPORT void jl_gc_wb1_slow(const void *parent) JL_NOTSAFEPOINT
{
    jl_task_t *ct = jl_current_task;
    jl_ptls_t ptls = ct->ptls;
    mmtk_object_reference_write_slow(&ptls->mmtk_mutator, parent, (const void*) 0);
}

JL_DLLEXPORT void jl_gc_wb2_slow(const void *parent, const void* ptr) JL_NOTSAFEPOINT
{
    jl_task_t *ct = jl_current_task;
    jl_ptls_t ptls = ct->ptls;
    mmtk_object_reference_write_slow(&ptls->mmtk_mutator, parent, ptr);
}

void *jl_gc_perm_alloc_nolock(size_t sz, int zero, unsigned align, unsigned offset)
{
    jl_ptls_t ptls = jl_current_task->ptls;
    size_t allocsz = mmtk_align_alloc_sz(sz);
    void* addr = mmtk_alloc(&ptls->mmtk_mutator, allocsz, align, offset, 1);
    return addr;
}

void *jl_gc_perm_alloc(size_t sz, int zero, unsigned align, unsigned offset)
{
    return jl_gc_perm_alloc_nolock(sz, zero, align, offset);
}

void jl_gc_notify_image_load(const char* img_data, size_t len)
{
    mmtk_set_vm_space((void*)img_data, len);
}

void jl_gc_notify_image_alloc(char* img_data, size_t len)
{
    mmtk_immortal_region_post_alloc((void*)img_data, len);
}

#ifdef __cplusplus
}
#endif

#endif // MMTK_GC<|MERGE_RESOLUTION|>--- conflicted
+++ resolved
@@ -103,55 +103,6 @@
 }
 #endif
 
-<<<<<<< HEAD
-=======
-// ---
-
-JL_DLLEXPORT void jl_gc_run_pending_finalizers(jl_task_t *ct)
-{
-    if (ct == NULL)
-        ct = jl_current_task;
-    mmtk_jl_run_pending_finalizers(ct->ptls);
-}
-
-JL_DLLEXPORT void jl_gc_add_ptr_finalizer(jl_ptls_t ptls, jl_value_t *v, void *f) JL_NOTSAFEPOINT
-{
-    mmtk_register_finalizer(v, f, 1);
-}
-
-// schedule f(v) to call at the next quiescent interval (aka after the next safepoint/region on all threads)
-JL_DLLEXPORT void jl_gc_add_quiescent(jl_ptls_t ptls, void **v, void *f) JL_NOTSAFEPOINT
-{
-    /* TODO: unsupported? */
-}
-
-JL_DLLEXPORT void jl_gc_add_finalizer_th(jl_ptls_t ptls, jl_value_t *v, jl_function_t *f) JL_NOTSAFEPOINT
-{
-    if (__unlikely(jl_typeis(f, jl_voidpointer_type))) {
-        jl_gc_add_ptr_finalizer(ptls, v, jl_unbox_voidpointer(f));
-    }
-    else {
-        mmtk_register_finalizer(v, f, 0);
-    }
-}
-
-JL_DLLEXPORT void jl_finalize_th(jl_task_t *ct, jl_value_t *o)
-{
-    mmtk_run_finalizers_for_obj(o);
-}
-
-void jl_gc_run_all_finalizers(jl_task_t *ct)
-{
-    mmtk_jl_gc_run_all_finalizers();
-}
-
-void jl_gc_add_finalizer_(jl_ptls_t ptls, void *v, void *f) JL_NOTSAFEPOINT
-{
-    mmtk_register_finalizer(v, f, 0);
-}
-
-
->>>>>>> 67c5c32e
 // weak references
 // ---
 JL_DLLEXPORT jl_weakref_t *jl_gc_new_weakref_th(jl_ptls_t ptls, jl_value_t *value)
