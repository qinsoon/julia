// This file is a part of Julia. License is MIT: https://julialang.org/license

#ifdef MMTK_GC

#include "gc.h"
#include "mmtk_julia.h"
#include "julia_gcext.h"

// callbacks
// ---

typedef void (*jl_gc_cb_func_t)(void);

JL_DLLEXPORT void jl_gc_set_cb_root_scanner(jl_gc_cb_root_scanner_t cb, int enable)
{
}
JL_DLLEXPORT void jl_gc_set_cb_task_scanner(jl_gc_cb_task_scanner_t cb, int enable)
{
}
JL_DLLEXPORT void jl_gc_set_cb_pre_gc(jl_gc_cb_pre_gc_t cb, int enable)
{
}
JL_DLLEXPORT void jl_gc_set_cb_post_gc(jl_gc_cb_post_gc_t cb, int enable)
{
}
JL_DLLEXPORT void jl_gc_set_cb_notify_external_alloc(jl_gc_cb_notify_external_alloc_t cb, int enable)
{
}
JL_DLLEXPORT void jl_gc_set_cb_notify_external_free(jl_gc_cb_notify_external_free_t cb, int enable)
{
}


inline void maybe_collect(jl_ptls_t ptls)
{
    // Just do a safe point for general maybe_collect
    jl_gc_safepoint_(ptls);
}

// This is only used for malloc. We need to know if we need to do GC. However, keeping checking with MMTk (mmtk_gc_poll),
// is expensive. So we only check for every few allocations.
static inline void malloc_maybe_collect(jl_ptls_t ptls, size_t sz)
{
    // We do not need to carefully maintain malloc_sz_since_last_poll. We just need to
    // avoid using mmtk_gc_poll too frequently, and try to be precise on our heap usage
    // as much as we can.
    if (ptls->malloc_sz_since_last_poll > 4096) {
        jl_atomic_store_relaxed(&ptls->malloc_sz_since_last_poll, 0);
        mmtk_gc_poll(ptls);
    } else {
        jl_atomic_fetch_add_relaxed(&ptls->malloc_sz_since_last_poll, sz);
        jl_gc_safepoint_(ptls);
    }
}

// malloc wrappers, aligned allocation
// We currently just duplicate what Julia GC does. We will in the future replace the malloc calls with MMTK's malloc.

#if defined(_OS_WINDOWS_)
inline void *jl_malloc_aligned(size_t sz, size_t align)
{
    return _aligned_malloc(sz ? sz : 1, align);
}
inline void *jl_realloc_aligned(void *p, size_t sz, size_t oldsz,
                                       size_t align)
{
    (void)oldsz;
    return _aligned_realloc(p, sz ? sz : 1, align);
}
inline void jl_free_aligned(void *p) JL_NOTSAFEPOINT
{
    _aligned_free(p);
}
#else
inline void *jl_malloc_aligned(size_t sz, size_t align)
{
#if defined(_P64) || defined(__APPLE__)
    if (align <= 16)
        return malloc(sz);
#endif
    void *ptr;
    if (posix_memalign(&ptr, align, sz))
        return NULL;
    return ptr;
}
inline void *jl_realloc_aligned(void *d, size_t sz, size_t oldsz,
                                       size_t align)
{
#if defined(_P64) || defined(__APPLE__)
    if (align <= 16)
        return realloc(d, sz);
#endif
    void *b = jl_malloc_aligned(sz, align);
    if (b != NULL) {
        memcpy(b, d, oldsz > sz ? sz : oldsz);
        free(d);
    }
    return b;
}
inline void jl_free_aligned(void *p) JL_NOTSAFEPOINT
{
    free(p);
}
#endif

// weak references
// ---
JL_DLLEXPORT jl_weakref_t *jl_gc_new_weakref_th(jl_ptls_t ptls, jl_value_t *value)
{
    jl_weakref_t *wr = (jl_weakref_t*)jl_gc_alloc(ptls, sizeof(void*), jl_weakref_type);
    wr->value = value;  // NOTE: wb not needed here
    mmtk_add_weak_candidate(wr);
    return wr;
}


// big values
// ---

// Size includes the tag and the tag is not cleared!!
inline jl_value_t *jl_gc_big_alloc_inner(jl_ptls_t ptls, size_t sz)
{
    // TODO: assertion needed here?
    assert(jl_atomic_load_relaxed(&ptls->gc_state) == 0);
    // TODO: drop this okay?
    // maybe_collect(ptls);

    jl_value_t *v = jl_mmtk_gc_alloc_big(ptls, sz);
    // TODO: this is done (without atomic operations) in jl_mmtk_gc_alloc_big; enable
    // here when that's edited?
    /*
    jl_atomic_store_relaxed(&ptls->gc_num.allocd,
        jl_atomic_load_relaxed(&ptls->gc_num.allocd) + allocsz);
    jl_atomic_store_relaxed(&ptls->gc_num.bigalloc,
        jl_atomic_load_relaxed(&ptls->gc_num.bigalloc) + 1);
    */
    // TODO: move to jl_mmtk_gc_alloc_big if needed.
/*
#ifdef MEMDEBUG
    memset(v, 0xee, allocsz);
#endif
*/
    // TODO: need to set this? have to move to jl_mmtk_gc_alloc_big then.
    // v->age = 0;
    // TODO: dropping this; confirm okay? `sweep_big` no longer needed?
    // gc_big_object_link(v, &ptls->heap.big_objects);
    return v;
}

// Size includes the tag and the tag is not cleared!!
inline jl_value_t *jl_gc_pool_alloc_inner(jl_ptls_t ptls, int pool_offset, int osize)
{
    assert(jl_atomic_load_relaxed(&ptls->gc_state) == 0);
#ifdef MEMDEBUG
    return jl_gc_big_alloc(ptls, osize);
#endif
    // TODO: drop this okay?
    // maybe_collect(ptls);

    jl_value_t *v = jl_mmtk_gc_alloc_default(ptls, pool_offset, osize, NULL);
    // TODO: this is done (without atomic operations) in jl_mmtk_gc_alloc_default; enable
    // here when that's edited?
    /*
    jl_atomic_store_relaxed(&ptls->gc_num.allocd,
        jl_atomic_load_relaxed(&ptls->gc_num.allocd) + osize);
    jl_atomic_store_relaxed(&ptls->gc_num.poolalloc,
        jl_atomic_load_relaxed(&ptls->gc_num.poolalloc) + 1);
    */
   return v;
}

void jl_gc_free_array(jl_array_t *a) JL_NOTSAFEPOINT
{
    if (a->flags.how == 2) {
        char *d = (char*)a->data - a->offset*a->elsize;
        if (a->flags.isaligned)
            jl_free_aligned(d);
        else
            free(d);
        gc_num.freed += jl_array_nbytes(a);
        gc_num.freecall++;
    }
}

// roots
// ---

JL_DLLEXPORT void jl_gc_queue_root(const jl_value_t *ptr)
{
    mmtk_unreachable();
}

// TODO: exported, but not MMTk-specific?
JL_DLLEXPORT void jl_gc_queue_multiroot(const jl_value_t *parent, const jl_value_t *ptr) JL_NOTSAFEPOINT
{
    mmtk_unreachable();
}


// marking
// ---

JL_DLLEXPORT int jl_gc_mark_queue_obj(jl_ptls_t ptls, jl_value_t *obj)
{
    mmtk_unreachable();
    return 0;
}
JL_DLLEXPORT void jl_gc_mark_queue_objarray(jl_ptls_t ptls, jl_value_t *parent,
                                            jl_value_t **objs, size_t nobjs)
{
    mmtk_unreachable();
}


// GC control
// ---

JL_DLLEXPORT void jl_gc_collect(jl_gc_collection_t collection)
{
    jl_task_t *ct = jl_current_task;
    jl_ptls_t ptls = ct->ptls;
    if (jl_atomic_load_relaxed(&jl_gc_disable_counter)) {
        size_t localbytes = jl_atomic_load_relaxed(&ptls->gc_num.allocd) + gc_num.interval;
        jl_atomic_store_relaxed(&ptls->gc_num.allocd, -(int64_t)gc_num.interval);
        static_assert(sizeof(_Atomic(uint64_t)) == sizeof(gc_num.deferred_alloc), "");
        jl_atomic_fetch_add((_Atomic(uint64_t)*)&gc_num.deferred_alloc, localbytes);
        return;
    }
    mmtk_handle_user_collection_request(ptls, collection);
}

// Per-thread initialization
// TODO: remove `norm_pools`, `weak_refs`, etc. from `heap`?
// TODO: remove `gc_cache`?
void jl_init_thread_heap(jl_ptls_t ptls)
{
    jl_thread_heap_t *heap = &ptls->heap;
    jl_gc_pool_t *p = heap->norm_pools;
    for (int i = 0; i < JL_GC_N_POOLS; i++) {
        p[i].osize = jl_gc_sizeclasses[i];
        p[i].freelist = NULL;
        p[i].newpages = NULL;
    }
    arraylist_new(&heap->weak_refs, 0);
    arraylist_new(&heap->live_tasks, 0);
    heap->mallocarrays = NULL;
    heap->mafreelist = NULL;
    heap->big_objects = NULL;
    heap->remset = &heap->_remset[0];
    heap->last_remset = &heap->_remset[1];
    arraylist_new(heap->remset, 0);
    arraylist_new(heap->last_remset, 0);
    arraylist_new(&ptls->finalizers, 0);
    arraylist_new(&ptls->sweep_objs, 0);

    jl_gc_mark_cache_t *gc_cache = &ptls->gc_cache;
    gc_cache->perm_scanned_bytes = 0;
    gc_cache->scanned_bytes = 0;
    gc_cache->nbig_obj = 0;

    memset(&ptls->gc_num, 0, sizeof(ptls->gc_num));
    jl_atomic_store_relaxed(&ptls->gc_num.allocd, -(int64_t)gc_num.interval);

    // Clear the malloc sz count
    jl_atomic_store_relaxed(&ptls->malloc_sz_since_last_poll, 0);

    // Create mutator
    MMTk_Mutator mmtk_mutator = mmtk_bind_mutator((void *)ptls, ptls->tid);
    // Copy the mutator to the thread local storage
    memcpy(&ptls->mmtk_mutator, mmtk_mutator, sizeof(MMTkMutatorContext));
    // Call post_bind to maintain a list of active mutators and to reclaim the old mutator (which is no longer needed)
    mmtk_post_bind_mutator(&ptls->mmtk_mutator, mmtk_mutator);
}

void jl_deinit_thread_heap(jl_ptls_t ptls)
{
    mmtk_destroy_mutator(&ptls->mmtk_mutator);
}

extern jl_mutex_t finalizers_lock;
extern arraylist_t to_finalize;
extern arraylist_t finalizer_list_marked;

// System-wide initialization
// TODO: remove locks? remove anything else?
void jl_gc_init(void)
{
    if (jl_options.heap_size_hint)
        jl_gc_set_max_memory(jl_options.heap_size_hint);

    JL_MUTEX_INIT(&heapsnapshot_lock, "heapsnapshot_lock");
    JL_MUTEX_INIT(&finalizers_lock, "finalizers_lock");
    uv_mutex_init(&gc_perm_lock);

    arraylist_new(&to_finalize, 0);
    arraylist_new(&finalizer_list_marked, 0);

    gc_num.interval = default_collect_interval;
    last_long_collect_interval = default_collect_interval;
    gc_num.allocd = 0;
    gc_num.max_pause = 0;
    gc_num.max_memory = 0;

#ifdef _P64
    total_mem = uv_get_total_memory();
    uint64_t constrained_mem = uv_get_constrained_memory();
    if (constrained_mem > 0 && constrained_mem < total_mem)
        total_mem = constrained_mem;
#endif

    // We allocate with abandon until we get close to the free memory on the machine.
    uint64_t free_mem = uv_get_available_memory();
    uint64_t high_water_mark = free_mem / 10 * 7;  // 70% high water mark

    if (high_water_mark < max_total_memory)
       max_total_memory = high_water_mark;

    // MMTk-specific
    long long min_heap_size;
    long long max_heap_size;
    char* min_size_def = getenv("MMTK_MIN_HSIZE");
    char* min_size_gb = getenv("MMTK_MIN_HSIZE_G");

    char* max_size_def = getenv("MMTK_MAX_HSIZE");
    char* max_size_gb = getenv("MMTK_MAX_HSIZE_G");

    // default min heap currently set as Julia's default_collect_interval
    if (min_size_def != NULL) {
        char *p;
        double min_size = strtod(min_size_def, &p);
        min_heap_size = (long) 1024 * 1024 * min_size;
    } else if (min_size_gb != NULL) {
        char *p;
        double min_size = strtod(min_size_gb, &p);
        min_heap_size = (long) 1024 * 1024 * 1024 * min_size;
    } else {
        min_heap_size = default_collect_interval;
    }

    // default max heap currently set as 70% the free memory in the system
    if (max_size_def != NULL) {
        char *p;
        double max_size = strtod(max_size_def, &p);
        max_heap_size = (long) 1024 * 1024 * max_size;
    } else if (max_size_gb != NULL) {
        char *p;
        double max_size = strtod(max_size_gb, &p);
        max_heap_size = (long) 1024 * 1024 * 1024 * max_size;
    } else {
        max_heap_size = uv_get_free_memory() * 70 / 100;
    }

<<<<<<< HEAD
    // when using mmtk, we don't spawn any stock GC thread
    // and mmtk should use jl_options.ngcthreads to set the number of workers
=======
    // Assert that the number of stock GC threads is 0; MMTK uses the number of threads in jl_options.ngcthreads
>>>>>>> 83796a7d
    assert(jl_n_gcthreads == 0);

    // Check that the julia_copy_stack rust feature has been defined when the COPY_STACK has been defined
    int copy_stacks;

#ifdef COPY_STACKS
    copy_stacks = 1;
#else
    copy_stacks = 0;
#endif

    mmtk_julia_copy_stack_check(copy_stacks);

    // if only max size is specified initialize MMTk with a fixed size heap
    // TODO: We just assume mark threads means GC threads, and ignore the number of concurrent sweep threads.
    // If the two values are the same, we can use either. Otherwise, we need to be careful.
    uintptr_t gcthreads = jl_options.nmarkthreads;
    if (max_size_def != NULL || (max_size_gb != NULL && (min_size_def == NULL && min_size_gb == NULL))) {
        mmtk_gc_init(0, max_heap_size, gcthreads, &mmtk_upcalls, (sizeof(jl_taggedvalue_t)), jl_buff_tag);
    } else {
        mmtk_gc_init(min_heap_size, max_heap_size, gcthreads, &mmtk_upcalls, (sizeof(jl_taggedvalue_t)), jl_buff_tag);
    }
}

// allocation wrappers that track allocation and let collection run

JL_DLLEXPORT void *jl_gc_counted_malloc(size_t sz)
{
    jl_gcframe_t **pgcstack = jl_get_pgcstack();
    jl_task_t *ct = jl_current_task;
    if (pgcstack && ct->world_age) {
        jl_ptls_t ptls = ct->ptls;
        malloc_maybe_collect(ptls, sz);
        jl_atomic_fetch_add_relaxed(&JULIA_MALLOC_BYTES, sz);
    }
    return malloc(sz);
}

JL_DLLEXPORT void *jl_gc_counted_calloc(size_t nm, size_t sz)
{
    jl_gcframe_t **pgcstack = jl_get_pgcstack();
    jl_task_t *ct = jl_current_task;
    if (pgcstack && ct->world_age) {
        jl_ptls_t ptls = ct->ptls;
        malloc_maybe_collect(ptls, nm * sz);
        jl_atomic_fetch_add_relaxed(&JULIA_MALLOC_BYTES, nm * sz);
    }
    return calloc(nm, sz);
}

JL_DLLEXPORT void jl_gc_counted_free_with_size(void *p, size_t sz)
{
    jl_gcframe_t **pgcstack = jl_get_pgcstack();
    jl_task_t *ct = jl_current_task;
    free(p);
    if (pgcstack && ct->world_age) {
        jl_atomic_fetch_add_relaxed(&JULIA_MALLOC_BYTES, -sz);
    }
}

JL_DLLEXPORT void *jl_gc_counted_realloc_with_old_size(void *p, size_t old, size_t sz)
{
    jl_gcframe_t **pgcstack = jl_get_pgcstack();
    jl_task_t *ct = jl_current_task;
    if (pgcstack && ct->world_age) {
        jl_ptls_t ptls = ct->ptls;
        malloc_maybe_collect(ptls, sz);
        if (sz < old)
            jl_atomic_fetch_add_relaxed(&JULIA_MALLOC_BYTES, old - sz);
        else
            jl_atomic_fetch_add_relaxed(&JULIA_MALLOC_BYTES, sz - old);
    }
    return realloc(p, sz);
}

jl_value_t *jl_gc_realloc_string(jl_value_t *s, size_t sz)
{
    size_t len = jl_string_len(s);
    jl_value_t *snew = jl_alloc_string(sz);
    memcpy(jl_string_data(snew), jl_string_data(s), sz <= len ? sz : len);
    if(mmtk_is_pinned(s)) {
        mmtk_pin_object(snew);
    }
    return snew;
}

JL_DLLEXPORT int jl_gc_enable_conservative_gc_support(void)
{
    return 0;
}

JL_DLLEXPORT int jl_gc_conservative_gc_support_enabled(void)
{
    return 0;
}

// TODO: if this is needed, it can be added in MMTk
JL_DLLEXPORT jl_value_t *jl_gc_internal_obj_base_ptr(void *p)
{
    return NULL;
}


// gc-debug functions
// ---

jl_gc_pagemeta_t *jl_gc_page_metadata(void *data)
{
    return NULL;
}

JL_DLLEXPORT jl_taggedvalue_t *jl_gc_find_taggedvalue_pool(char *p, size_t *osize_p)
{
    return NULL;
}

void jl_gc_debug_critical_error(void) JL_NOTSAFEPOINT
{
}

void jl_gc_debug_print_status(void) JL_NOTSAFEPOINT
{
    // May not be accurate but should be helpful enough
    uint64_t pool_count = gc_num.poolalloc;
    uint64_t big_count = gc_num.bigalloc;
    jl_safe_printf("Allocations: %" PRIu64 " "
                   "(Pool: %" PRIu64 "; Big: %" PRIu64 "); GC: %d\n",
                   pool_count + big_count, pool_count, big_count, gc_num.pause);
}

void jl_print_gc_stats(JL_STREAM *s)
{
}

#ifdef OBJPROFILE
void objprofile_count(void *ty, int old, int sz) JL_NOTSAFEPOINT
{
}

void objprofile_printall(void)
{
}

void objprofile_reset(void)
{
}
#endif

// gc thread function
void jl_gc_threadfun(void *arg)
{
    mmtk_unreachable();
}

// added for MMTk integration
void enable_collection(void)
{
    mmtk_enable_collection();
}
void disable_collection(void)
{
    mmtk_disable_collection();
}

JL_DLLEXPORT void jl_gc_array_ptr_copy(jl_array_t *dest, void **dest_p, jl_array_t *src, void **src_p, ssize_t n) JL_NOTSAFEPOINT
{
    jl_ptls_t ptls = jl_current_task->ptls;
    mmtk_memory_region_copy(&ptls->mmtk_mutator, jl_array_owner(src), src_p, jl_array_owner(dest), dest_p, n);
}

// No inline write barrier -- only used for debugging
JL_DLLEXPORT void jl_gc_wb1_noinline(const void *parent) JL_NOTSAFEPOINT
{
    jl_gc_wb_back(parent);
}

JL_DLLEXPORT void jl_gc_wb2_noinline(const void *parent, const void *ptr) JL_NOTSAFEPOINT
{
    jl_gc_wb(parent, ptr);
}

JL_DLLEXPORT void jl_gc_wb1_slow(const void *parent) JL_NOTSAFEPOINT
{
    jl_task_t *ct = jl_current_task;
    jl_ptls_t ptls = ct->ptls;
    mmtk_object_reference_write_slow(&ptls->mmtk_mutator, parent, (const void*) 0);
}

JL_DLLEXPORT void jl_gc_wb2_slow(const void *parent, const void* ptr) JL_NOTSAFEPOINT
{
    jl_task_t *ct = jl_current_task;
    jl_ptls_t ptls = ct->ptls;
    mmtk_object_reference_write_slow(&ptls->mmtk_mutator, parent, ptr);
}

void *jl_gc_perm_alloc_nolock(size_t sz, int zero, unsigned align, unsigned offset)
{
    jl_ptls_t ptls = jl_current_task->ptls;
    size_t allocsz = mmtk_align_alloc_sz(sz);
    void* addr = mmtk_immortal_alloc_fast(&ptls->mmtk_mutator, allocsz, align, offset);
    return addr;
}

void *jl_gc_perm_alloc(size_t sz, int zero, unsigned align, unsigned offset)
{
    return jl_gc_perm_alloc_nolock(sz, zero, align, offset);
}

void jl_gc_notify_image_load(const char* img_data, size_t len)
{
    mmtk_set_vm_space((void*)img_data, len);
}

void jl_gc_notify_image_alloc(char* img_data, size_t len)
{
    mmtk_immortal_region_post_alloc((void*)img_data, len);
}

#ifdef __cplusplus
}
#endif

#endif // MMTK_GC<|MERGE_RESOLUTION|>--- conflicted
+++ resolved
@@ -350,12 +350,7 @@
         max_heap_size = uv_get_free_memory() * 70 / 100;
     }
 
-<<<<<<< HEAD
-    // when using mmtk, we don't spawn any stock GC thread
-    // and mmtk should use jl_options.ngcthreads to set the number of workers
-=======
     // Assert that the number of stock GC threads is 0; MMTK uses the number of threads in jl_options.ngcthreads
->>>>>>> 83796a7d
     assert(jl_n_gcthreads == 0);
 
     // Check that the julia_copy_stack rust feature has been defined when the COPY_STACK has been defined
