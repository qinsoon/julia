// This file is a part of Julia. License is MIT: https://julialang.org/license

#ifdef MMTK_GC

#include "gc.h"
#include "mmtk_julia.h"
#include "julia_gcext.h"

// callbacks
// ---

typedef void (*jl_gc_cb_func_t)(void);

JL_DLLEXPORT void jl_gc_set_cb_root_scanner(jl_gc_cb_root_scanner_t cb, int enable)
{
}
JL_DLLEXPORT void jl_gc_set_cb_task_scanner(jl_gc_cb_task_scanner_t cb, int enable)
{
}
JL_DLLEXPORT void jl_gc_set_cb_pre_gc(jl_gc_cb_pre_gc_t cb, int enable)
{
}
JL_DLLEXPORT void jl_gc_set_cb_post_gc(jl_gc_cb_post_gc_t cb, int enable)
{
}
JL_DLLEXPORT void jl_gc_set_cb_notify_external_alloc(jl_gc_cb_notify_external_alloc_t cb, int enable)
{
}
JL_DLLEXPORT void jl_gc_set_cb_notify_external_free(jl_gc_cb_notify_external_free_t cb, int enable)
{
}


inline void maybe_collect(jl_ptls_t ptls)
{
    mmtk_gc_poll(ptls);
}


// malloc wrappers, aligned allocation
// ---

inline void *jl_malloc_aligned(size_t sz, size_t align)
{
    return mmtk_malloc_aligned(sz ? sz : 1, align); // XXX sz
}
inline void *jl_realloc_aligned(void *d, size_t sz, size_t oldsz,
                                       size_t align)
{
    void *res = jl_malloc_aligned(sz, align);
    if (res != NULL) {
        memcpy(res, d, oldsz > sz ? sz : oldsz);
        mmtk_free_aligned(d);
    }
    return res;
}
inline void jl_free_aligned(void *p) JL_NOTSAFEPOINT
{
    mmtk_free_aligned(p);
}


// finalizers
// ---

JL_DLLEXPORT void jl_gc_run_pending_finalizers(jl_task_t *ct)
{
    if (ct == NULL)
        ct = jl_current_task;
    mmtk_jl_run_pending_finalizers(ct->ptls);
}

JL_DLLEXPORT void jl_gc_add_ptr_finalizer(jl_ptls_t ptls, jl_value_t *v, void *f) JL_NOTSAFEPOINT
{
    register_finalizer(v, f, 1);
}

// schedule f(v) to call at the next quiescent interval (aka after the next safepoint/region on all threads)
JL_DLLEXPORT void jl_gc_add_quiescent(jl_ptls_t ptls, void **v, void *f) JL_NOTSAFEPOINT
{
    /* TODO: unsupported? */
}

JL_DLLEXPORT void jl_gc_add_finalizer_th(jl_ptls_t ptls, jl_value_t *v, jl_function_t *f) JL_NOTSAFEPOINT
{
    if (__unlikely(jl_typeis(f, jl_voidpointer_type))) {
        jl_gc_add_ptr_finalizer(ptls, v, jl_unbox_voidpointer(f));
    }
    else {
        register_finalizer(v, f, 0);
    }
}

JL_DLLEXPORT void jl_finalize_th(jl_task_t *ct, jl_value_t *o)
{
    run_finalizers_for_obj(o);
}

void jl_gc_run_all_finalizers(jl_task_t *ct)
{
    mmtk_jl_gc_run_all_finalizers();
}

void jl_gc_add_finalizer_(jl_ptls_t ptls, void *v, void *f) JL_NOTSAFEPOINT
{
    register_finalizer(v, f, 0);
}


// weak references
// ---
JL_DLLEXPORT jl_weakref_t *jl_gc_new_weakref_th(jl_ptls_t ptls, jl_value_t *value)
{
    jl_weakref_t *wr = (jl_weakref_t*)jl_gc_alloc(ptls, sizeof(void*), jl_weakref_type);
    wr->value = value;  // NOTE: wb not needed here
    mmtk_add_weak_candidate(wr);
    return wr;
}


// big values
// ---

// Size includes the tag and the tag is not cleared!!
inline jl_value_t *jl_gc_big_alloc_inner(jl_ptls_t ptls, size_t sz)
{
    // TODO: assertion needed here?
    assert(jl_atomic_load_relaxed(&ptls->gc_state) == 0);
    // TODO: drop this okay?
    // maybe_collect(ptls);

    jl_value_t *v = jl_mmtk_gc_alloc_big(ptls, sz);
    // TODO: this is done (without atomic operations) in jl_mmtk_gc_alloc_big; enable
    // here when that's edited?
    /*
    jl_atomic_store_relaxed(&ptls->gc_num.allocd,
        jl_atomic_load_relaxed(&ptls->gc_num.allocd) + allocsz);
    jl_atomic_store_relaxed(&ptls->gc_num.bigalloc,
        jl_atomic_load_relaxed(&ptls->gc_num.bigalloc) + 1);
    */
    // TODO: move to jl_mmtk_gc_alloc_big if needed.
/*
#ifdef MEMDEBUG
    memset(v, 0xee, allocsz);
#endif
*/
    // TODO: need to set this? have to move to jl_mmtk_gc_alloc_big then.
    // v->age = 0;
    // TODO: dropping this; confirm okay? `sweep_big` no longer needed?
    // gc_big_object_link(v, &ptls->heap.big_objects);
    return v;
}

// Size includes the tag and the tag is not cleared!!
inline jl_value_t *jl_gc_pool_alloc_inner(jl_ptls_t ptls, int pool_offset, int osize)
{
    assert(jl_atomic_load_relaxed(&ptls->gc_state) == 0);
#ifdef MEMDEBUG
    return jl_gc_big_alloc(ptls, osize);
#endif
    // TODO: drop this okay?
    // maybe_collect(ptls);

    jl_value_t *v = jl_mmtk_gc_alloc_default(ptls, pool_offset, osize, NULL);
    // TODO: this is done (without atomic operations) in jl_mmtk_gc_alloc_default; enable
    // here when that's edited?
    /*
    jl_atomic_store_relaxed(&ptls->gc_num.allocd,
        jl_atomic_load_relaxed(&ptls->gc_num.allocd) + osize);
    jl_atomic_store_relaxed(&ptls->gc_num.poolalloc,
        jl_atomic_load_relaxed(&ptls->gc_num.poolalloc) + 1);
    */
   return v;
}

void jl_gc_free_array(jl_array_t *a) JL_NOTSAFEPOINT
{
    if (a->flags.how == 2) {
        char *d = (char*)a->data - a->offset*a->elsize;
        if (a->flags.isaligned)
            mmtk_free_aligned(d);
        else
            mmtk_free(d);
        gc_num.freed += jl_array_nbytes(a);
        gc_num.freecall++;
    }
}


// roots
// ---

JL_DLLEXPORT void jl_gc_queue_root(const jl_value_t *ptr)
{
    /* TODO: not needed? */
}

// TODO: exported, but not MMTk-specific?
JL_DLLEXPORT void jl_gc_queue_multiroot(const jl_value_t *parent, const jl_value_t *ptr) JL_NOTSAFEPOINT
{
    /* TODO: confirm not needed? */
}


// marking
// ---

JL_DLLEXPORT int jl_gc_mark_queue_obj(jl_ptls_t ptls, jl_value_t *obj)
{
    return 0;
}
JL_DLLEXPORT void jl_gc_mark_queue_objarray(jl_ptls_t ptls, jl_value_t *parent,
                                            jl_value_t **objs, size_t nobjs)
{
}


// GC control
// ---

JL_DLLEXPORT void jl_gc_collect(jl_gc_collection_t collection)
{
    jl_task_t *ct = jl_current_task;
    jl_ptls_t ptls = ct->ptls;
    if (jl_atomic_load_relaxed(&jl_gc_disable_counter)) {
        size_t localbytes = jl_atomic_load_relaxed(&ptls->gc_num.allocd) + gc_num.interval;
        jl_atomic_store_relaxed(&ptls->gc_num.allocd, -(int64_t)gc_num.interval);
        static_assert(sizeof(_Atomic(uint64_t)) == sizeof(gc_num.deferred_alloc), "");
        jl_atomic_fetch_add((_Atomic(uint64_t)*)&gc_num.deferred_alloc, localbytes);
        return;
    }
    handle_user_collection_request(ptls);
}

// Per-thread initialization
// TODO: remove `norm_pools`, `weak_refs`, etc. from `heap`?
// TODO: remove `gc_cache`?
void jl_init_thread_heap(jl_ptls_t ptls)
{
    jl_thread_heap_t *heap = &ptls->heap;
    jl_gc_pool_t *p = heap->norm_pools;
    for (int i = 0; i < JL_GC_N_POOLS; i++) {
        p[i].osize = jl_gc_sizeclasses[i];
        p[i].freelist = NULL;
        p[i].newpages = NULL;
    }
    arraylist_new(&heap->weak_refs, 0);
    arraylist_new(&heap->live_tasks, 0);
    heap->mallocarrays = NULL;
    heap->mafreelist = NULL;
    heap->big_objects = NULL;
    heap->remset = &heap->_remset[0];
    heap->last_remset = &heap->_remset[1];
    arraylist_new(heap->remset, 0);
    arraylist_new(heap->last_remset, 0);
    arraylist_new(&ptls->finalizers, 0);
    arraylist_new(&ptls->sweep_objs, 0);

    jl_gc_mark_cache_t *gc_cache = &ptls->gc_cache;
    gc_cache->perm_scanned_bytes = 0;
    gc_cache->scanned_bytes = 0;
    gc_cache->nbig_obj = 0;

    memset(&ptls->gc_num, 0, sizeof(ptls->gc_num));
    jl_atomic_store_relaxed(&ptls->gc_num.allocd, -(int64_t)gc_num.interval);

    MMTk_Mutator mmtk_mutator = bind_mutator((void *)ptls, ptls->tid);
    ptls->mmtk_mutator_ptr = ((MMTkMutatorContext*)mmtk_mutator);
}

// System-wide initialization
// TODO: remove locks? remove anything else?
void jl_gc_init(void)
{
    if (jl_options.heap_size_hint)
        jl_gc_set_max_memory(jl_options.heap_size_hint);

    JL_MUTEX_INIT(&heapsnapshot_lock);
    uv_mutex_init(&gc_perm_lock);

    gc_num.interval = default_collect_interval;
    last_long_collect_interval = default_collect_interval;
    gc_num.allocd = 0;
    gc_num.max_pause = 0;
    gc_num.max_memory = 0;

#ifdef _P64
    total_mem = uv_get_total_memory();
    uint64_t constrained_mem = uv_get_constrained_memory();
    if (constrained_mem > 0 && constrained_mem < total_mem)
        total_mem = constrained_mem;
#endif

    // We allocate with abandon until we get close to the free memory on the machine.
    uint64_t free_mem = uv_get_available_memory();
    uint64_t high_water_mark = free_mem / 10 * 7;  // 70% high water mark

    if (high_water_mark < max_total_memory)
       max_total_memory = high_water_mark;

    // MMTk-specific
    long long min_heap_size;
    long long max_heap_size;
    char* min_size_def = getenv("MMTK_MIN_HSIZE");
    char* min_size_gb = getenv("MMTK_MIN_HSIZE_G");

    char* max_size_def = getenv("MMTK_MAX_HSIZE");
    char* max_size_gb = getenv("MMTK_MAX_HSIZE_G");

    // default min heap currently set as Julia's default_collect_interval
    if (min_size_def != NULL) {
        char *p;
        double min_size = strtod(min_size_def, &p);
        min_heap_size = (long) 1024 * 1024 * min_size;
    } else if (min_size_gb != NULL) {
        char *p;
        double min_size = strtod(min_size_gb, &p);
        min_heap_size = (long) 1024 * 1024 * 1024 * min_size;
    } else {
        min_heap_size = default_collect_interval;
    }

    // default max heap currently set as 70% the free memory in the system
    if (max_size_def != NULL) {
        char *p;
        double max_size = strtod(max_size_def, &p);
        max_heap_size = (long) 1024 * 1024 * max_size;
    } else if (max_size_gb != NULL) {
        char *p;
        double max_size = strtod(max_size_gb, &p);
        max_heap_size = (long) 1024 * 1024 * 1024 * max_size;
    } else {
        max_heap_size = uv_get_free_memory() * 70 / 100;
    }

    // if only max size is specified initialize MMTk with a fixed size heap
    if (max_size_def != NULL || (max_size_gb != NULL && (min_size_def == NULL && min_size_gb == NULL))) {
        gc_init(0, max_heap_size, &mmtk_upcalls, (sizeof(jl_taggedvalue_t)));
    } else {
        gc_init(min_heap_size, max_heap_size, &mmtk_upcalls, (sizeof(jl_taggedvalue_t)));
    }
}

// allocation wrappers that track allocation and let collection run

JL_DLLEXPORT void *jl_gc_counted_malloc(size_t sz)
{
    jl_gcframe_t **pgcstack = jl_get_pgcstack();
    jl_task_t *ct = jl_current_task;
    if (pgcstack && ct->world_age) {
        jl_ptls_t ptls = ct->ptls;
        maybe_collect(ptls);
        jl_atomic_store_relaxed(&ptls->gc_num.allocd,
            jl_atomic_load_relaxed(&ptls->gc_num.allocd) + sz);
        jl_atomic_store_relaxed(&ptls->gc_num.malloc,
            jl_atomic_load_relaxed(&ptls->gc_num.malloc) + 1);
        return mmtk_counted_malloc(sz);
    }
    return malloc(sz);
}

JL_DLLEXPORT void *jl_gc_counted_calloc(size_t nm, size_t sz)
{
    jl_gcframe_t **pgcstack = jl_get_pgcstack();
    jl_task_t *ct = jl_current_task;
    if (pgcstack && ct->world_age) {
        jl_ptls_t ptls = ct->ptls;
        maybe_collect(ptls);
        jl_atomic_store_relaxed(&ptls->gc_num.allocd,
            jl_atomic_load_relaxed(&ptls->gc_num.allocd) + nm*sz);
        jl_atomic_store_relaxed(&ptls->gc_num.malloc,
            jl_atomic_load_relaxed(&ptls->gc_num.malloc) + 1);
        return mmtk_counted_calloc(nm, sz);
    }
    return calloc(nm, sz);
}

JL_DLLEXPORT void jl_gc_counted_free_with_size(void *p, size_t sz)
{
    jl_gcframe_t **pgcstack = jl_get_pgcstack();
    jl_task_t *ct = jl_current_task;
    if (pgcstack && ct->world_age) {
        jl_ptls_t ptls = ct->ptls;
        jl_atomic_store_relaxed(&ptls->gc_num.freed,
            jl_atomic_load_relaxed(&ptls->gc_num.freed) + sz);
        jl_atomic_store_relaxed(&ptls->gc_num.freecall,
            jl_atomic_load_relaxed(&ptls->gc_num.freecall) + 1);
        mmtk_free_with_size(p, sz);
        return;
    }
    free(p);
}

JL_DLLEXPORT void *jl_gc_counted_realloc_with_old_size(void *p, size_t old, size_t sz)
{
    jl_gcframe_t **pgcstack = jl_get_pgcstack();
    jl_task_t *ct = jl_current_task;
    if (pgcstack && ct->world_age) {
        jl_ptls_t ptls = ct->ptls;
        maybe_collect(ptls);
        if (sz < old)
            jl_atomic_store_relaxed(&ptls->gc_num.freed,
                jl_atomic_load_relaxed(&ptls->gc_num.freed) + (old - sz));
        else
            jl_atomic_store_relaxed(&ptls->gc_num.allocd,
                jl_atomic_load_relaxed(&ptls->gc_num.allocd) + (sz - old));
        jl_atomic_store_relaxed(&ptls->gc_num.realloc,
            jl_atomic_load_relaxed(&ptls->gc_num.realloc) + 1);
        return mmtk_realloc_with_old_size(p, sz, old);
    }
    // TODO: correct?
    return realloc(p, sz);
}

jl_value_t *jl_gc_realloc_string(jl_value_t *s, size_t sz)
{
    size_t len = jl_string_len(s);
    jl_value_t *snew = jl_alloc_string(sz);
    memcpy(jl_string_data(snew), jl_string_data(s), sz <= len ? sz : len);
    return snew;
}

JL_DLLEXPORT int jl_gc_enable_conservative_gc_support(void)
{
    return 0;
}

JL_DLLEXPORT int jl_gc_conservative_gc_support_enabled(void)
{
    return 0;
}

// TODO: if this is needed, it can be added in MMTk
JL_DLLEXPORT jl_value_t *jl_gc_internal_obj_base_ptr(void *p)
{
    return NULL;
}


// gc-debug functions
// ---

jl_gc_pagemeta_t *jl_gc_page_metadata(void *data)
{
    return NULL;
}

JL_DLLEXPORT jl_taggedvalue_t *jl_gc_find_taggedvalue_pool(char *p, size_t *osize_p)
{
    return NULL;
}

void jl_gc_debug_critical_error(void) JL_NOTSAFEPOINT
{
}

void jl_gc_debug_print_status(void) JL_NOTSAFEPOINT
{
    // May not be accurate but should be helpful enough
    uint64_t pool_count = gc_num.poolalloc;
    uint64_t big_count = gc_num.bigalloc;
    jl_safe_printf("Allocations: %" PRIu64 " "
                   "(Pool: %" PRIu64 "; Big: %" PRIu64 "); GC: %d\n",
                   pool_count + big_count, pool_count, big_count, gc_num.pause);
}

void jl_print_gc_stats(JL_STREAM *s)
{
}

void objprofile_count(void *ty, int old, int sz) JL_NOTSAFEPOINT
{
}

void objprofile_printall(void)
{
}

void objprofile_reset(void)
{
}

void *jl_gc_perm_alloc_nolock(size_t sz, int zero, unsigned align, unsigned offset)
{
    jl_ptls_t ptls = jl_current_task->ptls;
    void* addr = alloc(ptls->mmtk_mutator_ptr, sz, align, offset, 1);
    return addr;
}

void *jl_gc_perm_alloc(size_t sz, int zero, unsigned align, unsigned offset)
{
    return jl_gc_perm_alloc_nolock(sz, zero, align, offset);
}

void jl_gc_notify_image_load(const char* img_data, size_t len)
{
    // TODO: We should notify MMTk about the image (VM space)
<<<<<<< HEAD
    mmtk_set_vm_space((void*)img_data, len);
=======
>>>>>>> 9dbc8fc6
}

void jl_gc_notify_image_alloc(char* img_data, size_t len)
{
    // TODO: We should call MMTk to bulk set object metadata for the image region
}

#ifdef __cplusplus
}
#endif

#endif // MMTK_GC<|MERGE_RESOLUTION|>--- conflicted
+++ resolved
@@ -494,11 +494,7 @@
 
 void jl_gc_notify_image_load(const char* img_data, size_t len)
 {
-    // TODO: We should notify MMTk about the image (VM space)
-<<<<<<< HEAD
     mmtk_set_vm_space((void*)img_data, len);
-=======
->>>>>>> 9dbc8fc6
 }
 
 void jl_gc_notify_image_alloc(char* img_data, size_t len)
