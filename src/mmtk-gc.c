// This file is a part of Julia. License is MIT: https://julialang.org/license

#ifdef MMTK_GC

#include "gc.h"
#include "mmtk_julia.h"
#include "julia_gcext.h"

// callbacks
// ---

typedef void (*jl_gc_cb_func_t)(void);

JL_DLLEXPORT void jl_gc_set_cb_root_scanner(jl_gc_cb_root_scanner_t cb, int enable)
{
}
JL_DLLEXPORT void jl_gc_set_cb_task_scanner(jl_gc_cb_task_scanner_t cb, int enable)
{
}
JL_DLLEXPORT void jl_gc_set_cb_pre_gc(jl_gc_cb_pre_gc_t cb, int enable)
{
}
JL_DLLEXPORT void jl_gc_set_cb_post_gc(jl_gc_cb_post_gc_t cb, int enable)
{
}
JL_DLLEXPORT void jl_gc_set_cb_notify_external_alloc(jl_gc_cb_notify_external_alloc_t cb, int enable)
{
}
JL_DLLEXPORT void jl_gc_set_cb_notify_external_free(jl_gc_cb_notify_external_free_t cb, int enable)
{
}


inline void maybe_collect(jl_ptls_t ptls)
{
    mmtk_gc_poll(ptls);
}


// malloc wrappers, aligned allocation
// ---

inline void *jl_malloc_aligned(size_t sz, size_t align)
{
    return mmtk_malloc_aligned(sz ? sz : 1, align); // XXX sz
}
inline void *jl_realloc_aligned(void *d, size_t sz, size_t oldsz,
                                       size_t align)
{
    void *res = jl_malloc_aligned(sz, align);
    if (res != NULL) {
        memcpy(res, d, oldsz > sz ? sz : oldsz);
        mmtk_free_aligned(d);
    }
    return res;
}
inline void jl_free_aligned(void *p) JL_NOTSAFEPOINT
{
    mmtk_free_aligned(p);
}


// finalizers
// ---

JL_DLLEXPORT void jl_gc_run_pending_finalizers(jl_task_t *ct)
{
    if (ct == NULL)
        ct = jl_current_task;
    mmtk_jl_run_pending_finalizers(ct->ptls);
}

JL_DLLEXPORT void jl_gc_add_ptr_finalizer(jl_ptls_t ptls, jl_value_t *v, void *f) JL_NOTSAFEPOINT
{
    register_finalizer(v, f, 1);
}

// schedule f(v) to call at the next quiescent interval (aka after the next safepoint/region on all threads)
JL_DLLEXPORT void jl_gc_add_quiescent(jl_ptls_t ptls, void **v, void *f) JL_NOTSAFEPOINT
{
    /* TODO: unsupported? */
}

JL_DLLEXPORT void jl_gc_add_finalizer_th(jl_ptls_t ptls, jl_value_t *v, jl_function_t *f) JL_NOTSAFEPOINT
{
    if (__unlikely(jl_typeis(f, jl_voidpointer_type))) {
        jl_gc_add_ptr_finalizer(ptls, v, jl_unbox_voidpointer(f));
    }
    else {
        register_finalizer(v, f, 0);
    }
}

JL_DLLEXPORT void jl_finalize_th(jl_task_t *ct, jl_value_t *o)
{
    run_finalizers_for_obj(o);
}

void jl_gc_run_all_finalizers(jl_task_t *ct)
{
    mmtk_jl_gc_run_all_finalizers();
}

void jl_gc_add_finalizer_(jl_ptls_t ptls, void *v, void *f) JL_NOTSAFEPOINT
{
    register_finalizer(v, f, 0);
}


// weak references
// ---
JL_DLLEXPORT jl_weakref_t *jl_gc_new_weakref_th(jl_ptls_t ptls, jl_value_t *value)
{
    jl_weakref_t *wr = (jl_weakref_t*)jl_gc_alloc(ptls, sizeof(void*), jl_weakref_type);
    wr->value = value;  // NOTE: wb not needed here
    mmtk_add_weak_candidate(wr);
    return wr;
}


// big values
// ---

// Size includes the tag and the tag is not cleared!!
inline jl_value_t *jl_gc_big_alloc_inner(jl_ptls_t ptls, size_t sz)
{
    // TODO: assertion needed here?
    assert(jl_atomic_load_relaxed(&ptls->gc_state) == 0);
    // TODO: drop this okay?
    // maybe_collect(ptls);

    jl_value_t *v = jl_mmtk_gc_alloc_big(ptls, sz);
    // TODO: this is done (without atomic operations) in jl_mmtk_gc_alloc_big; enable
    // here when that's edited?
    /*
    jl_atomic_store_relaxed(&ptls->gc_num.allocd,
        jl_atomic_load_relaxed(&ptls->gc_num.allocd) + allocsz);
    jl_atomic_store_relaxed(&ptls->gc_num.bigalloc,
        jl_atomic_load_relaxed(&ptls->gc_num.bigalloc) + 1);
    */
    // TODO: move to jl_mmtk_gc_alloc_big if needed.
/*
#ifdef MEMDEBUG
    memset(v, 0xee, allocsz);
#endif
*/
    // TODO: need to set this? have to move to jl_mmtk_gc_alloc_big then.
    // v->age = 0;
    // TODO: dropping this; confirm okay? `sweep_big` no longer needed?
    // gc_big_object_link(v, &ptls->heap.big_objects);
    return v;
}

// Size includes the tag and the tag is not cleared!!
inline jl_value_t *jl_gc_pool_alloc_inner(jl_ptls_t ptls, int pool_offset, int osize)
{
    assert(jl_atomic_load_relaxed(&ptls->gc_state) == 0);
#ifdef MEMDEBUG
    return jl_gc_big_alloc(ptls, osize);
#endif
    // TODO: drop this okay?
    // maybe_collect(ptls);

    jl_value_t *v = jl_mmtk_gc_alloc_default(ptls, pool_offset, osize, NULL);
    // TODO: this is done (without atomic operations) in jl_mmtk_gc_alloc_default; enable
    // here when that's edited?
    /*
    jl_atomic_store_relaxed(&ptls->gc_num.allocd,
        jl_atomic_load_relaxed(&ptls->gc_num.allocd) + osize);
    jl_atomic_store_relaxed(&ptls->gc_num.poolalloc,
        jl_atomic_load_relaxed(&ptls->gc_num.poolalloc) + 1);
    */
   return v;
}

void jl_gc_free_array(jl_array_t *a) JL_NOTSAFEPOINT
{
    if (a->flags.how == 2) {
        char *d = (char*)a->data - a->offset*a->elsize;
        if (a->flags.isaligned)
            mmtk_free_aligned(d);
        else
            mmtk_free(d);
        gc_num.freed += jl_array_nbytes(a);
        gc_num.freecall++;
    }
}


// roots
// ---

JL_DLLEXPORT void jl_gc_queue_root(const jl_value_t *ptr)
{
    /* TODO: not needed? */
}

// TODO: exported, but not MMTk-specific?
JL_DLLEXPORT void jl_gc_queue_multiroot(const jl_value_t *parent, const jl_value_t *ptr) JL_NOTSAFEPOINT
{
    /* TODO: confirm not needed? */
}


// marking
// ---

JL_DLLEXPORT int jl_gc_mark_queue_obj(jl_ptls_t ptls, jl_value_t *obj)
{
    return 0;
}
JL_DLLEXPORT void jl_gc_mark_queue_objarray(jl_ptls_t ptls, jl_value_t *parent,
                                            jl_value_t **objs, size_t nobjs)
{
}


// GC control
// ---

JL_DLLEXPORT void jl_gc_collect(jl_gc_collection_t collection)
{
    jl_task_t *ct = jl_current_task;
    jl_ptls_t ptls = ct->ptls;
    if (jl_atomic_load_relaxed(&jl_gc_disable_counter)) {
        size_t localbytes = jl_atomic_load_relaxed(&ptls->gc_num.allocd) + gc_num.interval;
        jl_atomic_store_relaxed(&ptls->gc_num.allocd, -(int64_t)gc_num.interval);
        static_assert(sizeof(_Atomic(uint64_t)) == sizeof(gc_num.deferred_alloc), "");
        jl_atomic_fetch_add((_Atomic(uint64_t)*)&gc_num.deferred_alloc, localbytes);
        return;
    }
    handle_user_collection_request(ptls);
}

// Per-thread initialization
// TODO: remove `norm_pools`, `weak_refs`, etc. from `heap`?
// TODO: remove `gc_cache`?
void jl_init_thread_heap(jl_ptls_t ptls)
{
    jl_thread_heap_t *heap = &ptls->heap;
    jl_gc_pool_t *p = heap->norm_pools;
    for (int i = 0; i < JL_GC_N_POOLS; i++) {
        p[i].osize = jl_gc_sizeclasses[i];
        p[i].freelist = NULL;
        p[i].newpages = NULL;
    }
    arraylist_new(&heap->weak_refs, 0);
    arraylist_new(&heap->live_tasks, 0);
    heap->mallocarrays = NULL;
    heap->mafreelist = NULL;
    heap->big_objects = NULL;
    heap->remset = &heap->_remset[0];
    heap->last_remset = &heap->_remset[1];
    arraylist_new(heap->remset, 0);
    arraylist_new(heap->last_remset, 0);
    arraylist_new(&ptls->finalizers, 0);
    arraylist_new(&ptls->sweep_objs, 0);

    jl_gc_mark_cache_t *gc_cache = &ptls->gc_cache;
    gc_cache->perm_scanned_bytes = 0;
    gc_cache->scanned_bytes = 0;
    gc_cache->nbig_obj = 0;

    memset(&ptls->gc_num, 0, sizeof(ptls->gc_num));
    jl_atomic_store_relaxed(&ptls->gc_num.allocd, -(int64_t)gc_num.interval);

    MMTk_Mutator mmtk_mutator = bind_mutator((void *)ptls, ptls->tid);
    ptls->mmtk_mutator_ptr = ((MMTkMutatorContext*)mmtk_mutator);
}

// System-wide initialization
// TODO: remove locks? remove anything else?
void jl_gc_init(void)
{
    if (jl_options.heap_size_hint)
        jl_gc_set_max_memory(jl_options.heap_size_hint);

    JL_MUTEX_INIT(&heapsnapshot_lock);
    uv_mutex_init(&gc_perm_lock);

    gc_num.interval = default_collect_interval;
    last_long_collect_interval = default_collect_interval;
    gc_num.allocd = 0;
    gc_num.max_pause = 0;
    gc_num.max_memory = 0;

#ifdef _P64
    total_mem = uv_get_total_memory();
    uint64_t constrained_mem = uv_get_constrained_memory();
    if (constrained_mem > 0 && constrained_mem < total_mem)
        total_mem = constrained_mem;
#endif

    // We allocate with abandon until we get close to the free memory on the machine.
    uint64_t free_mem = uv_get_available_memory();
    uint64_t high_water_mark = free_mem / 10 * 7;  // 70% high water mark

    if (high_water_mark < max_total_memory)
       max_total_memory = high_water_mark;

    // MMTk-specific
    long long min_heap_size;
    long long max_heap_size;
    char* min_size_def = getenv("MMTK_MIN_HSIZE");
    char* min_size_gb = getenv("MMTK_MIN_HSIZE_G");

    char* max_size_def = getenv("MMTK_MAX_HSIZE");
    char* max_size_gb = getenv("MMTK_MAX_HSIZE_G");

    // default min heap currently set as Julia's default_collect_interval
    if (min_size_def != NULL) {
        char *p;
        double min_size = strtod(min_size_def, &p);
        min_heap_size = (long) 1024 * 1024 * min_size;
    } else if (min_size_gb != NULL) {
        char *p;
        double min_size = strtod(min_size_gb, &p);
        min_heap_size = (long) 1024 * 1024 * 1024 * min_size;
    } else {
        min_heap_size = default_collect_interval;
    }

    // default max heap currently set as 70% the free memory in the system
    if (max_size_def != NULL) {
        char *p;
        double max_size = strtod(max_size_def, &p);
        max_heap_size = (long) 1024 * 1024 * max_size;
    } else if (max_size_gb != NULL) {
        char *p;
        double max_size = strtod(max_size_gb, &p);
        max_heap_size = (long) 1024 * 1024 * 1024 * max_size;
    } else {
        max_heap_size = uv_get_free_memory() * 70 / 100;
    }

    // if only max size is specified initialize MMTk with a fixed size heap
    if (max_size_def != NULL || (max_size_gb != NULL && (min_size_def == NULL && min_size_gb == NULL))) {
        gc_init(0, max_heap_size, &mmtk_upcalls, (sizeof(jl_taggedvalue_t)));
    } else {
        gc_init(min_heap_size, max_heap_size, &mmtk_upcalls, (sizeof(jl_taggedvalue_t)));
    }
}

// allocation wrappers that track allocation and let collection run

JL_DLLEXPORT void *jl_gc_counted_malloc(size_t sz)
{
    jl_gcframe_t **pgcstack = jl_get_pgcstack();
    jl_task_t *ct = jl_current_task;
    if (pgcstack && ct->world_age) {
        jl_ptls_t ptls = ct->ptls;
        maybe_collect(ptls);
        jl_atomic_store_relaxed(&ptls->gc_num.allocd,
            jl_atomic_load_relaxed(&ptls->gc_num.allocd) + sz);
        jl_atomic_store_relaxed(&ptls->gc_num.malloc,
            jl_atomic_load_relaxed(&ptls->gc_num.malloc) + 1);
        return mmtk_counted_malloc(sz);
    }
    return malloc(sz);
}

JL_DLLEXPORT void *jl_gc_counted_calloc(size_t nm, size_t sz)
{
    jl_gcframe_t **pgcstack = jl_get_pgcstack();
    jl_task_t *ct = jl_current_task;
    if (pgcstack && ct->world_age) {
        jl_ptls_t ptls = ct->ptls;
        maybe_collect(ptls);
        jl_atomic_store_relaxed(&ptls->gc_num.allocd,
            jl_atomic_load_relaxed(&ptls->gc_num.allocd) + nm*sz);
        jl_atomic_store_relaxed(&ptls->gc_num.malloc,
            jl_atomic_load_relaxed(&ptls->gc_num.malloc) + 1);
        return mmtk_counted_calloc(nm, sz);
    }
    return calloc(nm, sz);
}

JL_DLLEXPORT void jl_gc_counted_free_with_size(void *p, size_t sz)
{
    jl_gcframe_t **pgcstack = jl_get_pgcstack();
    jl_task_t *ct = jl_current_task;
    if (pgcstack && ct->world_age) {
        jl_ptls_t ptls = ct->ptls;
        jl_atomic_store_relaxed(&ptls->gc_num.freed,
            jl_atomic_load_relaxed(&ptls->gc_num.freed) + sz);
        jl_atomic_store_relaxed(&ptls->gc_num.freecall,
            jl_atomic_load_relaxed(&ptls->gc_num.freecall) + 1);
        mmtk_free_with_size(p, sz);
        return;
    }
    free(p);
}

JL_DLLEXPORT void *jl_gc_counted_realloc_with_old_size(void *p, size_t old, size_t sz)
{
    jl_gcframe_t **pgcstack = jl_get_pgcstack();
    jl_task_t *ct = jl_current_task;
    if (pgcstack && ct->world_age) {
        jl_ptls_t ptls = ct->ptls;
        maybe_collect(ptls);
        if (sz < old)
            jl_atomic_store_relaxed(&ptls->gc_num.freed,
                jl_atomic_load_relaxed(&ptls->gc_num.freed) + (old - sz));
        else
            jl_atomic_store_relaxed(&ptls->gc_num.allocd,
                jl_atomic_load_relaxed(&ptls->gc_num.allocd) + (sz - old));
        jl_atomic_store_relaxed(&ptls->gc_num.realloc,
            jl_atomic_load_relaxed(&ptls->gc_num.realloc) + 1);
        return mmtk_realloc_with_old_size(p, sz, old);
    }
    // TODO: correct?
    return realloc(p, sz);
}

jl_value_t *jl_gc_realloc_string(jl_value_t *s, size_t sz)
{
    size_t len = jl_string_len(s);
    jl_value_t *snew = jl_alloc_string(sz);
    memcpy(jl_string_data(snew), jl_string_data(s), sz <= len ? sz : len);
    return snew;
}

JL_DLLEXPORT int jl_gc_enable_conservative_gc_support(void)
{
    return 0;
}

JL_DLLEXPORT int jl_gc_conservative_gc_support_enabled(void)
{
    return 0;
}

// TODO: if this is needed, it can be added in MMTk
JL_DLLEXPORT jl_value_t *jl_gc_internal_obj_base_ptr(void *p)
{
    return NULL;
}


// gc-debug functions
// ---

jl_gc_pagemeta_t *jl_gc_page_metadata(void *data)
{
    return NULL;
}

JL_DLLEXPORT jl_taggedvalue_t *jl_gc_find_taggedvalue_pool(char *p, size_t *osize_p)
{
    return NULL;
}

void jl_gc_debug_critical_error(void) JL_NOTSAFEPOINT
{
}

void jl_gc_debug_print_status(void) JL_NOTSAFEPOINT
{
    // May not be accurate but should be helpful enough
    uint64_t pool_count = gc_num.poolalloc;
    uint64_t big_count = gc_num.bigalloc;
    jl_safe_printf("Allocations: %" PRIu64 " "
                   "(Pool: %" PRIu64 "; Big: %" PRIu64 "); GC: %d\n",
                   pool_count + big_count, pool_count, big_count, gc_num.pause);
}

void jl_print_gc_stats(JL_STREAM *s)
{
}

void objprofile_count(void *ty, int old, int sz) JL_NOTSAFEPOINT
{
}

void objprofile_printall(void)
{
}

void objprofile_reset(void)
{
}

<<<<<<< HEAD
// No inline write barrier -- only used for debugging
JL_DLLEXPORT void jl_gc_wb1_noinline(const void *parent) JL_NOTSAFEPOINT
{
    jl_gc_wb_back(parent);
}

JL_DLLEXPORT void jl_gc_wb2_noinline(const void *parent, const void *ptr) JL_NOTSAFEPOINT
{
    jl_gc_wb(parent, ptr);
=======
void *jl_gc_perm_alloc_nolock(size_t sz, int zero, unsigned align, unsigned offset)
{
    jl_ptls_t ptls = jl_current_task->ptls;
    void* addr = alloc(ptls->mmtk_mutator_ptr, sz, align, offset, 1);
    return addr;
}

void *jl_gc_perm_alloc(size_t sz, int zero, unsigned align, unsigned offset)
{
    return jl_gc_perm_alloc_nolock(sz, zero, align, offset);
}

void jl_gc_notify_image_load(const char* img_data, size_t len)
{
    // TODO: We should notify MMTk about the image (VM space)
}

void jl_gc_notify_image_alloc(char* img_data, size_t len)
{
    // TODO: We should call MMTk to bulk set object metadata for the image region
>>>>>>> 9dbc8fc6
}

#ifdef __cplusplus
}
#endif

#endif // MMTK_GC<|MERGE_RESOLUTION|>--- conflicted
+++ resolved
@@ -480,7 +480,6 @@
 {
 }
 
-<<<<<<< HEAD
 // No inline write barrier -- only used for debugging
 JL_DLLEXPORT void jl_gc_wb1_noinline(const void *parent) JL_NOTSAFEPOINT
 {
@@ -490,7 +489,8 @@
 JL_DLLEXPORT void jl_gc_wb2_noinline(const void *parent, const void *ptr) JL_NOTSAFEPOINT
 {
     jl_gc_wb(parent, ptr);
-=======
+}
+
 void *jl_gc_perm_alloc_nolock(size_t sz, int zero, unsigned align, unsigned offset)
 {
     jl_ptls_t ptls = jl_current_task->ptls;
@@ -511,7 +511,6 @@
 void jl_gc_notify_image_alloc(char* img_data, size_t len)
 {
     // TODO: We should call MMTk to bulk set object metadata for the image region
->>>>>>> 9dbc8fc6
 }
 
 #ifdef __cplusplus
