// This file is a part of Julia. License is MIT: https://julialang.org/license

#ifndef MMTK_GC

#include "gc.h"
#include <inttypes.h>
#include <stdio.h>

// re-include assert.h without NDEBUG,
// so that we can always use the assert macro in this file
// for use under their respective enable flags
#undef NDEBUG
#include "julia_assert.h"

#ifdef __cplusplus
extern "C" {
#endif

// Useful function in debugger to find page metadata
jl_gc_pagemeta_t *jl_gc_page_metadata(void *data)
{
    return page_metadata(data);
}

// Find the memory block in the pool that owns the byte pointed to by p.
// For end of object pointer (which is always the case for pointer to a
// singleton object), this usually returns the same pointer which points to
// the next object but it can also return NULL if the pointer is pointing to
// the end of the page.
JL_DLLEXPORT jl_taggedvalue_t *jl_gc_find_taggedvalue_pool(char *p, size_t *osize_p)
{
    if (!page_metadata(p))
        // Not in the pool
        return NULL;
    struct jl_gc_metadata_ext info = page_metadata_ext(p);
    char *page_begin = gc_page_data(p) + GC_PAGE_OFFSET;
    // In the page header
    if (p < page_begin)
        return NULL;
    size_t ofs = p - page_begin;
    // Check if this is a free page
    if (!(info.pagetable0->allocmap[info.pagetable0_i32] & (uint32_t)(1 << info.pagetable0_i)))
        return NULL;
    int osize = info.meta->osize;
    // Shouldn't be needed, just in case
    if (osize == 0)
        return NULL;
    char *tag = (char*)p - ofs % osize;
    // Points to an "object" that gets into the next page
    if (tag + osize > gc_page_data(p) + GC_PAGE_SZ)
        return NULL;
    if (osize_p)
        *osize_p = osize;
    return (jl_taggedvalue_t*)tag;
}

// mark verification
#ifdef GC_VERIFY
jl_value_t *lostval = NULL;
static arraylist_t lostval_parents;
static arraylist_t lostval_parents_done;
int gc_verifying;

void add_lostval_parent(jl_value_t *parent)
{
    for(int i = 0; i < lostval_parents_done.len; i++) {
        if ((jl_value_t*)lostval_parents_done.items[i] == parent)
            return;
    }
    for(int i = 0; i < lostval_parents.len; i++) {
        if ((jl_value_t*)lostval_parents.items[i] == parent)
            return;
    }
    arraylist_push(&lostval_parents, parent);
}

/*
 How to debug a missing write barrier :
 (or rather how I do it, if you know of a better way update this)
 First, reproduce it with GC_VERIFY. It does change the allocation profile so if the error
 is rare enough this may not be straightforward. If the backtracking goes well you should know
 which object and which of its slots was written to without being caught by the write
 barrier. Most times this allows you to take a guess. If this type of object is modified
 by C code directly, look for missing jl_gc_wb() on pointer updates. Be aware that there are
 innocent looking functions which allocate (and thus trigger marking) only on special cases.

 If you can't find it, you can try the following :
 - Ensure that should_timeout() is deterministic instead of clock based.
 - Once you have a completely deterministic program which crashes on gc_verify, the addresses
   should stay constant between different runs (with same binary, same environment ...).
   Do not forget to turn off ASLR (linux: echo 0 > /proc/sys/kernel/randomize_va_space).
   At this point you should be able to run under gdb and use a hw watch to look for writes
   at the exact addr of the slot (use something like watch *slot_addr if *slot_addr == val).
 - If it went well you are now stopped at the exact point the problem is happening.
   Backtraces in JIT'd code won't work for me (but I'm not sure they should) so in that
   case you can try to jl_throw(something) from gdb.
 */
// this does not yet detect missing writes from marked to marked_noesc
// the error is caught at the first long collection
static arraylist_t bits_save[4];

static void gc_clear_mark_page(jl_gc_pagemeta_t *pg, int bits)
{
    jl_ptls_t ptls2 = gc_all_tls_states[pg->thread_n];
    jl_gc_pool_t *pool = &ptls2->heap.norm_pools[pg->pool_n];
    jl_taggedvalue_t *pv = (jl_taggedvalue_t*)(pg->data + GC_PAGE_OFFSET);
    char *lim = (char*)pv + GC_PAGE_SZ - GC_PAGE_OFFSET - pool->osize;
    while ((char*)pv <= lim) {
        if (!gc_verifying)
            arraylist_push(&bits_save[pv->bits.gc], pv);
        pv->bits.gc = bits;
        pv = (jl_taggedvalue_t*)((char*)pv + pool->osize);
    }
}

static void gc_clear_mark_pagetable0(pagetable0_t *pagetable0, int bits)
{
    for (int pg_i = 0; pg_i < REGION0_PG_COUNT / 32; pg_i++) {
        uint32_t line = pagetable0->allocmap[pg_i];
        if (line) {
            for (int j = 0; j < 32; j++) {
                if ((line >> j) & 1) {
                    gc_clear_mark_page(pagetable0->meta[pg_i * 32 + j], bits);
                }
            }
        }
    }
}

static void gc_clear_mark_pagetable1(pagetable1_t *pagetable1, int bits)
{
    for (int pg_i = 0; pg_i < REGION1_PG_COUNT / 32; pg_i++) {
        uint32_t line = pagetable1->allocmap0[pg_i];
        if (line) {
            for (int j = 0; j < 32; j++) {
                if ((line >> j) & 1) {
                    gc_clear_mark_pagetable0(pagetable1->meta0[pg_i * 32 + j], bits);
                }
            }
        }
    }
}

static void gc_clear_mark_pagetable(int bits)
{
    for (int pg_i = 0; pg_i < (REGION2_PG_COUNT + 31) / 32; pg_i++) {
        uint32_t line = memory_map.allocmap1[pg_i];
        if (line) {
            for (int j = 0; j < 32; j++) {
                if ((line >> j) & 1) {
                    gc_clear_mark_pagetable1(memory_map.meta1[pg_i * 32 + j], bits);
                }
            }
        }
    }
}
// set all mark bits to bits
// record the state of the region and can replay it in restore()
// restore _must_ be called as this will overwrite parts of the
// freelist in pools
static void clear_mark(int bits)
{
    if (!gc_verifying) {
        for (int i = 0; i < 4; i++) {
            bits_save[i].len = 0;
        }
    }
    bigval_t *v;
    for (int i = 0; i < gc_n_threads; i++) {
        v = gc_all_tls_states[i]->heap.big_objects;
        while (v != NULL) {
            void *gcv = &v->header;
            if (!gc_verifying)
                arraylist_push(&bits_save[v->bits.gc], gcv);
            v->bits.gc = bits;
            v = v->next;
        }
    }

    v = big_objects_marked;
    while (v != NULL) {
        void *gcv = &v->header;
        if (!gc_verifying)
            arraylist_push(&bits_save[v->bits.gc], gcv);
        v->bits.gc = bits;
        v = v->next;
    }

    gc_clear_mark_pagetable(bits);
}

static void restore(void)
{
    for (int b = 0; b < 4; b++) {
        for (int i = 0; i < bits_save[b].len; i++) {
            ((jl_taggedvalue_t*)bits_save[b].items[i])->bits.gc = b;
        }
    }
}

static void gc_verify_track(jl_ptls_t ptls)
{
    // `gc_verify_track` is limited to single-threaded GC
    if (jl_n_gcthreads != 0)
        return;
    do {
        jl_gc_markqueue_t mq;
        jl_gc_markqueue_t *mq2 = &ptls->mark_queue;
        ws_queue_t *cq = &mq.chunk_queue;
        ws_queue_t *q = &mq.ptr_queue;
        jl_atomic_store_relaxed(&cq->top, 0);
        jl_atomic_store_relaxed(&cq->bottom, 0);
        jl_atomic_store_relaxed(&cq->array, jl_atomic_load_relaxed(&mq2->chunk_queue.array));
        jl_atomic_store_relaxed(&q->top, 0);
        jl_atomic_store_relaxed(&q->bottom, 0);
        jl_atomic_store_relaxed(&q->array, jl_atomic_load_relaxed(&mq2->ptr_queue.array));
        arraylist_new(&mq.reclaim_set, 32);
        arraylist_push(&lostval_parents_done, lostval);
        jl_safe_printf("Now looking for %p =======\n", lostval);
        clear_mark(GC_CLEAN);
        gc_mark_queue_all_roots(ptls, &mq);
        gc_mark_finlist(&mq, &to_finalize, 0);
        for (int i = 0; i < gc_n_threads;i++) {
            jl_ptls_t ptls2 = gc_all_tls_states[i];
            gc_mark_finlist(&mq, &ptls2->finalizers, 0);
        }
        gc_mark_finlist(&mq, &finalizer_list_marked, 0);
        gc_mark_loop_serial_(ptls, &mq);
        if (lostval_parents.len == 0) {
            jl_safe_printf("Could not find the missing link. We missed a toplevel root. This is odd.\n");
            break;
        }
        jl_value_t *lostval_parent = NULL;
        for(int i = 0; i < lostval_parents.len; i++) {
            lostval_parent = (jl_value_t*)lostval_parents.items[i];
            int clean_len = bits_save[GC_CLEAN].len;
            for(int j = 0; j < clean_len + bits_save[GC_OLD].len; j++) {
                void *p = bits_save[j >= clean_len ? GC_OLD : GC_CLEAN].items[j >= clean_len ? j - clean_len : j];
                if (jl_valueof(p) == lostval_parent) {
                    lostval = lostval_parent;
                    lostval_parent = NULL;
                    break;
                }
            }
            if (lostval_parent != NULL) break;
        }
        if (lostval_parent == NULL) { // all parents of lostval were also scheduled for deletion
            lostval = (jl_value_t*)arraylist_pop(&lostval_parents);
        }
        else {
            jl_safe_printf("Missing write barrier found !\n");
            jl_safe_printf("%p was written a reference to %p that was not recorded\n", lostval_parent, lostval);
            jl_safe_printf("(details above)\n");
            lostval = NULL;
        }
        restore();
    } while(lostval != NULL);
}

void gc_verify(jl_ptls_t ptls)
{
    // `gc_verify` is limited to single-threaded GC
    if (jl_n_gcthreads != 0) {
        jl_safe_printf("Warn. GC verify disabled in multi-threaded GC\n");
        return;
    }
    jl_gc_markqueue_t mq;
    jl_gc_markqueue_t *mq2 = &ptls->mark_queue;
    ws_queue_t *cq = &mq.chunk_queue;
    ws_queue_t *q = &mq.ptr_queue;
    jl_atomic_store_relaxed(&cq->top, 0);
    jl_atomic_store_relaxed(&cq->bottom, 0);
    jl_atomic_store_relaxed(&cq->array, jl_atomic_load_relaxed(&mq2->chunk_queue.array));
    jl_atomic_store_relaxed(&q->top, 0);
    jl_atomic_store_relaxed(&q->bottom, 0);
    jl_atomic_store_relaxed(&q->array, jl_atomic_load_relaxed(&mq2->ptr_queue.array));
    arraylist_new(&mq.reclaim_set, 32);
    lostval = NULL;
    lostval_parents.len = 0;
    lostval_parents_done.len = 0;
    clear_mark(GC_CLEAN);
    gc_verifying = 1;
    gc_mark_queue_all_roots(ptls, &mq);
    gc_mark_finlist(&mq, &to_finalize, 0);
    for (int i = 0; i < gc_n_threads;i++) {
        jl_ptls_t ptls2 = gc_all_tls_states[i];
        gc_mark_finlist(&mq, &ptls2->finalizers, 0);
    }
    gc_mark_finlist(&mq, &finalizer_list_marked, 0);
    gc_mark_loop_serial_(ptls, &mq);
    int clean_len = bits_save[GC_CLEAN].len;
    for(int i = 0; i < clean_len + bits_save[GC_OLD].len; i++) {
        jl_taggedvalue_t *v = (jl_taggedvalue_t*)bits_save[i >= clean_len ? GC_OLD : GC_CLEAN].items[i >= clean_len ? i - clean_len : i];
        if (gc_marked(v->bits.gc)) {
            jl_safe_printf("Error. Early free of %p type :", v);
            jl_(jl_typeof(jl_valueof(v)));
            jl_safe_printf("val : ");
            jl_(jl_valueof(v));
            jl_safe_printf("Let's try to backtrack the missing write barrier :\n");
            lostval = jl_valueof(v);
            break;
        }
    }
    if (lostval == NULL) {
        gc_verifying = 0;
        restore();  // we did not miss anything
        return;
    }
    restore();
    gc_verify_track(ptls);
    jl_gc_debug_print_status();
    jl_gc_debug_critical_error();
    abort();
}
#endif

#ifdef MEMFENCE
static uint8_t freelist_map[GC_PAGE_SZ / sizeof(void*) / 8];
static int freelist_zerod;

static void gc_verify_tags_page(jl_gc_pagemeta_t *pg)
{
    // for all pages in use
    int p_n = pg->pool_n;
    int t_n = pg->thread_n;
    jl_ptls_t ptls2 = gc_all_tls_states[t_n];
    jl_gc_pool_t *p = &ptls2->heap.norm_pools[p_n];
    int osize = pg->osize;
    char *data = pg->data;
    char *page_begin = data + GC_PAGE_OFFSET;
    jl_taggedvalue_t *v = (jl_taggedvalue_t*)page_begin;
    char *lim = data + GC_PAGE_SZ - osize;
    // reset the freelist map to zero
    if (!freelist_zerod) {
        memset(freelist_map, 0, sizeof(freelist_map));
        freelist_zerod = 1;
    }
    // check for p in new newpages list
    jl_taggedvalue_t *halfpages = p->newpages;
    if (halfpages) {
        char *cur_page = gc_page_data((char*)halfpages - 1);
        if (cur_page == data) {
            lim = (char*)halfpages - 1;
        }
    }
    // compute the freelist_map
    if (pg->nfree) {
        jl_taggedvalue_t *next = NULL;
        if (gc_page_data(p->freelist) == data) {
            // currently allocating on this page
            next = p->freelist;
            assert(page_metadata(next)->osize == osize);
            freelist_zerod = 0;
        }
        else if (pg->fl_begin_offset != (uint16_t)-1) {
            // part of free list exists on this page
            next = page_pfl_beg(pg);
            freelist_zerod = 0;
        }
        assert(halfpages || next);
        while (gc_page_data(next) == data) {
            int obj_idx = (((char*)next) - page_begin) / sizeof(void*);
            freelist_map[obj_idx / 8] |= 1 << (obj_idx % 7);
            next = next->next;
        }
    }
    // validate all of the tags on the page
    while ((char*)v <= lim) {
        int obj_idx = (((char*)v) - page_begin) / sizeof(void*);
        int in_freelist = freelist_map[obj_idx / 8] & (1 << (obj_idx % 7));
        if (!in_freelist) {
            jl_value_t *dt = jl_typeof(jl_valueof(v));
            if (dt != (jl_value_t*)jl_buff_tag &&
                    // the following may be use (by the deserializer) to invalidate objects
                    v->header != 0xf10 && v->header != 0xf20 &&
                    v->header != 0xf30 && v->header != 0xf40 &&
                    v->header != 0xf50 && v->header != 0xf60) {
                assert(jl_typeof(dt) == (jl_value_t*)jl_datatype_type);
            }
        }
        v = (jl_taggedvalue_t*)((char*)v + osize);
    }
}

static void gc_verify_tags_pagetable0(pagetable0_t *pagetable0)
{
    for (int pg_i = 0; pg_i < REGION0_PG_COUNT / 32; pg_i++) {
        uint32_t line = pagetable0->allocmap[pg_i];
        if (line) {
            for (int j = 0; j < 32; j++) {
                if ((line >> j) & 1) {
                    gc_verify_tags_page(pagetable0->meta[pg_i * 32 + j]);
                }
            }
        }
    }
}

static void gc_verify_tags_pagetable1(pagetable1_t *pagetable1)
{
    for (int pg_i = 0; pg_i < REGION1_PG_COUNT / 32; pg_i++) {
        uint32_t line = pagetable1->allocmap0[pg_i];
        if (line) {
            for (int j = 0; j < 32; j++) {
                if ((line >> j) & 1) {
                    gc_verify_tags_pagetable0(pagetable1->meta0[pg_i * 32 + j]);
                }
            }
        }
    }
}

static void gc_verify_tags_pagetable(void)
{
    for (int pg_i = 0; pg_i < (REGION2_PG_COUNT + 31) / 32; pg_i++) {
        uint32_t line = memory_map.allocmap1[pg_i];
        if (line) {
            for (int j = 0; j < 32; j++) {
                if ((line >> j) & 1) {
                    gc_verify_tags_pagetable1(memory_map.meta1[pg_i * 32 + j]);
                }
            }
        }
    }
}

void gc_verify_tags(void)
{
    // verify the freelist chains look valid
    for (int t_i = 0; t_i < gc_n_threads; t_i++) {
        jl_ptls_t ptls2 = gc_all_tls_states[t_i];
        for (int i = 0; i < JL_GC_N_POOLS; i++) {
            // for all pools, iterate its freelist
            jl_gc_pool_t *p = &ptls2->heap.norm_pools[i];
            jl_taggedvalue_t *next = p->freelist;
            jl_taggedvalue_t *last = NULL;
            char *allocating = gc_page_data(next);
            while (next) {
                // and assert that the freelist values aren't gc-marked
                assert(next->bits.gc == 0);
                // TODO: verify they are ordered and on the right byte boundaries
                if (gc_page_data(next) != gc_page_data(last)) {
                    // and verify that the chain looks valid
                    jl_gc_pagemeta_t *pg = page_metadata(next);
                    assert(pg->osize == p->osize);
                    if (gc_page_data(next) != allocating) {
                        // when not currently allocating on this page, fl_begin_offset should be correct
                        assert(next == page_pfl_beg(pg));
                    }
                }
                last = next;
                next = next->next;
            }
        }
    }

    // verify that all the objects on every page are either valid julia objects
    // or are part of the freelist or are on the allocated half of a page
    gc_verify_tags_pagetable();
}
#endif

#ifdef GC_DEBUG_ENV
JL_DLLEXPORT jl_gc_debug_env_t jl_gc_debug_env = {
    0, 0,
    {0, UINT64_MAX, 0, 0, 0, {0, 0, 0}},
    {0, UINT64_MAX, 0, 0, 0, {0, 0, 0}},
    {0, UINT64_MAX, 0, 0, 0, {0, 0, 0}}
};

static void gc_debug_alloc_setnext(jl_alloc_num_t *num)
{
    uint64_t interv = num->interv;
    if (num->random[0] && num->interv != 1) {
        // Randomly trigger GC with the same average frequency
        double scale = log(1.0 + 1.0 / (double)(num->interv - 1));
        double randinterv = floor(fabs(log(erand48(num->random))) / scale) + 1;
        interv = randinterv >= UINT64_MAX ? UINT64_MAX : (uint64_t)randinterv;
    }
    uint64_t next = num->num + interv;
    if (!num->interv || next > num->max || interv > next)
        next = UINT64_MAX;
    num->next = next;
}

static void gc_debug_alloc_init(jl_alloc_num_t *num, const char *name)
{
    static const char *fmt = "JULIA_GC_ALLOC_%s";
    char *buff = (char*)alloca(strlen(fmt) + strlen(name) + 1);
    sprintf(buff, fmt, name);
    char *env = getenv(buff);
    if (!env || !*env)
        return;
    if (*env == 'r') {
        env++;
        for (int i = 0; i < 3; i++) {
            while (num->random[i] == 0) {
                num->random[i] = jl_rand();
            }
        }
    }
    num->interv = 1;
    num->max = UINT64_MAX;
    sscanf(env, "%" SCNd64 ":%" SCNd64 ":%" SCNd64,
           (int64_t*)&num->min, (int64_t*)&num->interv, (int64_t*)&num->max);
    if (num->interv == 0)
        num->interv = 1;
    num->next = num->min;
}

static int gc_debug_alloc_check(jl_alloc_num_t *num)
{
    if (++num->num < num->next)
        return 0;
    gc_debug_alloc_setnext(num);
    return 1;
}

int gc_debug_check_pool(void)
{
    return gc_debug_alloc_check(&jl_gc_debug_env.pool);
}

int jl_gc_debug_check_other(void)
{
    return gc_debug_alloc_check(&jl_gc_debug_env.other);
}

void jl_gc_debug_print_status(void) JL_NOTSAFEPOINT
{
    uint64_t pool_count = jl_gc_debug_env.pool.num;
    uint64_t other_count = jl_gc_debug_env.other.num;
    jl_safe_printf("Allocations: %" PRIu64 " "
                   "(Pool: %" PRIu64 "; Other: %" PRIu64 "); GC: %d\n",
                   pool_count + other_count, pool_count, other_count, gc_num.pause);
}

void jl_gc_debug_critical_error(void) JL_NOTSAFEPOINT
{
    jl_gc_debug_print_status();
    if (!jl_gc_debug_env.wait_for_debugger)
        return;
    jl_safe_printf("Waiting for debugger to attach\n");
    while (1) {
        sleep(1000);
    }
}

void jl_gc_debug_print(void)
{
    if (!gc_debug_alloc_check(&jl_gc_debug_env.print))
        return;
    jl_gc_debug_print_status();
}

// a list of tasks for conservative stack scan during gc_scrub
static arraylist_t jl_gc_debug_tasks;

void gc_scrub_record_task(jl_task_t *t)
{
    arraylist_push(&jl_gc_debug_tasks, t);
}

JL_NO_ASAN static void gc_scrub_range(char *low, char *high)
{
    jl_ptls_t ptls = jl_current_task->ptls;
    jl_jmp_buf *old_buf = jl_get_safe_restore();
    jl_jmp_buf buf;
    if (jl_setjmp(buf, 0)) {
        jl_set_safe_restore(old_buf);
        return;
    }
    jl_set_safe_restore(&buf);
    low = (char*)((uintptr_t)low & ~(uintptr_t)15);
    for (char **stack_p = ((char**)high) - 1; stack_p > (char**)low; stack_p--) {
        char *p = *stack_p;
        size_t osize;
        jl_taggedvalue_t *tag = jl_gc_find_taggedvalue_pool(p, &osize);
        if (osize <= sizeof(jl_taggedvalue_t) || !tag || gc_marked(tag->bits.gc))
            continue;
        jl_gc_pagemeta_t *pg = page_metadata(tag);
        // Make sure the sweep rebuild the freelist
        pg->has_marked = 1;
        pg->has_young = 1;
        // Find the age bit
        char *page_begin = gc_page_data(tag) + GC_PAGE_OFFSET;
        int obj_id = (((char*)tag) - page_begin) / osize;
        uint32_t *ages = pg->ages + obj_id / 32;
        // Force this to be a young object to save some memory
        // (especially on 32bit where it's more likely to have pointer-like
        //  bit patterns)
        *ages &= ~(1 << (obj_id % 32));
        memset(tag, 0xff, osize);
        // set mark to GC_MARKED (young and marked)
        tag->bits.gc = GC_MARKED;
    }
    jl_set_safe_restore(old_buf);
}

static void gc_scrub_task(jl_task_t *ta)
{
    int16_t tid = ta->tid;
    jl_ptls_t ptls = jl_current_task->ptls;
    jl_ptls_t ptls2 = NULL;
    if (tid != -1)
        ptls2 = gc_all_tls_states[tid];

    char *low;
    char *high;
    if (ta->copy_stack && ptls2 && ta == jl_atomic_load_relaxed(&ptls2->current_task)) {
        low  = (char*)ptls2->stackbase - ptls2->stacksize;
        high = (char*)ptls2->stackbase;
    }
    else if (ta->stkbuf) {
        low  = (char*)ta->stkbuf;
        high = (char*)ta->stkbuf + ta->bufsz;
    }
    else
        return;

    if (ptls == ptls2 && ptls2 && ta == jl_atomic_load_relaxed(&ptls2->current_task)) {
        // scan up to current `sp` for current thread and task
        low = (char*)jl_get_frame_addr();
    }
    gc_scrub_range(low, high);
}

void gc_scrub(void)
{
    for (size_t i = 0; i < jl_gc_debug_tasks.len; i++)
        gc_scrub_task((jl_task_t*)jl_gc_debug_tasks.items[i]);
    jl_gc_debug_tasks.len = 0;
}
#else
void jl_gc_debug_critical_error(void)
{
}

void jl_gc_debug_print_status(void)
{
    // May not be accurate but should be helpful enough
    uint64_t pool_count = gc_num.poolalloc;
    uint64_t big_count = gc_num.bigalloc;
    jl_safe_printf("Allocations: %" PRIu64 " "
                   "(Pool: %" PRIu64 "; Big: %" PRIu64 "); GC: %d\n",
                   pool_count + big_count, pool_count, big_count, gc_num.pause);
}
#endif

#ifdef OBJPROFILE
static htable_t obj_counts[3];
static htable_t obj_sizes[3];
void objprofile_count(void *ty, int old, int sz)
{
    if (gc_verifying) return;
    if ((intptr_t)ty <= 0x10) {
        ty = (void*)jl_buff_tag;
    }
    else if (ty != (void*)jl_buff_tag && ty != jl_malloc_tag &&
             jl_typeof(ty) == (jl_value_t*)jl_datatype_type &&
             ((jl_datatype_t*)ty)->instance) {
        ty = jl_singleton_tag;
    }
    void **bp = ptrhash_bp(&obj_counts[old], ty);
    if (*bp == HT_NOTFOUND)
        *bp = (void*)2;
    else
        (*((intptr_t*)bp))++;
    bp = ptrhash_bp(&obj_sizes[old], ty);
    if (*bp == HT_NOTFOUND)
        *bp = (void*)(intptr_t)(1 + sz);
    else
        *((intptr_t*)bp) += sz;
}

void objprofile_reset(void)
{
    for (int g = 0; g < 3; g++) {
        htable_reset(&obj_counts[g], 0);
        htable_reset(&obj_sizes[g], 0);
    }
}

static void objprofile_print(htable_t nums, htable_t sizes)
{
    for(int i=0; i < nums.size; i+=2) {
        if (nums.table[i+1] != HT_NOTFOUND) {
            void *ty = nums.table[i];
            int num = (intptr_t)nums.table[i + 1] - 1;
            size_t sz = (uintptr_t)ptrhash_get(&sizes, ty) - 1;
            static const int ptr_hex_width = 2 * sizeof(void*);
            if (sz > 2e9) {
                jl_safe_printf(" %6d : %*.1f GB of (%*p) ",
                               num, 6, ((double)sz) / 1024 / 1024 / 1024,
                               ptr_hex_width, ty);
            }
            else if (sz > 2e6) {
                jl_safe_printf(" %6d : %*.1f MB of (%*p) ",
                               num, 6, ((double)sz) / 1024 / 1024,
                               ptr_hex_width, ty);
            }
            else if (sz > 2e3) {
                jl_safe_printf(" %6d : %*.1f kB of (%*p) ",
                               num, 6, ((double)sz) / 1024,
                               ptr_hex_width, ty);
            }
            else {
                jl_safe_printf(" %6d : %*d  B of (%*p) ",
                          num, 6, (int)sz, ptr_hex_width, ty);
            }
            if (ty == (void*)jl_buff_tag)
                jl_safe_printf("#<buffer>");
            else if (ty == jl_malloc_tag)
                jl_safe_printf("#<malloc>");
            else if (ty == jl_singleton_tag)
                jl_safe_printf("#<singletons>");
            else
                jl_static_show(JL_STDERR, (jl_value_t*)ty);
            jl_safe_printf("\n");
        }
    }
}

void objprofile_printall(void)
{
    jl_safe_printf("Transient mark :\n");
    objprofile_print(obj_counts[0], obj_sizes[0]);
    jl_safe_printf("Perm mark :\n");
    objprofile_print(obj_counts[1], obj_sizes[1]);
    jl_safe_printf("Remset :\n");
    objprofile_print(obj_counts[2], obj_sizes[2]);
}
#endif

#if defined(GC_TIME) || defined(GC_FINAL_STATS)
STATIC_INLINE double jl_ns2ms(int64_t t)
{
    return t / (double)1e6;
}

STATIC_INLINE double jl_ns2s(int64_t t)
{
    return t / (double)1e9;
}

static uint64_t gc_premark_end;
static uint64_t gc_postmark_end;
void gc_settime_premark_end(void)
{
    gc_premark_end = jl_hrtime();
}
void gc_settime_postmark_end(void)
{
    gc_postmark_end = jl_hrtime();
}
#endif

#ifdef GC_FINAL_STATS
#ifdef _OS_LINUX_
#include <malloc.h> // for mallinfo
#endif
static double process_t0;
static size_t max_pg_count = 0;
static size_t total_freed_bytes = 0;
static uint64_t max_pause = 0;
static uint64_t total_sweep_time = 0;
static uint64_t total_mark_time = 0;
static uint64_t total_fin_time = 0;

void gc_final_count_page(size_t pg_cnt)
{
    if (pg_cnt > max_pg_count) {
        max_pg_count = pg_cnt;
    }
}

void gc_final_pause_end(int64_t t0, int64_t tend)
{
    uint64_t post_time = gc_postmark_end - gc_premark_end;
    uint64_t sweep_pause = tend - gc_premark_end;
    uint64_t pause = tend - t0;
    total_freed_bytes += gc_num.freed;
    total_sweep_time += sweep_pause - post_time;
    total_fin_time += post_time;
    max_pause = max_pause < pause ? pause : max_pause;
    total_mark_time += gc_premark_end - t0;
}

static void gc_stats_pagetable0(pagetable0_t *pagetable0, unsigned *p0)
{
    for (int pg_i = 0; pg_i < REGION0_PG_COUNT / 32; pg_i++) {
        uint32_t line = pagetable0->allocmap[pg_i] | pagetable0->freemap[pg_i];
        if (line) {
            for (int j = 0; j < 32; j++) {
                if ((line >> j) & 1) {
                    (*p0)++;
                }
            }
        }
    }
}

static void gc_stats_pagetable1(pagetable1_t *pagetable1, unsigned *p1, unsigned *p0)
{
    for (int pg_i = 0; pg_i < REGION1_PG_COUNT / 32; pg_i++) {
        uint32_t line = pagetable1->allocmap0[pg_i] | pagetable1->freemap0[pg_i];
        if (line) {
            for (int j = 0; j < 32; j++) {
                if ((line >> j) & 1) {
                    (*p1)++;
                    gc_stats_pagetable0(pagetable1->meta0[pg_i * 32 + j], p0);
                }
            }
        }
    }
}

static void gc_stats_pagetable(unsigned *p2, unsigned *p1, unsigned *p0)
{
    for (int pg_i = 0; pg_i < (REGION2_PG_COUNT + 31) / 32; pg_i++) {
        uint32_t line = memory_map.allocmap1[pg_i] | memory_map.freemap1[pg_i];
        if (line) {
            for (int j = 0; j < 32; j++) {
                if ((line >> j) & 1) {
                    (*p2)++;
                    gc_stats_pagetable1(memory_map.meta1[pg_i * 32 + j], p1, p0);
                }
            }
        }
    }
}

void jl_print_gc_stats(JL_STREAM *s)
{
#ifdef _OS_LINUX_
    malloc_stats();
#endif
    double ptime = jl_clock_now() - process_t0;
    jl_safe_printf("exec time\t%.5f sec\n", ptime);
    if (gc_num.pause > 0) {
        jl_safe_printf("gc time  \t%.5f sec (%2.1f%%) in %d (%d full) collections\n",
                       jl_ns2s(gc_num.total_time),
                       jl_ns2s(gc_num.total_time) / ptime * 100,
                       gc_num.pause, gc_num.full_sweep);
        jl_safe_printf("gc pause \t%.2f ms avg\n\t\t%2.0f ms max\n",
                       jl_ns2ms(gc_num.total_time) / gc_num.pause,
                       jl_ns2ms(max_pause));
        jl_safe_printf("\t\t(%2d%% mark, %2d%% sweep, %2d%% finalizers)\n",
                       (int)(total_mark_time * 100 / gc_num.total_time),
                       (int)(total_sweep_time * 100 / gc_num.total_time),
                       (int)(total_fin_time * 100 / gc_num.total_time));
    }
    unsigned p2 = 0, p1 = 0, p0 = 0;
    gc_stats_pagetable(&p2, &p1, &p0);
    jl_safe_printf("page table max utilization : %u (%.1f%%) - %u (%.1f%%) - %u (%.1f%%)\n",
                   p2, p2 * 100.0 / REGION2_PG_COUNT,
                   p1, p1 * 100.0 / REGION1_PG_COUNT / p2,
                   p0, p0 * 100.0 / REGION0_PG_COUNT / p1);
#ifdef _OS_LINUX_
    double gct = gc_num.total_time / 1e9;
    struct mallinfo mi = mallinfo();
    jl_safe_printf("malloc size\t%d MB\n", mi.uordblks / 1024 / 1024);
    jl_safe_printf("max page alloc\t%ld MB\n", max_pg_count * GC_PAGE_SZ / 1024 / 1024);
    jl_safe_printf("total freed\t%" PRIuPTR " b\n", total_freed_bytes);
    jl_safe_printf("free rate\t%.1f MB/sec\n", (total_freed_bytes / gct) / 1024 / 1024);
#endif
}
#else
void jl_print_gc_stats(JL_STREAM *s)
{
}
#endif

#ifdef GC_TIME
static int64_t skipped_pages = 0;
static int64_t total_pages = 0;
static int64_t freed_pages = 0;
static int64_t pool_sweep_start;

void gc_time_pool_start(void)
{
    skipped_pages = 0;
    total_pages = 0;
    freed_pages = 0;
    pool_sweep_start = jl_hrtime();
}

void gc_time_count_page(int freedall, int pg_skpd)
{
    freed_pages += freedall;
    skipped_pages += pg_skpd;
    total_pages++;
}

void gc_time_pool_end(int sweep_full)
{
    double sweep_pool_sec = (jl_hrtime() - pool_sweep_start) / 1e9;
    double sweep_gb = total_pages * GC_PAGE_SZ / (double)(1024 * 1024 * 1024);
    double sweep_speed = sweep_gb / sweep_pool_sec;
    jl_safe_printf("GC sweep pools end %.2f ms at %.1f GB/s "
                   "(skipped %.2f %% of %" PRId64 ", swept %" PRId64 " pgs, "
                   "%" PRId64 " freed with %" PRId64 " lazily) %s\n",
                   sweep_pool_sec * 1000, sweep_speed,
                   (total_pages ? ((double)skipped_pages * 100) / total_pages : 0),
                   total_pages, total_pages - skipped_pages,
                   freed_pages, lazy_freed_pages,
                   sweep_full ? "full" : "quick");
}

void gc_time_sysimg_end(uint64_t t0)
{
    double sweep_pool_sec = (jl_hrtime() - t0) / 1e9;
    jl_safe_printf("GC sweep sysimg end %.2f ms\n",
                   sweep_pool_sec * 1000);
}

static int64_t big_total;
static int64_t big_freed;
static int64_t big_reset;
static int64_t big_sweep_start;

void gc_time_big_start(void)
{
    big_total = 0;
    big_freed = 0;
    big_reset = 0;
    big_sweep_start = jl_hrtime();
}

void gc_time_count_big(int old_bits, int bits)
{
    big_total++;
    big_reset += bits == GC_CLEAN;
    big_freed += !gc_marked(old_bits);
}

void gc_time_big_end(void)
{
    double t_ms = jl_ns2ms(jl_hrtime() - big_sweep_start);
    jl_safe_printf("GC sweep big %.2f ms "
                   "(freed %" PRId64 " / %" PRId64 " with %" PRId64 " rst)\n",
                   t_ms, big_freed, big_total, big_reset);
}

static int64_t mallocd_array_total;
static int64_t mallocd_array_freed;
static int64_t mallocd_array_sweep_start;

void gc_time_mallocd_array_start(void)
{
    mallocd_array_total = 0;
    mallocd_array_freed = 0;
    mallocd_array_sweep_start = jl_hrtime();
}

void gc_time_count_mallocd_array(int bits)
{
    mallocd_array_total++;
    mallocd_array_freed += !gc_marked(bits);
}

void gc_time_mallocd_array_end(void)
{
    double t_ms = jl_ns2ms(jl_hrtime() - mallocd_array_sweep_start);
    jl_safe_printf("GC sweep arrays %.2f ms "
                   "(freed %" PRId64 " / %" PRId64 ")\n",
                   t_ms, mallocd_array_freed, mallocd_array_total);
}

void gc_time_mark_pause(int64_t t0, int64_t scanned_bytes,
                        int64_t perm_scanned_bytes)
{
    int64_t last_remset_len = 0;
    int64_t remset_nptr = 0;
    for (int t_i = 0; t_i < gc_n_threads; t_i++) {
        jl_ptls_t ptls2 = gc_all_tls_states[t_i];
        last_remset_len += ptls2->heap.last_remset->len;
        remset_nptr = ptls2->heap.remset_nptr;
    }
    jl_safe_printf("GC mark pause %.2f ms | "
                   "scanned %" PRId64 " kB = %" PRId64 " + %" PRId64 " | "
                   "remset %" PRId64 " %" PRId64 "\n",
                   jl_ns2ms(gc_premark_end - t0),
                   (scanned_bytes + perm_scanned_bytes) / 1024,
                   scanned_bytes / 1024, perm_scanned_bytes / 1024,
                   last_remset_len, remset_nptr);
}

void gc_time_sweep_pause(uint64_t gc_end_t, int64_t actual_allocd,
                         int64_t live_bytes, int64_t estimate_freed,
                         int sweep_full)
{
    uint64_t sweep_pause = gc_end_t - gc_premark_end;
    int pct = actual_allocd ? (gc_num.freed * 100) / actual_allocd : -1;
    jl_safe_printf("GC sweep pause %.2f ms live %" PRId64 " kB "
                   "(freed %" PRId64 " kB EST %" PRId64 " kB "
                   "[error %" PRId64 "] = %d%% of allocd b %" PRIu64 ") "
                   "(%.2f ms in post_mark) %s | next in %" PRId64 " kB\n",
                   jl_ns2ms(sweep_pause), live_bytes / 1024,
                   gc_num.freed / 1024, estimate_freed / 1024,
                   gc_num.freed - estimate_freed, pct, gc_num.allocd / 1024,
                   jl_ns2ms(gc_postmark_end - gc_premark_end),
                   sweep_full ? "full" : "quick", -gc_num.allocd / 1024);
}

void gc_time_summary(int sweep_full, uint64_t start, uint64_t end,
                     uint64_t freed, uint64_t live, uint64_t interval,
                     uint64_t pause, uint64_t ttsp, uint64_t mark,
                     uint64_t sweep)
{
    if (sweep_full > 0)
        jl_safe_printf("TS: %" PRIu64 " Major collection: estimate freed = %" PRIu64
                       " live = %" PRIu64 "m new interval = %" PRIu64
                       "m time = %" PRIu64 "ms ttsp = %" PRIu64 "us mark time = %"
                       PRIu64 "ms sweep time = %" PRIu64 "ms \n",
                       end, freed, live/1024/1024,
                       interval/1024/1024, pause/1000000, ttsp,
                       mark/1000000,sweep/1000000);
    else
        jl_safe_printf("TS: %" PRIu64 " Minor collection: estimate freed = %" PRIu64
                       " live = %" PRIu64 "m new interval = %" PRIu64 "m pause time = %"
                       PRIu64 "ms ttsp = %" PRIu64 "us mark time = %" PRIu64
                       "ms sweep time = %" PRIu64 "ms \n",
                       end, freed, live/1024/1024,
                       interval/1024/1024, pause/1000000, ttsp,
                       mark/1000000,sweep/1000000);
}
#endif

void jl_gc_debug_init(void)
{
#ifdef GC_DEBUG_ENV
    char *env = getenv("JULIA_GC_NO_GENERATIONAL");
    if (env && strcmp(env, "0") != 0)
        jl_gc_debug_env.always_full = 1;
    env = getenv("JULIA_GC_WAIT_FOR_DEBUGGER");
    jl_gc_debug_env.wait_for_debugger = env && strcmp(env, "0") != 0;
    gc_debug_alloc_init(&jl_gc_debug_env.pool, "POOL");
    gc_debug_alloc_init(&jl_gc_debug_env.other, "OTHER");
    gc_debug_alloc_init(&jl_gc_debug_env.print, "PRINT");
    arraylist_new(&jl_gc_debug_tasks, 0);
#endif

#ifdef GC_VERIFY
    for (int i = 0; i < 4; i++)
        arraylist_new(&bits_save[i], 0);
    arraylist_new(&lostval_parents, 0);
    arraylist_new(&lostval_parents_done, 0);
#endif

#ifdef OBJPROFILE
    for (int g = 0; g < 3; g++) {
        htable_new(&obj_counts[g], 0);
        htable_new(&obj_sizes[g], 0);
    }
#endif

#ifdef GC_FINAL_STATS
    process_t0 = jl_clock_now();
#endif
}

// GC summary stats

#ifdef MEMPROFILE
// TODO repair this and possibly merge with `gc_count_pool`
static size_t pool_stats(jl_gc_pool_t *p, size_t *pwaste, size_t *np,
                         size_t *pnold)
{
    jl_taggedvalue_t *halfpages = p->newpages;
    size_t osize = p->osize;
    size_t nused=0, nfree=0, npgs=0, nold=0;

    if (halfpages != NULL) {
        npgs++;
        char *v = gc_page_data(halfpages) + GC_PAGE_OFFSET;
        char *lim = (char*)halfpages - 1;
        int i = 0;
        while (v <= lim) {
            if (!gc_marked(((jl_taggedvalue_t*)v)->bits.gc)) {
                nfree++;
            }
            else {
                nused++;
                if (((jl_taggedvalue_t*)v)->bits.gc == GC_OLD_MARKED) {
                    nold++;
                }
            }
            v = v + osize;
            i++;
        }
        // only the first page is allocated on
    }
    *pwaste = npgs * GC_PAGE_SZ - (nused * p->osize);
    *np = npgs;
    *pnold = nold;
    if (npgs != 0) {
        jl_safe_printf("%4d : %7lld/%7lld objects (%3lld%% old), %5lld pages, %5lld kB, %5lld kB waste\n",
                       p->osize,
                       (long long)nused,
                       (long long)(nused + nfree),
                       (long long)(nused ? (nold * 100) / nused : 0),
                       (long long)npgs,
                       (long long)((nused * p->osize) / 1024),
                       (long long)(*pwaste / 1024));
    }
    return nused*p->osize;
}

void gc_stats_all_pool(void)
{
    size_t nb=0, w, tw=0, no=0, tp=0, nold=0, noldbytes=0, np, nol;
    for (int i = 0; i < JL_GC_N_POOLS; i++) {
        for (int t_i = 0; t_i < gc_n_threads; t_i++) {
            jl_ptls_t ptls2 = gc_all_tls_states[t_i];
            size_t b = pool_stats(&ptls2->heap.norm_pools[i], &w, &np, &nol);
            nb += b;
            no += (b / ptls2->heap.norm_pools[i].osize);
            tw += w;
            tp += np;
            nold += nol;
            noldbytes += nol * ptls2->heap.norm_pools[i].osize;
        }
    }
    jl_safe_printf("%lld objects (%lld%% old), %lld kB (%lld%% old) total allocated, "
                   "%lld total fragments (%lld%% overhead), in %lld pages\n",
                   (long long)no,
                   (long long)(no ? (nold * 100) / no : 0),
                   (long long)(nb / 1024),
                   (long long)(nb ? (noldbytes * 100) / nb : 0),
                   (long long)tw,
                   (long long)(nb ? (tw * 100) / nb : 0),
                   (long long)tp);
}

void gc_stats_big_obj(void)
{
    size_t nused=0, nbytes=0, nused_old=0, nbytes_old=0;
    for (int t_i = 0; t_i < gc_n_threads; t_i++) {
        jl_ptls_t ptls2 = gc_all_tls_states[t_i];
        bigval_t *v = ptls2->heap.big_objects;
        while (v != NULL) {
            if (gc_marked(v->bits.gc)) {
                nused++;
                nbytes += v->sz & ~3;
            }
            v = v->next;
        }
        v = big_objects_marked;
        while (v != NULL) {
            if (gc_marked(v->bits.gc)) {
                nused_old++;
                nbytes_old += v->sz & ~3;
            }
            v = v->next;
        }

        mallocarray_t *ma = ptls2->heap.mallocarrays;
        while (ma != NULL) {
            if (gc_marked(jl_astaggedvalue(ma->a)->bits.gc)) {
                nused++;
                nbytes += jl_array_nbytes(ma->a);
            }
            ma = ma->next;
        }
    }

    jl_safe_printf("%lld kB (%lld%% old) in %lld large objects (%lld%% old)\n",
                   (long long)((nbytes + nbytes_old) / 1024),
                   (long long)(nbytes + nbytes_old ? (nbytes_old * 100) / (nbytes + nbytes_old) : 0),
                   (long long)(nused + nused_old),
                   (long long)(nused + nused_old ? (nused_old * 100) / (nused + nused_old) : 0));
}
#endif //MEMPROFILE

// Simple and dumb way to count cells with different gc bits in allocated pages
// Use as ground truth for debugging memory-leak-like issues.
static int64_t poolobj_sizes[4];
static int64_t empty_pages;

static void gc_count_pool_page(jl_gc_pagemeta_t *pg)
{
    int osize = pg->osize;
    char *data = pg->data;
    jl_taggedvalue_t *v = (jl_taggedvalue_t*)(data + GC_PAGE_OFFSET);
    char *lim = (char*)v + GC_PAGE_SZ - GC_PAGE_OFFSET - osize;
    int has_live = 0;
    while ((char*)v <= lim) {
        int bits = v->bits.gc;
        if (gc_marked(bits))
            has_live = 1;
        poolobj_sizes[bits] += osize;
        v = (jl_taggedvalue_t*)((char*)v + osize);
    }
    if (!has_live) {
        empty_pages++;
    }
}

static void gc_count_pool_pagetable0(pagetable0_t *pagetable0)
{
    for (int pg_i = 0; pg_i < REGION0_PG_COUNT / 32; pg_i++) {
        uint32_t line = pagetable0->allocmap[pg_i];
        if (line) {
            for (int j = 0; j < 32; j++) {
                if ((line >> j) & 1) {
                    gc_count_pool_page(pagetable0->meta[pg_i * 32 + j]);
                }
            }
        }
    }
}

static void gc_count_pool_pagetable1(pagetable1_t *pagetable1)
{
    for (int pg_i = 0; pg_i < REGION1_PG_COUNT / 32; pg_i++) {
        uint32_t line = pagetable1->allocmap0[pg_i];
        if (line) {
            for (int j = 0; j < 32; j++) {
                if ((line >> j) & 1) {
                    gc_count_pool_pagetable0(pagetable1->meta0[pg_i * 32 + j]);
                }
            }
        }
    }
}

static void gc_count_pool_pagetable(void)
{
    for (int pg_i = 0; pg_i < (REGION2_PG_COUNT + 31) / 32; pg_i++) {
        uint32_t line = memory_map.allocmap1[pg_i];
        if (line) {
            for (int j = 0; j < 32; j++) {
                if ((line >> j) & 1) {
                    gc_count_pool_pagetable1(memory_map.meta1[pg_i * 32 + j]);
                }
            }
        }
    }
}

void gc_count_pool(void)
{
    memset(&poolobj_sizes, 0, sizeof(poolobj_sizes));
    empty_pages = 0;
    gc_count_pool_pagetable();
    jl_safe_printf("****** Pool stat: ******\n");
    for (int i = 0; i < 4; i++)
        jl_safe_printf("bits(%d): %"  PRId64 "\n", i, poolobj_sizes[i]);
    // empty_pages is inaccurate after the sweep since young objects are
    // also GC_CLEAN
    jl_safe_printf("free pages: % "  PRId64 "\n", empty_pages);
    jl_safe_printf("************************\n");
}

<<<<<<< HEAD
// Print a backtrace from the `mq->start` of the mark queue up to `mq->current`
// `offset` will be added to `mq->current` for convenience in the debugger.
NOINLINE void gc_mark_loop_unwind(jl_ptls_t ptls, jl_gc_markqueue_t *mq, int offset)
{
    jl_jmp_buf *old_buf = jl_get_safe_restore();
    jl_jmp_buf buf;
    jl_set_safe_restore(&buf);
    if (jl_setjmp(buf, 0) != 0) {
        jl_safe_printf("\n!!! ERROR when unwinding gc mark loop -- ABORTING !!!\n");
        jl_set_safe_restore(old_buf);
        return;
    }
    jl_value_t **start = mq->start;
    jl_value_t **end = mq->current + offset;
    for (; start < end; start++) {
        jl_value_t *obj = *start;
        jl_taggedvalue_t *o = jl_astaggedvalue(obj);
        jl_safe_printf("Queued object: %p :: (tag: %zu) (bits: %zu)\n", obj,
                       (uintptr_t)o->header, ((uintptr_t)o->header & 3));
        jl_((void*)(jl_datatype_t *)(o->header & ~(uintptr_t)0xf));
    }
    jl_set_safe_restore(old_buf);
=======
int gc_slot_to_fieldidx(void *obj, void *slot, jl_datatype_t *vt) JL_NOTSAFEPOINT
{
    int nf = (int)jl_datatype_nfields(vt);
    for (int i = 1; i < nf; i++) {
        if (slot < (void*)((char*)obj + jl_field_offset(vt, i)))
            return i - 1;
    }
    return nf - 1;
}

int gc_slot_to_arrayidx(void *obj, void *_slot) JL_NOTSAFEPOINT
{
    char *slot = (char*)_slot;
    jl_datatype_t *vt = (jl_datatype_t*)jl_typeof(obj);
    char *start = NULL;
    size_t len = 0;
    size_t elsize = sizeof(void*);
    if (vt == jl_module_type) {
        jl_module_t *m = (jl_module_t*)obj;
        start = (char*)m->usings.items;
        len = m->usings.len;
    }
    else if (vt == jl_simplevector_type) {
        start = (char*)jl_svec_data(obj);
        len = jl_svec_len(obj);
    }
    else if (vt->name == jl_array_typename) {
        jl_array_t *a = (jl_array_t*)obj;
        start = (char*)a->data;
        len = jl_array_len(a);
        elsize = a->elsize;
    }
    if (slot < start || slot >= start + elsize * len)
        return -1;
    return (slot - start) / elsize;
}

static int gc_logging_enabled = 0;

JL_DLLEXPORT void jl_enable_gc_logging(int enable) {
    gc_logging_enabled = enable;
>>>>>>> 909c57f3
}

void _report_gc_finished(uint64_t pause, uint64_t freed, int full, int recollect) JL_NOTSAFEPOINT {
    if (!gc_logging_enabled) {
        return;
    }
    jl_safe_printf("GC: pause %.2fms. collected %fMB. %s %s\n",
        pause/1e6, freed/1e6,
        full ? "full" : "incr",
        recollect ? "recollect" : ""
    );
}

#ifdef __cplusplus
}
#endif

#endif  // !MMTK_GC<|MERGE_RESOLUTION|>--- conflicted
+++ resolved
@@ -1253,7 +1253,6 @@
     jl_safe_printf("************************\n");
 }
 
-<<<<<<< HEAD
 // Print a backtrace from the `mq->start` of the mark queue up to `mq->current`
 // `offset` will be added to `mq->current` for convenience in the debugger.
 NOINLINE void gc_mark_loop_unwind(jl_ptls_t ptls, jl_gc_markqueue_t *mq, int offset)
@@ -1276,7 +1275,8 @@
         jl_((void*)(jl_datatype_t *)(o->header & ~(uintptr_t)0xf));
     }
     jl_set_safe_restore(old_buf);
-=======
+}
+
 int gc_slot_to_fieldidx(void *obj, void *slot, jl_datatype_t *vt) JL_NOTSAFEPOINT
 {
     int nf = (int)jl_datatype_nfields(vt);
@@ -1318,7 +1318,6 @@
 
 JL_DLLEXPORT void jl_enable_gc_logging(int enable) {
     gc_logging_enabled = enable;
->>>>>>> 909c57f3
 }
 
 void _report_gc_finished(uint64_t pause, uint64_t freed, int full, int recollect) JL_NOTSAFEPOINT {
