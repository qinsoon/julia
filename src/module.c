// This file is a part of Julia. License is MIT: https://julialang.org/license

/*
  modules and top-level bindings
*/
#include "julia.h"
#include "julia_internal.h"
#include "julia_assert.h"

#ifdef __cplusplus
extern "C" {
#endif

JL_DLLEXPORT jl_module_t *jl_new_module_(jl_sym_t *name, uint8_t default_names)
{
    jl_task_t *ct = jl_current_task;
    const jl_uuid_t uuid_zero = {0, 0};
    jl_module_t *m = (jl_module_t*)jl_gc_alloc(ct->ptls, sizeof(jl_module_t),
                                               jl_module_type);
    assert(jl_is_symbol(name));
    m->name = name;
    m->parent = NULL;
    m->istopmod = 0;
    m->uuid = uuid_zero;
    static unsigned int mcounter; // simple counter backup, in case hrtime is not incrementing
    m->build_id.lo = jl_hrtime() + (++mcounter);
    if (!m->build_id.lo)
        m->build_id.lo++; // build id 0 is invalid
    m->build_id.hi = ~(uint64_t)0;
    m->primary_world = 0;
    m->counter = 1;
    m->nospecialize = 0;
    m->optlevel = -1;
    m->compile = -1;
    m->infer = -1;
    m->max_methods = -1;
    JL_MUTEX_INIT(&m->lock);
    htable_new(&m->bindings, 0);
    arraylist_new(&m->usings, 0);
    JL_GC_PUSH1(&m);
    if (jl_core_module && default_names) {
        jl_module_using(m, jl_core_module);
    }
    // export own name, so "using Foo" makes "Foo" itself visible
    if (default_names) {
        jl_set_const(m, name, (jl_value_t*)m);
    }
    jl_module_export(m, name);
    JL_GC_POP();
<<<<<<< HEAD
    PTR_PIN(m);
=======
    PTR_PIN(m); // modules are referenced in jl_current_modules (htable). They cannot move.
>>>>>>> 42695211
    return m;
}

JL_DLLEXPORT jl_module_t *jl_new_module(jl_sym_t *name)
{
    return jl_new_module_(name, 1);
}

uint32_t jl_module_next_counter(jl_module_t *m)
{
    return jl_atomic_fetch_add(&m->counter, 1);
}

JL_DLLEXPORT jl_value_t *jl_f_new_module(jl_sym_t *name, uint8_t std_imports, uint8_t default_names)
{
    // TODO: should we prohibit this during incremental compilation?
    jl_module_t *m = jl_new_module_(name, default_names);
    JL_GC_PUSH1(&m);
    m->parent = jl_main_module; // TODO: this is a lie
    jl_gc_wb(m, m->parent);
    if (std_imports)
        jl_add_standard_imports(m);
    JL_GC_POP();
    // TODO: should we somehow try to gc-root this correctly?
    return (jl_value_t*)m;
}

JL_DLLEXPORT void jl_set_module_nospecialize(jl_module_t *self, int on)
{
    self->nospecialize = (on ? -1 : 0);
}

JL_DLLEXPORT void jl_set_module_optlevel(jl_module_t *self, int lvl)
{
    self->optlevel = lvl;
}

JL_DLLEXPORT int jl_get_module_optlevel(jl_module_t *m)
{
    int lvl = m->optlevel;
    while (lvl == -1 && m->parent != m && m != jl_base_module) {
        m = m->parent;
        lvl = m->optlevel;
    }
    return lvl;
}

JL_DLLEXPORT void jl_set_module_compile(jl_module_t *self, int value)
{
    self->compile = value;
}

JL_DLLEXPORT int jl_get_module_compile(jl_module_t *m)
{
    int value = m->compile;
    while (value == -1 && m->parent != m && m != jl_base_module) {
        m = m->parent;
        value = m->compile;
    }
    return value;
}

JL_DLLEXPORT void jl_set_module_infer(jl_module_t *self, int value)
{
    self->infer = value;
    // no reason to specialize if inference is off
    if (!value)
        jl_set_module_nospecialize(self, 1);
}

JL_DLLEXPORT int jl_get_module_infer(jl_module_t *m)
{
    int value = m->infer;
    while (value == -1 && m->parent != m && m != jl_base_module) {
        m = m->parent;
        value = m->infer;
    }
    return value;
}

JL_DLLEXPORT void jl_set_module_max_methods(jl_module_t *self, int value)
{
    self->max_methods = value;
}

JL_DLLEXPORT int jl_get_module_max_methods(jl_module_t *m)
{
    int value = m->max_methods;
    while (value == -1 && m->parent != m && m != jl_base_module) {
        m = m->parent;
        value = m->max_methods;
    }
    return value;
}

JL_DLLEXPORT void jl_set_istopmod(jl_module_t *self, uint8_t isprimary)
{
    self->istopmod = 1;
    if (isprimary) {
        jl_top_module = self;
    }
}

JL_DLLEXPORT uint8_t jl_istopmod(jl_module_t *mod)
{
    return mod->istopmod;
}

static jl_binding_t *new_binding(jl_sym_t *name)
{
    jl_task_t *ct = jl_current_task;
    assert(jl_is_symbol(name));
    jl_binding_t *b = (jl_binding_t*)jl_gc_alloc_buf(ct->ptls, sizeof(jl_binding_t));
    b->name = name;
    b->value = NULL;
    b->owner = NULL;
    b->ty = NULL;
    b->globalref = NULL;
    b->constp = 0;
    b->exportp = 0;
    b->imported = 0;
    b->deprecated = 0;
    return b;
}

// get binding for assignment
JL_DLLEXPORT jl_binding_t *jl_get_binding_wr(jl_module_t *m JL_PROPAGATES_ROOT, jl_sym_t *var, int alloc)
{
    JL_LOCK(&m->lock);
    jl_binding_t **bp = (jl_binding_t**)ptrhash_bp(&m->bindings, var);
    jl_binding_t *b = *bp;

    if (b != HT_NOTFOUND) {
        if (b->owner != m) {
            if (b->owner == NULL) {
                b->owner = m;
            }
            else if (alloc) {
                JL_UNLOCK(&m->lock);
                jl_errorf("cannot assign a value to imported variable %s.%s from module %s",
                          jl_symbol_name(b->owner->name), jl_symbol_name(var), jl_symbol_name(m->name));
            }
        }
    }
    else if (alloc) {
        b = new_binding(var);
        b->owner = m;
        *bp = b;
        JL_GC_PROMISE_ROOTED(b);
        jl_gc_wb_buf(m, b, sizeof(jl_binding_t));
    }
    else {
        b = NULL;
    }

    JL_UNLOCK(&m->lock);
    return b;
}

// Hash tables don't generically root their contents, but they do for bindings.
// Express this to the analyzer.
// NOTE: Must hold m->lock while calling these.
#ifdef __clang_gcanalyzer__
jl_binding_t *_jl_get_module_binding(jl_module_t *m JL_PROPAGATES_ROOT, jl_sym_t *var) JL_NOTSAFEPOINT;
#else
static inline jl_binding_t *_jl_get_module_binding(jl_module_t *m JL_PROPAGATES_ROOT, jl_sym_t *var) JL_NOTSAFEPOINT
{
    return (jl_binding_t*)ptrhash_get(&m->bindings, var);
}
#endif


// return module of binding
JL_DLLEXPORT jl_module_t *jl_get_module_of_binding(jl_module_t *m, jl_sym_t *var)
{
    jl_binding_t *b = jl_get_binding(m, var);
    if (b == NULL)
        return NULL;
    return b->owner;
}

// get binding for adding a method
// like jl_get_binding_wr, but has different error paths
JL_DLLEXPORT jl_binding_t *jl_get_binding_for_method_def(jl_module_t *m, jl_sym_t *var)
{
    JL_LOCK(&m->lock);
    jl_binding_t **bp = (jl_binding_t**)ptrhash_bp(&m->bindings, var);
    jl_binding_t *b = *bp;
    JL_GC_PROMISE_ROOTED(b);

    if (b != HT_NOTFOUND) {
        if (b->owner != m) {
            if (b->owner == NULL) {
                b->owner = m;
            }
            else {
                JL_UNLOCK(&m->lock);
                jl_binding_t *b2 = jl_get_binding(b->owner, b->name);
                if (b2 == NULL || b2->value == NULL)
                    jl_errorf("invalid method definition: imported function %s.%s does not exist",
                              jl_symbol_name(b->owner->name), jl_symbol_name(b->name));
                // TODO: we might want to require explicitly importing types to add constructors
                if (!b->imported && !jl_is_type(b2->value)) {
                    jl_errorf("error in method definition: function %s.%s must be explicitly imported to be extended",
                              jl_symbol_name(b->owner->name), jl_symbol_name(b->name));
                }
                return b2;
            }
        }
    }
    else {
        b = new_binding(var);
        b->owner = m;
        *bp = b;
        JL_GC_PROMISE_ROOTED(b);
        jl_gc_wb_buf(m, b, sizeof(jl_binding_t));
    }

    JL_UNLOCK(&m->lock);
    return b;
}

static void module_import_(jl_module_t *to, jl_module_t *from, jl_sym_t *s, jl_sym_t *asname,
                           int explici);

typedef struct _modstack_t {
    jl_module_t *m;
    jl_sym_t *var;
    struct _modstack_t *prev;
} modstack_t;

static jl_binding_t *jl_get_binding_(jl_module_t *m JL_PROPAGATES_ROOT, jl_sym_t *var, modstack_t *st);

static inline jl_module_t *module_usings_getidx(jl_module_t *m JL_PROPAGATES_ROOT, size_t i) JL_NOTSAFEPOINT;

#ifndef __clang_gcanalyzer__
// The analyzer doesn't like looking through the arraylist, so just model the
// access for it using this function
static inline jl_module_t *module_usings_getidx(jl_module_t *m JL_PROPAGATES_ROOT, size_t i) JL_NOTSAFEPOINT {
    return (jl_module_t*)m->usings.items[i];
}
#endif

// find a binding from a module's `usings` list
// called while holding m->lock
static jl_binding_t *using_resolve_binding(jl_module_t *m JL_PROPAGATES_ROOT, jl_sym_t *var, modstack_t *st, int warn)
{
    jl_binding_t *b = NULL;
    jl_module_t *owner = NULL;
    for(int i=(int)m->usings.len-1; i >= 0; --i) {
        jl_module_t *imp = module_usings_getidx(m, i);
        // TODO: make sure this can't deadlock
        JL_LOCK(&imp->lock);
        jl_binding_t *tempb = _jl_get_module_binding(imp, var);
        JL_UNLOCK(&imp->lock);
        if (tempb != HT_NOTFOUND && tempb->exportp) {
            tempb = jl_get_binding_(imp, var, st);
            if (tempb == NULL || tempb->owner == NULL)
                // couldn't resolve; try next using (see issue #6105)
                continue;
            if (owner != NULL && tempb->owner != b->owner &&
                !tempb->deprecated && !b->deprecated &&
                !(tempb->constp && tempb->value && b->constp && b->value == tempb->value)) {
                if (warn) {
                    // mark this binding resolved (by creating it or setting the owner), to avoid repeating the warning
                    (void)jl_get_binding_wr(m, var, 1);
                    JL_UNLOCK(&m->lock);
                    jl_printf(JL_STDERR,
                              "WARNING: both %s and %s export \"%s\"; uses of it in module %s must be qualified\n",
                              jl_symbol_name(owner->name),
                              jl_symbol_name(imp->name), jl_symbol_name(var),
                              jl_symbol_name(m->name));
                    JL_LOCK(&m->lock);
                }
                return NULL;
            }
            if (owner == NULL || !tempb->deprecated) {
                owner = imp;
                b = tempb;
            }
        }
    }
    return b;
}

// get binding for reading. might return NULL for unbound.
static jl_binding_t *jl_get_binding_(jl_module_t *m, jl_sym_t *var, modstack_t *st)
{
    modstack_t top = { m, var, st };
    modstack_t *tmp = st;
    while (tmp != NULL) {
        if (tmp->m == m && tmp->var == var) {
            // import cycle without finding actual location
            return NULL;
        }
        tmp = tmp->prev;
    }
    JL_LOCK(&m->lock);
    jl_binding_t *b = _jl_get_module_binding(m, var);
    if (b == HT_NOTFOUND || b->owner == NULL) {
        b = using_resolve_binding(m, var, &top, 1);
        JL_UNLOCK(&m->lock);
        if (b != NULL) {
            // do a full import to prevent the result of this lookup
            // from changing, for example if this var is assigned to
            // later.
            module_import_(m, b->owner, b->name, var, 0);
            return b;
        }
        return NULL;
    }
    JL_UNLOCK(&m->lock);
    if (b->owner != m || b->name != var)
        return jl_get_binding_(b->owner, b->name, &top);
    return b;
}

JL_DLLEXPORT jl_binding_t *jl_get_binding_if_bound(jl_module_t *m, jl_sym_t *var)
{
    JL_LOCK(&m->lock);
    jl_binding_t *b = _jl_get_module_binding(m, var);
    JL_UNLOCK(&m->lock);
    if (b == HT_NOTFOUND || b->owner == NULL) {
        return NULL;
    }
    if (b->owner != m || b->name != var)
        return jl_get_binding_if_bound(b->owner, b->name);
    return b;
}


// get owner of binding when accessing m.var, without resolving the binding
JL_DLLEXPORT jl_value_t *jl_binding_owner(jl_module_t *m, jl_sym_t *var)
{
    JL_LOCK(&m->lock);
    jl_binding_t *b = (jl_binding_t*)ptrhash_get(&m->bindings, var);
    if (b == HT_NOTFOUND || b->owner == NULL)
        b = using_resolve_binding(m, var, NULL, 0);
    JL_UNLOCK(&m->lock);
    if (b == NULL || b->owner == NULL)
        return jl_nothing;
    return (jl_value_t*)b->owner;
}

// get type of binding m.var, without resolving the binding
JL_DLLEXPORT jl_value_t *jl_binding_type(jl_module_t *m, jl_sym_t *var)
{
    JL_LOCK(&m->lock);
    jl_binding_t *b = _jl_get_module_binding(m, var);
    JL_UNLOCK(&m->lock);
    if (b == HT_NOTFOUND || b->owner == NULL)
        return jl_nothing;
    b = jl_get_binding(m, var);
    jl_value_t *ty = jl_atomic_load_relaxed(&b->ty);
    return ty ? ty : jl_nothing;
}

JL_DLLEXPORT jl_binding_t *jl_get_binding_wr_or_error(jl_module_t *m, jl_sym_t *var)
{
    return jl_get_binding_wr(m, var, 1);
}

JL_DLLEXPORT jl_binding_t *jl_get_binding(jl_module_t *m, jl_sym_t *var)
{
    return jl_get_binding_(m, var, NULL);
}

JL_DLLEXPORT jl_binding_t *jl_get_binding_or_error(jl_module_t *m, jl_sym_t *var)
{
    jl_binding_t *b = jl_get_binding(m, var);
    if (b == NULL)
        jl_undefined_var_error(var);
    if (b->deprecated)
        jl_binding_deprecation_warning(m, b);
    return b;
}

JL_DLLEXPORT jl_globalref_t *jl_new_globalref(jl_module_t *mod, jl_sym_t *name, jl_binding_t *b)
{
    jl_task_t *ct = jl_current_task;
    jl_globalref_t *g = (jl_globalref_t *)jl_gc_alloc(ct->ptls, sizeof(jl_globalref_t), jl_globalref_type);
    g->mod = mod;
    jl_gc_wb(g, g->mod);
    g->name = name;
    g->bnd_cache = b;
    return g;
}

JL_DLLEXPORT jl_value_t *jl_module_globalref(jl_module_t *m, jl_sym_t *var)
{
    JL_LOCK(&m->lock);
    jl_binding_t *b = _jl_get_module_binding(m, var);
    if (b == HT_NOTFOUND) {
        JL_UNLOCK(&m->lock);
        return (jl_value_t *)jl_new_globalref(m, var, NULL);
    }
    jl_value_t *globalref = jl_atomic_load_relaxed(&b->globalref);
    if (globalref == NULL) {
        jl_value_t *newref = (jl_value_t *)jl_new_globalref(m, var,
            !b->owner ? NULL : b->owner == m ? b : _jl_get_module_binding(b->owner, b->name));
        if (jl_atomic_cmpswap_relaxed(&b->globalref, &globalref, newref)) {
            JL_GC_PROMISE_ROOTED(newref);
            globalref = newref;
            jl_gc_wb_binding(b, globalref);
        }
    }
    JL_UNLOCK(&m->lock); // may GC
    return globalref;
}

static int eq_bindings(jl_binding_t *a, jl_binding_t *b)
{
    if (a==b) return 1;
    if (a->name == b->name && a->owner == b->owner) return 1;
    if (a->constp && a->value && b->constp && b->value == a->value) return 1;
    return 0;
}

// does module m explicitly import s?
JL_DLLEXPORT int jl_is_imported(jl_module_t *m, jl_sym_t *s)
{
    JL_LOCK(&m->lock);
    jl_binding_t *b = (jl_binding_t*)ptrhash_get(&m->bindings, s);
    JL_UNLOCK(&m->lock);
    return (b != HT_NOTFOUND && b->imported);
}

// NOTE: we use explici since explicit is a C++ keyword
static void module_import_(jl_module_t *to, jl_module_t *from, jl_sym_t *s, jl_sym_t *asname, int explici)
{
    jl_binding_t *b = jl_get_binding(from, s);
    if (b == NULL) {
        jl_printf(JL_STDERR,
                  "WARNING: could not import %s.%s into %s\n",
                  jl_symbol_name(from->name), jl_symbol_name(s),
                  jl_symbol_name(to->name));
    }
    else {
        if (b->deprecated) {
            if (b->value == jl_nothing) {
                return;
            }
            else if (to != jl_main_module && to != jl_base_module &&
                     jl_options.depwarn != JL_OPTIONS_DEPWARN_OFF) {
                /* with #22763, external packages wanting to replace
                   deprecated Base bindings should simply export the new
                   binding */
                jl_printf(JL_STDERR,
                          "WARNING: importing deprecated binding %s.%s into %s.\n",
                          jl_symbol_name(from->name), jl_symbol_name(s),
                          jl_symbol_name(to->name));
            }
        }

        JL_LOCK(&to->lock);
        jl_binding_t **bp = (jl_binding_t**)ptrhash_bp(&to->bindings, asname);
        jl_binding_t *bto = *bp;
        if (bto != HT_NOTFOUND) {
            if (bto == b) {
                // importing a binding on top of itself. harmless.
            }
            else if (bto->name != s) {
                JL_UNLOCK(&to->lock);
                jl_printf(JL_STDERR,
                          "WARNING: ignoring conflicting import of %s.%s into %s\n",
                          jl_symbol_name(from->name), jl_symbol_name(s),
                          jl_symbol_name(to->name));
                return;
            }
            else if (bto->owner == b->owner) {
                // already imported
                bto->imported = (explici!=0);
            }
            else if (bto->owner != to && bto->owner != NULL) {
                // already imported from somewhere else
                jl_binding_t *bval = jl_get_binding(to, asname);
                if (bval->constp && bval->value && b->constp && b->value == bval->value) {
                    // equivalent binding
                    bto->imported = (explici!=0);
                    JL_UNLOCK(&to->lock);
                }
                else {
                    JL_UNLOCK(&to->lock);
                    jl_printf(JL_STDERR,
                              "WARNING: ignoring conflicting import of %s.%s into %s\n",
                              jl_symbol_name(from->name), jl_symbol_name(s),
                              jl_symbol_name(to->name));
                }
                return;
            }
            else if (bto->constp || bto->value) {
                // conflict with name owned by destination module
                assert(bto->owner == to);
                if (bto->constp && bto->value && b->constp && b->value == bto->value) {
                    // equivalent binding
                    JL_UNLOCK(&to->lock);
                }
                else {
                    JL_UNLOCK(&to->lock);
                    jl_printf(JL_STDERR,
                              "WARNING: import of %s.%s into %s conflicts with an existing identifier; ignored.\n",
                              jl_symbol_name(from->name), jl_symbol_name(s),
                              jl_symbol_name(to->name));
                }
                return;
            }
            else {
                bto->owner = b->owner;
                bto->imported = (explici!=0);
            }
        }
        else {
            jl_binding_t *nb = new_binding(b->name);
            nb->owner = b->owner;
            nb->imported = (explici!=0);
            nb->deprecated = b->deprecated;
            *bp = nb;
            jl_gc_wb_buf(to, nb, sizeof(jl_binding_t));
        }
        JL_UNLOCK(&to->lock);
    }
}

JL_DLLEXPORT void jl_module_import(jl_module_t *to, jl_module_t *from, jl_sym_t *s)
{
    module_import_(to, from, s, s, 1);
}

JL_DLLEXPORT void jl_module_import_as(jl_module_t *to, jl_module_t *from, jl_sym_t *s, jl_sym_t *asname)
{
    module_import_(to, from, s, asname, 1);
}

JL_DLLEXPORT void jl_module_use(jl_module_t *to, jl_module_t *from, jl_sym_t *s)
{
    module_import_(to, from, s, s, 0);
}

JL_DLLEXPORT void jl_module_use_as(jl_module_t *to, jl_module_t *from, jl_sym_t *s, jl_sym_t *asname)
{
    module_import_(to, from, s, asname, 0);
}

JL_DLLEXPORT void jl_module_using(jl_module_t *to, jl_module_t *from)
{
    if (to == from)
        return;
    JL_LOCK(&to->lock);
    for(size_t i=0; i < to->usings.len; i++) {
        if (from == to->usings.items[i]) {
            JL_UNLOCK(&to->lock);
            return;
        }
    }
    // TODO: make sure this can't deadlock
    JL_LOCK(&from->lock);
    // print a warning if something visible via this "using" conflicts with
    // an existing identifier. note that an identifier added later may still
    // silently override a "using" name. see issue #2054.
    void **table = from->bindings.table;
    for(size_t i=1; i < from->bindings.size; i+=2) {
        if (table[i] != HT_NOTFOUND) {
            jl_binding_t *b = (jl_binding_t*)table[i];
            if (b->exportp && (b->owner==from || b->imported)) {
                jl_sym_t *var = (jl_sym_t*)table[i-1];
                jl_binding_t **tobp = (jl_binding_t**)ptrhash_bp(&to->bindings, var);
                if (*tobp != HT_NOTFOUND && (*tobp)->owner != NULL &&
                    // don't warn for conflicts with the module name itself.
                    // see issue #4715
                    var != to->name &&
                    !eq_bindings(jl_get_binding(to,var), b)) {
                    // TODO: not ideal to print this while holding module locks
                    jl_printf(JL_STDERR,
                              "WARNING: using %s.%s in module %s conflicts with an existing identifier.\n",
                              jl_symbol_name(from->name), jl_symbol_name(var),
                              jl_symbol_name(to->name));
                }
            }
        }
    }
    JL_UNLOCK(&from->lock);

    arraylist_push(&to->usings, from);
    jl_gc_wb(to, from);
    JL_UNLOCK(&to->lock);
}

JL_DLLEXPORT void jl_module_export(jl_module_t *from, jl_sym_t *s)
{
    JL_LOCK(&from->lock);
    jl_binding_t **bp = (jl_binding_t**)ptrhash_bp(&from->bindings, s);
    if (*bp == HT_NOTFOUND) {
        jl_binding_t *b = new_binding(s);
        // don't yet know who the owner is
        b->owner = NULL;
        *bp = b;
        jl_gc_wb_buf(from, b, sizeof(jl_binding_t));
    }
    assert(*bp != HT_NOTFOUND);
    (*bp)->exportp = 1;
    JL_UNLOCK(&from->lock);
}

JL_DLLEXPORT int jl_boundp(jl_module_t *m, jl_sym_t *var)
{
    jl_binding_t *b = jl_get_binding(m, var);
    return b && (b->value != NULL);
}

JL_DLLEXPORT int jl_defines_or_exports_p(jl_module_t *m, jl_sym_t *var)
{
    JL_LOCK(&m->lock);
    jl_binding_t *b = (jl_binding_t*)ptrhash_get(&m->bindings, var);
    JL_UNLOCK(&m->lock);
    return b != HT_NOTFOUND && (b->exportp || b->owner==m);
}

JL_DLLEXPORT int jl_module_exports_p(jl_module_t *m, jl_sym_t *var)
{
    JL_LOCK(&m->lock);
    jl_binding_t *b = _jl_get_module_binding(m, var);
    JL_UNLOCK(&m->lock);
    return b != HT_NOTFOUND && b->exportp;
}

JL_DLLEXPORT int jl_binding_resolved_p(jl_module_t *m, jl_sym_t *var)
{
    JL_LOCK(&m->lock);
    jl_binding_t *b = _jl_get_module_binding(m, var);
    JL_UNLOCK(&m->lock);
    return b != HT_NOTFOUND && b->owner != NULL;
}

JL_DLLEXPORT jl_binding_t *jl_get_module_binding(jl_module_t *m JL_PROPAGATES_ROOT, jl_sym_t *var)
{
    JL_LOCK(&m->lock);
    jl_binding_t *b = _jl_get_module_binding(m, var);
    JL_UNLOCK(&m->lock);
    return b == HT_NOTFOUND ? NULL : b;
}


JL_DLLEXPORT jl_value_t *jl_binding_value(jl_binding_t *b JL_PROPAGATES_ROOT)
{
    return jl_atomic_load_relaxed(&b->value);
}

JL_DLLEXPORT jl_value_t *jl_get_global(jl_module_t *m, jl_sym_t *var)
{
    jl_binding_t *b = jl_get_binding(m, var);
    if (b == NULL) return NULL;
    if (b->deprecated) jl_binding_deprecation_warning(m, b);
    return jl_binding_value(b);
}

JL_DLLEXPORT void jl_set_global(jl_module_t *m JL_ROOTING_ARGUMENT, jl_sym_t *var, jl_value_t *val JL_ROOTED_ARGUMENT)
{
    jl_binding_t *bp = jl_get_binding_wr(m, var, 1);
    jl_checked_assignment(bp, val);
}

JL_DLLEXPORT void jl_set_const(jl_module_t *m JL_ROOTING_ARGUMENT, jl_sym_t *var, jl_value_t *val JL_ROOTED_ARGUMENT)
{
    jl_binding_t *bp = jl_get_binding_wr(m, var, 1);
    if (bp->value == NULL) {
        uint8_t constp = 0;
        // if (jl_atomic_cmpswap(&bp->constp, &constp, 1)) {
        if (constp = bp->constp, bp->constp = 1, constp == 0) {
            jl_value_t *old = NULL;
            if (jl_atomic_cmpswap(&bp->value, &old, val)) {
                jl_gc_wb_binding(bp, val);
                return;
            }
        }
        jl_value_t *old_ty = NULL;
        jl_atomic_cmpswap_relaxed(&bp->ty, &old_ty, (jl_value_t*)jl_any_type);
    }
    jl_errorf("invalid redefinition of constant %s",
              jl_symbol_name(bp->name));
}

JL_DLLEXPORT int jl_binding_is_const(jl_binding_t *b)
{
    assert(b);
    return b->constp;
}

JL_DLLEXPORT int jl_binding_boundp(jl_binding_t *b)
{
    assert(b);
    return b->value != 0;
}

JL_DLLEXPORT int jl_is_const(jl_module_t *m, jl_sym_t *var)
{
    jl_binding_t *b = jl_get_binding(m, var);
    return b && jl_binding_is_const(b);
}

// set the deprecated flag for a binding:
//   0=not deprecated, 1=renamed, 2=moved to another package
JL_DLLEXPORT void jl_deprecate_binding(jl_module_t *m, jl_sym_t *var, int flag)
{
    jl_binding_t *b = jl_get_binding(m, var);
    if (b) b->deprecated = flag;
}

JL_DLLEXPORT int jl_is_binding_deprecated(jl_module_t *m, jl_sym_t *var)
{
    if (jl_binding_resolved_p(m, var)) {
        jl_binding_t *b = jl_get_binding(m, var);
        return b && b->deprecated;
    }
    return 0;
}

extern const char *jl_filename;
extern int jl_lineno;

static char const dep_message_prefix[] = "_dep_message_";

static jl_binding_t *jl_get_dep_message_binding(jl_module_t *m, jl_binding_t *deprecated_binding)
{
    size_t prefix_len = strlen(dep_message_prefix);
    size_t name_len = strlen(jl_symbol_name(deprecated_binding->name));
    char *dep_binding_name = (char*)alloca(prefix_len+name_len+1);
    memcpy(dep_binding_name, dep_message_prefix, prefix_len);
    memcpy(dep_binding_name + prefix_len, jl_symbol_name(deprecated_binding->name), name_len);
    dep_binding_name[prefix_len+name_len] = '\0';
    return jl_get_binding(m, jl_symbol(dep_binding_name));
}

void jl_binding_deprecation_warning(jl_module_t *m, jl_binding_t *b)
{
    // Only print a warning for deprecated == 1 (renamed).
    // For deprecated == 2 (moved to a package) the binding is to a function
    // that throws an error, so we don't want to print a warning too.
    if (b->deprecated == 1 && jl_options.depwarn) {
        if (jl_options.depwarn != JL_OPTIONS_DEPWARN_ERROR)
            jl_printf(JL_STDERR, "WARNING: ");
        jl_binding_t *dep_message_binding = NULL;
        if (b->owner) {
            jl_printf(JL_STDERR, "%s.%s is deprecated",
                      jl_symbol_name(b->owner->name), jl_symbol_name(b->name));
            dep_message_binding = jl_get_dep_message_binding(b->owner, b);
        }
        else {
            jl_printf(JL_STDERR, "%s is deprecated", jl_symbol_name(b->name));
        }

        if (dep_message_binding && dep_message_binding->value) {
            if (jl_isa(dep_message_binding->value, (jl_value_t*)jl_string_type)) {
                jl_uv_puts(JL_STDERR, jl_string_data(dep_message_binding->value),
                    jl_string_len(dep_message_binding->value));
            }
            else {
                jl_static_show(JL_STDERR, dep_message_binding->value);
            }
        }
        else {
            jl_value_t *v = b->value;
            if (v) {
                if (jl_is_type(v) || jl_is_module(v)) {
                    jl_printf(JL_STDERR, ", use ");
                    jl_static_show(JL_STDERR, v);
                    jl_printf(JL_STDERR, " instead.");
                }
                else {
                    jl_methtable_t *mt = jl_gf_mtable(v);
                    if (mt != NULL && (mt->defs != jl_nothing ||
                                       jl_isa(v, (jl_value_t*)jl_builtin_type))) {
                        jl_printf(JL_STDERR, ", use ");
                        if (mt->module != jl_core_module) {
                            jl_static_show(JL_STDERR, (jl_value_t*)mt->module);
                            jl_printf(JL_STDERR, ".");
                        }
                        jl_printf(JL_STDERR, "%s", jl_symbol_name(mt->name));
                        jl_printf(JL_STDERR, " instead.");
                    }
                }
            }
        }
        jl_printf(JL_STDERR, "\n");

        if (jl_options.depwarn != JL_OPTIONS_DEPWARN_ERROR) {
            if (jl_lineno == 0) {
                jl_printf(JL_STDERR, " in module %s\n", jl_symbol_name(m->name));
            }
            else {
                jl_printf(JL_STDERR, "  likely near %s:%d\n", jl_filename, jl_lineno);
            }
        }

        if (jl_options.depwarn == JL_OPTIONS_DEPWARN_ERROR) {
            if (b->owner)
                jl_errorf("deprecated binding: %s.%s",
                          jl_symbol_name(b->owner->name),
                          jl_symbol_name(b->name));
            else
                jl_errorf("deprecated binding: %s", jl_symbol_name(b->name));
        }
    }
}

JL_DLLEXPORT void jl_checked_assignment(jl_binding_t *b, jl_value_t *rhs)
{
    jl_value_t *old_ty = NULL;
    if (!jl_atomic_cmpswap_relaxed(&b->ty, &old_ty, (jl_value_t*)jl_any_type)) {
        if (old_ty != (jl_value_t*)jl_any_type && jl_typeof(rhs) != old_ty) {
            JL_GC_PUSH1(&rhs);
            if (!jl_isa(rhs, old_ty))
                jl_errorf("cannot assign an incompatible value to the global %s.",
                          jl_symbol_name(b->name));
            JL_GC_POP();
        }
    }
    if (b->constp) {
        jl_value_t *old = NULL;
        if (jl_atomic_cmpswap(&b->value, &old, rhs)) {
            jl_gc_wb_binding(b, rhs);
            return;
        }
        if (jl_egal(rhs, old))
            return;
        if (jl_typeof(rhs) != jl_typeof(old) || jl_is_type(rhs) || jl_is_module(rhs)) {
#ifndef __clang_gcanalyzer__
            jl_errorf("invalid redefinition of constant %s",
                      jl_symbol_name(b->name));
#endif
        }
        jl_safe_printf("WARNING: redefinition of constant %s. This may fail, cause incorrect answers, or produce other errors.\n",
                       jl_symbol_name(b->name));
    }
    jl_atomic_store_release(&b->value, rhs);
    jl_gc_wb_binding(b, rhs);
}

JL_DLLEXPORT void jl_declare_constant(jl_binding_t *b)
{
    if (b->value != NULL && !b->constp) {
        jl_errorf("cannot declare %s constant; it already has a value",
                  jl_symbol_name(b->name));
    }
    b->constp = 1;
}

JL_DLLEXPORT jl_value_t *jl_module_usings(jl_module_t *m)
{
    jl_array_t *a = jl_alloc_array_1d(jl_array_any_type, 0);
    JL_GC_PUSH1(&a);
    JL_LOCK(&m->lock);
    for(int i=(int)m->usings.len-1; i >= 0; --i) {
        jl_array_grow_end(a, 1);
        jl_module_t *imp = (jl_module_t*)m->usings.items[i];
        jl_array_ptr_set(a,jl_array_dim0(a)-1, (jl_value_t*)imp);
    }
    JL_UNLOCK(&m->lock);
    JL_GC_POP();
    return (jl_value_t*)a;
}

JL_DLLEXPORT jl_value_t *jl_module_names(jl_module_t *m, int all, int imported)
{
    jl_array_t *a = jl_alloc_array_1d(jl_array_symbol_type, 0);
    JL_GC_PUSH1(&a);
    size_t i;
    JL_LOCK(&m->lock);
    void **table = m->bindings.table;
    for (i = 1; i < m->bindings.size; i+=2) {
        if (table[i] != HT_NOTFOUND) {
            jl_binding_t *b = (jl_binding_t*)table[i];
            int hidden = jl_symbol_name(b->name)[0]=='#';
            if ((b->exportp ||
                 (imported && b->imported) ||
                 (b->owner == m && !b->imported && (all || m == jl_main_module))) &&
                (all || (!b->deprecated && !hidden))) {
                jl_sym_t *in_module_name = (jl_sym_t*)table[i-1]; // the name in the module may not be b->name, use the httable key instead
                jl_array_grow_end(a, 1);
                //XXX: change to jl_arrayset if array storage allocation for Array{Symbols,1} changes:
                jl_array_ptr_set(a, jl_array_dim0(a)-1, (jl_value_t*)in_module_name);
            }
        }
    }
    JL_UNLOCK(&m->lock);
    JL_GC_POP();
    return (jl_value_t*)a;
}

JL_DLLEXPORT jl_sym_t *jl_module_name(jl_module_t *m) { return m->name; }
JL_DLLEXPORT jl_module_t *jl_module_parent(jl_module_t *m) { return m->parent; }
JL_DLLEXPORT jl_uuid_t jl_module_build_id(jl_module_t *m) { return m->build_id; }
JL_DLLEXPORT jl_uuid_t jl_module_uuid(jl_module_t* m) { return m->uuid; }

// TODO: make this part of the module constructor and read-only?
JL_DLLEXPORT void jl_set_module_uuid(jl_module_t *m, jl_uuid_t uuid) { m->uuid = uuid; }

int jl_is_submodule(jl_module_t *child, jl_module_t *parent) JL_NOTSAFEPOINT
{
    while (1) {
        if (parent == child)
            return 1;
        if (child == NULL || child == child->parent)
            return 0;
        child = child->parent;
    }
}

// Remove implicitly imported identifiers, effectively resetting all the binding
// resolution decisions for a module. This is dangerous, and should only be
// done for modules that are essentially empty anyway. The only use case for this
// is to leave `Main` as empty as possible in the default system image.
JL_DLLEXPORT void jl_clear_implicit_imports(jl_module_t *m)
{
    size_t i;
    JL_LOCK(&m->lock);
    void **table = m->bindings.table;
    for (i = 1; i < m->bindings.size; i+=2) {
        if (table[i] != HT_NOTFOUND) {
            jl_binding_t *b = (jl_binding_t*)table[i];
            if (b->owner != m && !b->imported)
                table[i] = HT_NOTFOUND;
        }
    }
    JL_UNLOCK(&m->lock);
}

JL_DLLEXPORT void jl_init_restored_modules(jl_array_t *init_order)
{
    int i, l = jl_array_len(init_order);
    for (i = 0; i < l; i++) {
        jl_value_t *mod = jl_array_ptr_ref(init_order, i);
        if (!jl_generating_output() || jl_options.incremental) {
            jl_module_run_initializer((jl_module_t*)mod);
        }
        else {
            if (jl_module_init_order == NULL)
                jl_module_init_order = jl_alloc_vec_any(0);
            jl_array_ptr_1d_push(jl_module_init_order, mod);
        }
    }
}

#ifdef __cplusplus
}
#endif<|MERGE_RESOLUTION|>--- conflicted
+++ resolved
@@ -47,11 +47,7 @@
     }
     jl_module_export(m, name);
     JL_GC_POP();
-<<<<<<< HEAD
-    PTR_PIN(m);
-=======
     PTR_PIN(m); // modules are referenced in jl_current_modules (htable). They cannot move.
->>>>>>> 42695211
     return m;
 }
 
