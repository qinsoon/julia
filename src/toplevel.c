--- conflicted
+++ resolved
@@ -321,38 +321,22 @@
 
 int asprintf(char **strp, const char *fmt, ...);
 
+static int jl_load_progress_max = 0;
+static int jl_load_progress_i = 0;
+DLLEXPORT void jl_load_progress_setmax(int max) { jl_load_progress_max = max; jl_load_progress_i = 0; }
 void jl_load(const char *fname)
 {
+    if (jl_load_progress_max > 0) {
+        jl_load_progress_i++;
+        //This deliberatly uses ios, because stdio initialization has been moved to Julia
+        ios_printf(ios_stdout, "\r%0.1f%% %s\n", (double)jl_load_progress_i / jl_load_progress_max * 100, fname);
+        ios_flush(ios_stdout);
+    }
     char *fpath = (char*)fname;
     struct stat stbuf;
     if (jl_stat(fpath, (char*)&stbuf) != 0) {
         jl_errorf("could not open file %s", fpath);
     }
-<<<<<<< HEAD
-    if (fid == -1) {
-        if (fpath != fname) free(fpath);
-        jl_errorf("could not open file %s", fname);
-    }
-    close(fid);
-
-    return fpath;
-}
-
-static int jl_load_progress_max = 0;
-static int jl_load_progress_i = 0;
-DLLEXPORT void jl_load_progress_setmax(int max) { jl_load_progress_max = max; jl_load_progress_i = 0; }
-void jl_load(const char *fname)
-{
-    if (jl_load_progress_max > 0) {
-        jl_load_progress_i++;
-        //This deliberatly uses ios, because stdio initialization has been moved to Julia
-        ios_printf(ios_stdout, "\r%0.1f%%", (double)jl_load_progress_i / jl_load_progress_max * 100);
-        ios_flush(ios_stdout);
-    }
-    //JL_PRINTF(JL_STDOUT, "%s\n", fname);
-    char *fpath = jl_find_file_in_path(fname);
-=======
->>>>>>> 43339dbf
     jl_start_parsing_file(fpath);
     jl_parse_eval_all(fpath);
     if (fpath != fname) free(fpath);
