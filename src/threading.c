--- conflicted
+++ resolved
@@ -875,15 +875,9 @@
 uv_sem_t heartbeat_on_sem,              // jl_heartbeat_enable -> thread
          heartbeat_off_sem;             // thread -> jl_heartbeat_enable
 int heartbeat_interval_s,
-<<<<<<< HEAD
-    n_loss_reports,
-    reset_reporting_s;
-int last_report_s, report_interval_s, n_reported;
-=======
     tasks_after_n,
     reset_tasks_after_n;
 int tasks_showed, n_hbs_missed, n_hbs_recvd;
->>>>>>> eae1b683
 _Atomic(int) heartbeats;
 
 JL_DLLEXPORT void jl_print_task_backtraces(int show_done) JL_NOTSAFEPOINT;
@@ -902,35 +896,19 @@
 
 // enable/disable heartbeats
 // heartbeat_s: interval within which jl_heartbeat() must be called
-<<<<<<< HEAD
-// n_reports: for one heartbeat loss interval, how many times to report
-// reset_reporting_after_s: how long to wait after a heartbeat loss
-//     interval and a return to steady heartbeats, before resetting
-//     reporting behavior
-=======
 // show_tasks_after_n: number of heartbeats missed before printing task backtraces
 // reset_after_n: number of heartbeats after which to reset
->>>>>>> eae1b683
 //
 // When disabling heartbeats, the heartbeat thread must wake up,
 // find out that heartbeats are now diabled, and reset. For now, we
 // handle this by preventing re-enabling of heartbeats until this
 // completes.
-<<<<<<< HEAD
-JL_DLLEXPORT int jl_heartbeat_enable(int heartbeat_s, int n_reports,
-                                     int reset_reporting_after_s)
-{
-    if (heartbeat_s <= 0) {
-        heartbeat_enabled = 0;
-        heartbeat_interval_s = n_loss_reports = reset_reporting_s = 0;
-=======
 JL_DLLEXPORT int jl_heartbeat_enable(int heartbeat_s, int show_tasks_after_n,
                                      int reset_after_n)
 {
     if (heartbeat_s <= 0) {
         heartbeat_enabled = 0;
         heartbeat_interval_s = tasks_after_n = reset_tasks_after_n = 0;
->>>>>>> eae1b683
     }
     else {
         // must disable before enabling
@@ -944,18 +922,11 @@
 
         jl_atomic_store_relaxed(&heartbeats, 0);
         heartbeat_interval_s = heartbeat_s;
-<<<<<<< HEAD
-        n_loss_reports = n_reports;
-        reset_reporting_s = reset_reporting_after_s;
-        last_report_s = 0;
-        report_interval_s = heartbeat_interval_s;
-=======
         tasks_after_n = show_tasks_after_n;
         reset_tasks_after_n = reset_after_n;
         tasks_showed = 0;
         n_hbs_missed = 0;
         n_hbs_recvd = 0;
->>>>>>> eae1b683
         heartbeat_enabled = 1;
         uv_sem_post(&heartbeat_on_sem); // wake the heartbeat thread
     }
@@ -991,46 +962,6 @@
 uint8_t check_heartbeats(uint8_t gc_state)
 {
     int hb = jl_atomic_exchange(&heartbeats, 0);
-<<<<<<< HEAD
-    uint64_t curr_s = jl_hrtime() / 1e9;
-
-    if (hb <= 0) {
-        // we didn't get a heartbeat in the last interval; should we report?
-        if (n_reported < n_loss_reports &&
-                curr_s - last_report_s >= report_interval_s) {
-            jl_task_t *ct = jl_current_task;
-            jl_ptls_t ptls = ct->ptls;
-
-            // exit GC-safe region to report then re-enter
-            jl_gc_safe_leave(ptls, gc_state);
-            jl_safe_printf("==== heartbeat loss ====\n");
-            jl_print_task_backtraces(0);
-            gc_state = jl_gc_safe_enter(ptls);
-
-            // we've reported
-            n_reported++;
-
-            // record the reporting time _after_ the report
-            last_report_s = jl_hrtime() / 1e9;
-
-            // double the reporting interval up to a maximum
-            if (report_interval_s < 60 * heartbeat_interval_s) {
-                report_interval_s *= 2;
-            }
-        }
-        // no heartbeats, don't change reporting state
-        return gc_state;
-    }
-    else {
-        // we got a heartbeat; reset the report count
-        n_reported = 0;
-    }
-
-    // reset the reporting interval only once we're steadily getting
-    // heartbeats for the requested reset interval
-    if (curr_s - reset_reporting_s > last_report_s) {
-        report_interval_s = heartbeat_interval_s;
-=======
 
     if (hb <= 0) {
         // we didn't get a heartbeat
@@ -1067,7 +998,6 @@
                            n_hbs_missed * heartbeat_interval_s);
         }
         n_hbs_missed = 0;
->>>>>>> eae1b683
     }
 
     return gc_state;
@@ -1076,11 +1006,7 @@
 // heartbeat thread function
 void jl_heartbeat_threadfun(void *arg)
 {
-<<<<<<< HEAD
-    int s, ns = 1e9 - 1, rs;
-=======
     int s = 59, ns = 1e9 - 1, rs;
->>>>>>> eae1b683
     uint64_t t0, tchb;
 
     // We need a TLS because backtraces are accumulated into ptls->bt_size
@@ -1138,13 +1064,8 @@
 {
 }
 
-<<<<<<< HEAD
-JL_DLLEXPORT int jl_heartbeat_enable(int heartbeat_s, int n_reports,
-                                     int reset_reporting_after_s)
-=======
 JL_DLLEXPORT int jl_heartbeat_enable(int heartbeat_s, int show_tasks_after_n,
                                      int reset_after_n)
->>>>>>> eae1b683
 {
     return -1;
 }
