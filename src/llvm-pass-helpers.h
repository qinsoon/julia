--- conflicted
+++ resolved
@@ -155,15 +155,13 @@
     // `jl_gc_queue_root`: queues a GC root.
     extern const WellKnownFunctionDescription GCQueueRoot;
 
-<<<<<<< HEAD
+    // `jl_gc_alloc_typed`: allocates bytes.
+    extern const WellKnownFunctionDescription GCAllocTyped;
+
 #ifdef MMTK_GC
     extern const WellKnownFunctionDescription GCWriteBarrier1;
     extern const WellKnownFunctionDescription GCWriteBarrier2;
 #endif
-=======
-    // `jl_gc_alloc_typed`: allocates bytes.
-    extern const WellKnownFunctionDescription GCAllocTyped;
->>>>>>> 909c57f3
 }
 
 #endif