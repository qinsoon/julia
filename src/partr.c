--- conflicted
+++ resolved
@@ -108,8 +108,7 @@
 
 void JL_NORETURN jl_finish_task(jl_task_t *t);
 
-<<<<<<< HEAD
-=======
+#ifndef MMTK_GC
 
 static inline int may_mark(void) JL_NOTSAFEPOINT
 {
@@ -169,7 +168,8 @@
     }
 }
 
->>>>>>> 43bf2c8a
+#endif
+
 // thread function: used by all mutator threads except the main thread
 void jl_threadfun(void *arg)
 {
