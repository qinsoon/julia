--- conflicted
+++ resolved
@@ -24,11 +24,7 @@
 NON_CLANG_TRIPLETS=$(filter-out %-darwin %-freebsd,$(TRIPLETS))
 
 # These are the projects currently using BinaryBuilder; both GCC-expanded and non-GCC-expanded:
-<<<<<<< HEAD
-BB_PROJECTS=mbedtls libssh2 nghttp2 mpfr curl libgit2 pcre libuv unwind llvmunwind dsfmt objconv p7zip zlib libsuitesparse openlibm blastrampoline libmmtk_julia
-=======
-BB_PROJECTS=mbedtls libssh2 nghttp2 mpfr curl libgit2 pcre libuv unwind llvmunwind dsfmt objconv p7zip zlib libsuitesparse openlibm blastrampoline libtracyclient
->>>>>>> 909c57f3
+BB_PROJECTS=mbedtls libssh2 nghttp2 mpfr curl libgit2 pcre libuv unwind llvmunwind dsfmt objconv p7zip zlib libsuitesparse openlibm blastrampoline libtracyclient libmmtk_julia
 BB_GCC_EXPANDED_PROJECTS=openblas csl
 BB_CXX_EXPANDED_PROJECTS=gmp llvm clang llvm-tools lld
 # These are non-BB source-only deps
